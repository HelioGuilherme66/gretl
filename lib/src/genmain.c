/*
 *  gretl -- Gnu Regression, Econometrics and Time-series Library
 *  Copyright (C) 2001 Allin Cottrell and Riccardo "Jack" Lucchetti
 *
 *  This program is free software: you can redistribute it and/or modify
 *  it under the terms of the GNU General Public License as published by
 *  the Free Software Foundation, either version 3 of the License, or
 *  (at your option) any later version.
 *
 *  This program is distributed in the hope that it will be useful,
 *  but WITHOUT ANY WARRANTY; without even the implied warranty of
 *  MERCHANTABILITY or FITNESS FOR A PARTICULAR PURPOSE.  See the
 *  GNU General Public License for more details.
 *
 *  You should have received a copy of the GNU General Public License
 *  along with this program.  If not, see <http://www.gnu.org/licenses/>.
 *
 */

/* driver module for 'genr' and related commands */

#include "genparse.h"
#include "libset.h"
#include "gretl_func.h"
#include "genr_optim.h"
#include "gretl_typemap.h"

#include <errno.h>

#if GENDEBUG
# define GDEBUG 1
#else
# define GDEBUG 0
#endif

#define setting_obsval(p) (p->flags & P_OBSVAL)

static void write_scalar_message (const parser *p, PRN *prn)
{
    double x = gretl_scalar_get_value(p->lh.name, NULL);

    if (p->lh.t == NUM) {
	pprintf(prn, _("Replaced scalar %s"), p->lh.name);
    } else {
	pprintf(prn, _("Generated scalar %s"), p->lh.name);
    }

    if (na(x)) {
	pputs(prn, " = NA");
    } else {
	pprintf(prn, " = %g", x);
    }
}

/* Note: p->lh.name may be empty but it's never NULL, while
   the vname member of a NODE may be NULL.
*/

static void gen_write_message (const parser *p, int oldv, PRN *prn)
{
    const char *name = p->lh.name;
    int targ = p->targ;
    int vnum = p->lh.vnum;
    int t = p->lh.t;

    if (p->lhres != NULL) {
	/* compound LHS object */
	NODE *lhs = p->lhres;
	NODE *lh1 = lhs->L;

	if (lh1->vname != NULL) {
	    /* not an "embedded" object */
	    name = lh1->vname;
	    t = targ = lh1->t;
	    if (t == SERIES) {
		vnum = lh1->vnum;
		targ = NUM;
	    }
	} else {
	    return;
	}
	if (t != SERIES && t != LIST && t != MAT) {
	    /* we'll not print a message for modification
	       of container types (bundle, array)
	    */
	    return;
	}
    }

    if (targ == NUM) {
	if (setting_obsval(p)) {
	    /* setting specific observation in series */
	    pprintf(prn, _("Modified series %s (ID %d)"),
		    name, vnum);
	} else {
	    write_scalar_message(p, prn);
	}
    } else if (targ == SERIES) {
	if (vnum < oldv) {
	    pprintf(prn, _("Replaced series %s (ID %d)"), name, vnum);
	} else {
	    pprintf(prn, _("Generated series %s (ID %d)"), name, vnum);
	}
    } else if (targ == MAT) {
	gretl_matrix *m = get_matrix_by_name(name);

	if (p->lhres != NULL) {
	    pprintf(prn, _("Modified matrix %s"), name);
	} else if (t == MAT) {
	    pprintf(prn, _("Replaced matrix %s"), name);
	} else {
	    pprintf(prn, _("Generated matrix %s"), name);
	}
	if (gretl_matrix_is_scalar(m)) {
	    pprintf(prn, " = {%g}", m->val[0]);
	}
    } else if (targ == LIST) {
	if (p->lhres != NULL) {
	    pprintf(prn, _("Modified list %s"), name);
	} else if (t == LIST) {
	    pprintf(prn, _("Replaced list %s"), name);
	} else {
	    pprintf(prn, _("Generated list %s"), name);
	}
    } else if (targ == STR) {
	if (p->lhres != NULL) {
	    pprintf(prn, _("Modified string %s"), name);
	} else if (t == STR) {
	    pprintf(prn, _("Replaced string %s"), name);
	} else {
	    pprintf(prn, _("Generated string %s"), name);
	}
    } else {
	return;
    }

    pputc(prn, '\n');
}

static int maybe_record_lag_info (parser *p)
{
    const char *s = p->input;
    int n = strlen(p->lh.name);
    char vname[VNAMELEN];
    char fmt[16];
    int lag;

    if (!strncmp(s, "genr ", 5)) {
	s += 5;
    } else if (!strncmp(s, "series ", 7)) {
	s += 7;
    }

    s += strspn(s, " ");

    if (!strncmp(s, p->lh.name, n)) {
	s += n;
	s += strspn(s, " ");
	if (*s == '=') s++;
	s += strspn(s, " ");
    }

    /* ensure we don't preserve stale metadata */
    if (p->lh.vnum > 0) {
	series_delete_metadata(p->dset, p->lh.vnum);
    }

    sprintf(fmt, "%%%d[^ ()](%%d)", VNAMELEN-1);

    if (sscanf(s, fmt, vname, &lag) == 2) {
	s = strchr(s, ')');
	if (s != NULL && string_is_blank(s + 1)) {
	    int pv = series_index(p->dset, vname);

	    if (pv < p->dset->v && function_lookup(vname)) {
		/* rule out the case of a series name shadowing
		   a built-in function
		*/
		pv = -1;
	    }
	    if (pv > 0 && pv < p->dset->v) {
		series_set_parent(p->dset, p->lh.vnum, p->dset->varname[pv]);
		series_set_transform(p->dset, p->lh.vnum, LAGS);
		series_set_lag(p->dset, p->lh.vnum, -lag);
	    }
	}
    }

    return 0;
}

static int get_genseries_target (parser *p)
{
    if (p->tree->t == F_GENSERIES && (p->flags & P_UFRET)) {
	return p->ret->v.xval;
    } else {
	return 0;
    }
}

static void series_write_metadata (parser *p, int oldv)
{
    const char *src = NULL;
    int vnum = 0;

    if (p->targ == SERIES) {
	vnum = p->lh.vnum;
    } else if (p->tree != NULL) {
	vnum = get_genseries_target(p);
    }

    if (vnum == 0) {
	/* this is relevant only for series */
	return;
    }

    if (p->lh.expr != NULL) {
	/* don't touch the metadata if we generated a single
	   observation in a series
	*/
	return;
    }

    if (p->targ == SERIES) {
	maybe_record_lag_info(p);
    }

    if (vnum < oldv && p->targ == SERIES) {
	series_set_mtime(p->dset, vnum);
    }

    if (p->lh.label != NULL && (p->flags & P_UFRET)) {
	src = p->lh.label;
    } else if (p->rhs != NULL && strcmp(p->rhs, "NA")) {
	src = p->rhs;
    }

    if (src != NULL && *src != '\0') {
	if (strlen(src) > MAXLABEL - 1) {
	    /* truncate if necessary */
	    char tmp[MAXLABEL];

	    *tmp = '\0';
	    strncat(tmp, src, MAXLABEL - 4);
	    strcat(tmp, "...");
	    series_set_label(p->dset, vnum, tmp);
	} else {
	    series_set_label(p->dset, vnum, src);
	}
	if (src == p->rhs) {
	    /* in case the label is a formula */
	    series_set_flag(p->dset, vnum, VAR_GENERATED);
	}
    }

    if (p->lh.stab != NULL) {
	series_attach_string_table(p->dset, vnum, p->lh.stab);
	p->lh.stab = NULL;
    }
}

static const char *reswords[] = {
    /* constants */
    "const",
    "NA",
    "null",
    "empty",
    "obs", /* not exactly a constant, but hey */
    /* types */
    "scalar",
    "series",
    "matrix",
    "string",
    "list",
    "bundle",
    "array",
    "void",
    /* control flow */
    "for",
    /* debugging instructions, etc. */
    "continue",
    "next",
    "to"
};

/**
 * gretl_reserved_word:
 * @str: string to be tested.
 *
 * Returns: non-zero if @str is a reserved word that cannot
 * figure as the name of a user-defined variable, otherwise 0.
 */

int gretl_reserved_word (const char *str)
{
    static int n = sizeof reswords / sizeof reswords[0];
    int i, ret = gretl_command_number(str);

    /* the names of built-in functions are deliberately
       not reserved */

    for (i=0; i<n && !ret; i++) {
	if (!strcmp(str, reswords[i])) {
	    ret = E_INVARG;
	}
    }

    if (ret) {
	gretl_errmsg_sprintf(_("'%s' is a reserved word"), str);
    }

    return ret;
}

/**
 * extract_varname:
 * @targ: target string into which to write name.
 * @src: source string.
 * @len: location to receive the length of the extracted portion.
 *
 * Writes up to #VNAMELEN - 1 characters from @s into @vname.
 *
 * Returns: 0 on success, non-zero if the number of valid varname
 * characters in @s is greater than #VNAMELEN - 1.
 */

int extract_varname (char *targ, const char *src, int *len)
{
    int err = 0;

    *targ = '\0';
    *len = gretl_namechar_spn(src);

    if (*len >= VNAMELEN) {
	/* too long to be a valid variable name */
	err = E_UNKVAR;
    } else {
	strncat(targ, src, *len);
    }

    return err;
}

static int try_for_listvar (const DATASET *dset, const char *s)
{
    char vname[VNAMELEN];
    char lname[VNAMELEN];
    char fmt[16];

    sprintf(fmt, "%%%d[^.].%%%ds", VNAMELEN-1, VNAMELEN-1);

    if (sscanf(s, fmt, lname, vname) == 2) {
	int *list = get_list_by_name(lname);

	if (list != NULL) {
	    int i, vi;

	    for (i=1; i<=list[0]; i++) {
		vi = list[i];
		if (!strcmp(vname, dset->varname[vi])) {
		    return vi;
		}
	    }
	}
    }

    return dset->v;
}

#define GEN_LEVEL_DEBUG 0

/* The condition for recognizing a series by name. If we're inside a
   user function (@fd > 0) it must exist at the current level of
   function execution and its tenure at that level must not just be
   the result of its being a member of a list that was passed as an
   argument. Otherwise it's just a name comparison.
*/

static inline int series_matched (const char *s, int fd,
				  const DATASET *dset, int i)
{
    if (fd == 0) {
	return strcmp(dset->varname[i], s) == 0;
    } else {
	return fd == series_get_stack_level(dset, i) &&
	    !series_is_listarg(dset, i, NULL) &&
	    strcmp(dset->varname[i], s) == 0;
    }
}

/**
 * real_series_index:
 * @dset: data information struct.
 * @varname: name of variable to test.
 * @greatest: search down from highest ID.
 *
 * Returns: the ID number of the variable whose name is given,
 * or the next available ID number if there is no variable of
 * that name.
 */

static int real_series_index (const DATASET *dset, const char *s,
			      int greatest)
{
    int ret = -1;

    if (dset != NULL) {
	int i, fd;

	ret = dset->v; /* initialize to "next" series ID */

	if (s == NULL || *s == '\0' || isdigit(*s)) {
	    goto bailout;
	}
	if (strcmp(s, "const") == 0) {
	    ret = 0;
	    goto bailout;
	}
	if (strchr(s, '.') != NULL) {
	    ret = try_for_listvar(dset, s);
	    goto bailout;
	}

	fd = gretl_function_depth();

	if (greatest) {
	    for (i=dset->v-1; i>0; i--) {
		if (series_matched(s, fd, dset, i)) {
		    ret = i;
		    break;
		}
	    }
	} else {
	    for (i=1; i<dset->v; i++) {
		if (series_matched(s, fd, dset, i)) {
		    ret = i;
		    break;
		}
	    }
	}
    }

 bailout:

#if GEN_LEVEL_DEBUG
    fprintf(stderr, "series_index for '%s', fd = %d: got %d (dset->v = %d)\n",
	    s, fd, ret, dset->v);
#endif

    return ret;
}

/**
 * series_index:
 * @dset: data information struct.
 * @varname: name of variable to test.
 *
 * Returns: the ID number of the variable whose name is given,
 * or the next available ID number if there is no variable of
 * that name.
 */

int series_index (const DATASET *dset, const char *varname)
{
    return real_series_index(dset, varname, 0);
}

/**
 * series_greatest_index:
 * @dset: data information struct.
 * @varname: name of variable to test.
 *
 * Returns: the ID number of the variable whose name is given,
 * or the next available ID number if there is no variable of
 * that name. In contrast to series_index() this variant searches
 * down from the greatest current series ID.
 */

int series_greatest_index (const DATASET *dset, const char *varname)
{
    return real_series_index(dset, varname, 1);
}

/**
 * caller_series_index:
 * @dset: data information struct.
 * @varname: name of series to test.
 *
 * Returns: the ID number of the series whose name is given,
 * at the caller's level of function execution, or -1 if there's
 * no matching series.
 */

int caller_series_index (const DATASET *dset, const char *vname)
{
    int i, targ = gretl_function_depth() - 1;

    if (dset != NULL && targ >= 0) {
	for (i=0; i<dset->v; i++) {
	    if (series_get_stack_level(dset, i) == targ &&
		!strcmp(dset->varname[i], vname)) {
		return i;
	    }
	}
    }

    return -1;
}

int current_series_index (const DATASET *dset, const char *vname)
{
    int v = -1;

    if (dset != NULL && dset->v > 0 &&
	vname != NULL && *vname != '\0') {
	v = real_series_index(dset, vname, 0);
	if (v >= dset->v) {
	    v = -1;
	}
    }

    return v;
}

int gretl_is_series (const char *name, const DATASET *dset)
{
    if (dset == NULL) {
	return 0;
    } else {
	int v = real_series_index(dset, name, 0);

	return (v >= 0 && v < dset->v);
    }
}

int genr_special_word (const char *s)
{
    if (!strcmp(s, "dummy") ||
	!strcmp(s, "cdummy") ||
	!strcmp(s, "timedum") ||
	!strcmp(s, "unitdum") ||
	!strcmp(s, "time") ||
	!strcmp(s, "index") ||
	!strcmp(s, "unit") ||
	!strcmp(s, "weekday")) {
	return 1;
    } else if (!strncmp(s, "dummy:", 6) && integer_string(s+6)) {
        return 1;
    } else if (!strncmp(s, "cdummy:", 7) && integer_string(s+7)) {
        return 1;
    } else {
	return 0;
    }
}

static GretlType genr_last_type;

GretlType genr_get_last_output_type (void)
{
    return genr_last_type;
}

static int gen_special (const char *s, const char *line,
			DATASET *dset, PRN *prn, parser *p)
{
    const char *msg = NULL;
    int orig_v = dset->v;
    int write_label = 0;
    int vnum = -1;
    int err = 0;

    if (dset == NULL || dset->n == 0) {
	return E_NODATA;
    }

    if (!strcmp(s, "markers")) {
	return generate_obs_markers(line, dset);
    } else if (!strcmp(s, "dummy")) {
	err = gen_seasonal_dummies(dset, 0, 0);
	if (!err) {
	    msg = N_("Periodic dummy variables generated.\n");
	}
    } else if (!strcmp(s, "cdummy")) {
	err = gen_seasonal_dummies(dset, 0, 1);
	if (!err) {
	    msg = N_("Centered periodic dummy variables generated.\n");
	}
    } else if (!strcmp(s, "timedum")) {
	err = gen_panel_dummies(dset, OPT_T, prn);
	if (!err) {
	    msg = N_("Panel dummy variables generated.\n");
	}
    } else if (!strcmp(s, "unitdum")) {
	err = gen_panel_dummies(dset, OPT_NONE, prn);
	if (!err) {
	    msg = N_("Panel dummy variables generated.\n");
	}
    } else if (!strcmp(s, "time")) {
	err = gen_time(dset, 1, &vnum);
	write_label = 1;
    } else if (!strcmp(s, "index")) {
	err = gen_time(dset, 0, &vnum);
	write_label = 1;
    } else if (!strcmp(s, "unit")) {
	err = gen_unit(dset, &vnum);
	write_label = 1;
    } else if (!strcmp(s, "weekday")) {
	err = gen_wkday(dset, &vnum);
	write_label = 1;
    } else if (!strncmp(s, "dummy:", 6) && integer_string(s+6)) {
        err = gen_seasonal_dummies(dset, atoi(s+6), 0);
	if (!err) {
	    msg = N_("Periodic dummy variables generated.\n");
	}
    } else if (!strncmp(s, "cdummy:", 7) && integer_string(s+7)) {
        err = gen_seasonal_dummies(dset, atoi(s+7), 1);
	if (!err) {
	    msg = N_("Centered periodic dummy variables generated.\n");
	}
    }

    if (msg != NULL && gretl_messages_on()) {
	pputs(prn, _(msg));
    }

    if (!err && write_label) {
	strcpy(p->lh.name, s);
	p->lh.vnum = vnum;
	p->dset = dset;
	p->targ = SERIES;
	p->flags = 0;
	p->lhres = NULL;
	p->err = 0;
	p->prn = prn;
	if (prn != NULL && gretl_messages_on()) {
	    gen_write_message(p, orig_v, prn);
	}
    }

    if (dset->v > orig_v) {
	set_dataset_is_changed(dset, 1);
	genr_last_type = GRETL_TYPE_SERIES;
    }

    return err;
}

static int is_genr_special (const char *s, char *spec, const char **rem)
{
    if (strncmp(s, "genr ", 5)) {
	return 0;
    }

    s += 5;
    while (*s == ' ') s++;

    if (genr_special_word(s)) {
	if (spec != NULL) {
	    strcpy(spec, s);
	}
	if (rem != NULL) {
	    *rem = s;
	}
	return 1;
    }

    if (!strncmp(s, "markers", 7) && strchr(s, '=')) {
	if (spec != NULL) {
	    strcpy(spec, "markers");
	}
	if (rem != NULL) {
	    s = strchr(s, '=') + 1;
	    while (*s == ' ') s++;
	    *rem = s;
	}
	return 1;
    }

    return 0;
}

static int maybe_unassigned_fncall (const char *s)
{
    return s[strlen(s)-1] == ')';
}

static int call_realgen (const char *s, parser *p,
			 DATASET *dset, PRN *prn,
			 int flags, int targtype)
{
    int ret;

    if (flags & P_PRIV) {
	set_func_use_private_line(1);
    }
    ret = realgen(s, p, dset, prn, flags, targtype);
    set_func_use_private_line(0);

    return ret;
}

#define gen_silent(f) (f & (P_DISCARD | P_PRIV | P_DECL))

int generate (const char *line, DATASET *dset,
	      GretlType gtype, gretlopt opt,
	      PRN *prn)
{
    char vname[VNAMELEN] = {0};
    const char *subline = NULL;
    GretlType out_t;
    int oldv, targtype = UNK;
    genflags flags = 0;
    parser p;

    if (line == NULL) {
	return E_ARGS;
    }

    if (gtype == GRETL_TYPE_NONE) {
	flags |= P_DISCARD;
    } else if (gtype == GRETL_TYPE_DOUBLE) {
	targtype = NUM;
    } else if (gtype == GRETL_TYPE_SERIES) {
	targtype = SERIES;
    } else if (gtype == GRETL_TYPE_MATRIX) {
	targtype = MAT;
    } else if (gtype == GRETL_TYPE_STRING) {
	targtype = STR;
    } else if (gtype == GRETL_TYPE_BUNDLE) {
	targtype = BUNDLE;
    } else if (gtype == GRETL_TYPE_LIST) {
	targtype = LIST;
    } else if (gtype == GRETL_TYPE_BOOL) {
        targtype = NUM;
        flags |= P_ANON;
    } else if (gretl_array_type(gtype)) {
	targtype = gtype;
    }

    if (opt & OPT_P) {
	/* internal use of generate() */
	flags |= P_PRIV;
    }
    if (opt & OPT_Q) {
	flags |= P_QUIET;
    }
    if (opt & OPT_C) {
	flags |= P_CATCH;
    }
    if (opt & OPT_U) {
	flags |= P_UFRET;
    }
    if (opt & OPT_O) {
	/* special for function call, no assignment */
	if (maybe_unassigned_fncall(line)) {
	    targtype = EMPTY;
	    flags |= P_VOID;
	} else {
	    return E_PARSE;
	}
    }

    oldv = (dset != NULL)? dset->v : 0;

#if GDEBUG
    fprintf(stderr, "\n*** generate: line = '%s'\n", line);
    fprintf(stderr, "    gtype=%s, targtype=%s\n", gretl_type_get_name(gtype),
	    getsymb(targtype));
#endif

    if (is_genr_special(line, vname, &subline)) {
	return gen_special(vname, subline, dset, prn, &p);
    }

    call_realgen(line, &p, dset, prn, flags, targtype);

    if (!p.err && targtype != EMPTY) {
	gen_save_or_print(&p, prn);
	if (!p.err && !gen_silent(p.flags)) {
	    series_write_metadata(&p, oldv);
	    if (gretl_messages_on() && prn != NULL && !(opt & OPT_Q)) {
		gen_write_message(&p, oldv, prn);
	    }
	}
    }

    genr_last_type = out_t = genr_get_output_type(&p);
    if (out_t == GRETL_TYPE_SERIES || out_t == GRETL_TYPE_LIST) {
	set_dataset_is_changed(dset, 1);
    }
    if (!p.err && gtype == GRETL_TYPE_NUMERIC && !NUMERIC_TYPE(out_t)) {
        p.err = E_TYPES;
    } else if (p.err == 1) {
	/* a fairly good guess? */
	p.err = E_PARSE;
    }

    gen_cleanup(&p);

#if GDEBUG
    fprintf(stderr, "generate: returning %d\n", p.err);
#endif

    return p.err;
}

/* Get a pointer to a sub-object of type @gtype (an array or bundle),
   answering to the specification in @spec. This gets called in the
   context of a "foreach" loop if we can't find a "top-level" array
   or bundle as data source; we then see if it could be an embedded
   object.
*/

void *genr_get_pointer (const char *spec, GretlType gtype, int *errp)
{
    genflags flags = P_PRIV | P_QUIET;
    void *ret = NULL;
    parser p;
    int err;

    err = call_realgen(spec, &p, NULL, NULL, flags, UNK);

    if (!err) {
	if (p.tree->t != BMEMB && p.tree->t != OSL) {
	    /* we didn't get a sub-object */
	    err = E_TYPES;
	} else if (gtype == GRETL_TYPE_ARRAY && p.ret->t == ARRAY) {
	    ret = p.ret->v.a;
	    p.ret->v.a = NULL;
	} else if (gtype == GRETL_TYPE_BUNDLE && p.ret->t == BUNDLE) {
	    ret = p.ret->v.b;
	    p.ret->v.b = NULL;
	} else {
	    err = E_TYPES;
	}
    }

    gen_cleanup(&p);

    if (errp != NULL) {
	*errp = err;
    }

#if GDEBUG
    fprintf(stderr, "genr_get_pointer: returning %p\n", ret);
#endif

    return ret;
}

/* retrieve a scalar result directly */

static double generate_scalar_full (const char *s, DATASET *dset,
				    PRN *prn, int *err)
{
    parser p;
    double x = NADBL;

    *err = call_realgen(s, &p, dset, prn, P_PRIV | P_ANON, NUM);

    if (!*err) {
	if (p.ret->t == MAT) {
	    gretl_matrix *m = p.ret->v.m;

	    if (gretl_matrix_is_scalar(m)) {
		x = p.ret->v.m->val[0];
	    } else if (!gretl_is_null_matrix(m)) {
		fprintf(stderr, "generate_scalar: got %d x %d matrix\n",
			m->rows, m->cols);
		*err = E_TYPES;
	    }
	} else if (p.ret->t == NUM) {
	    x = p.ret->v.xval;
	} else {
	    *err = E_TYPES;
	}
    } else if (*err == 1) {
	*err = E_PARSE;
    }

    gen_cleanup(&p);

    return x;
}

double generate_scalar (const char *s, DATASET *dset, int *err)
{
    return generate_scalar_full(s, dset, NULL, err);
}

/* retrieve a boolean result directly: called only from
   flow_control.c
*/

double generate_boolean (const char *s, DATASET *dset, PRN *prn, int *err)
{
    double x = generate_scalar_full(s, dset, prn, err);

    return (*err || na(x)) ? NADBL : (double) (x != 0.0);
}

/* retrieve an integer result directly */

int generate_int (const char *s, DATASET *dset, int *err)
{
    double x = generate_scalar_full(s, dset, NULL, err);
    int ret = -1;

    if (!*err) {
	ret = gretl_int_from_double(x, err);
    }

    return ret;
}

/* Execute statement @s, bypassing the command tokenizer,
   when we know that it contains a call to a function whose
   return value (if any) we do not want to assign. Prime
   example: the bundle-print function for a function package.
*/

int generate_void (const char *s, DATASET *dset, PRN *prn)
{
    parser p;
    int err;

    err = call_realgen(s, &p, dset, prn, P_PRIV | P_VOID, EMPTY);

    gen_cleanup(&p);

    return err;
}

/* retrieve a series result directly */

double *generate_series (const char *s, DATASET *dset, PRN *prn,
			 int *err)
{
    parser p;
    double *x = NULL;

    *err = call_realgen(s, &p, dset, prn, P_PRIV | P_ANON, SERIES);

    if (!*err) {
	NODE *n = p.ret;

	if (n->t == SERIES) {
	    if (n->flags & TMP_NODE) {
		/* steal the generated series */
		x = n->v.xvec;
		n->v.xvec = NULL;
	    } else {
		x = copyvec(n->v.xvec, p.dset->n);
	    }
	} else {
	    *err = E_TYPES;
	}
    } else if (*err == 1) {
	*err = E_PARSE;
    }

    gen_cleanup(&p);

    return x;
}

/* retrieve a matrix result directly */

gretl_matrix *generate_matrix (const char *s, DATASET *dset,
			       int *err)
{
    gretl_matrix *m = NULL;
    parser p;

    *err = call_realgen(s, &p, dset, NULL, P_PRIV | P_ANON, MAT);

    if (!*err) {
	NODE *n = p.ret;

	if (n->t == MAT) {
	    if (n->flags & TMP_NODE) {
		/* steal the generated matrix */
		m = n->v.m;
		n->v.m = NULL;
	    } else {
		m = gretl_matrix_copy(n->v.m);
		if (m == NULL) {
		    *err = E_ALLOC;
		}
	    }
	} else if (n->t == NUM) {
	    if (na(n->v.xval)) {
		*err = E_NAN;
	    } else {
		m = gretl_matrix_alloc(1, 1);
		if (m == NULL) {
		    *err = E_ALLOC;
		} else {
		    m->val[0] = n->v.xval;
		}
	    }
	} else {
	    *err = E_TYPES;
	}
    } else if (*err == 1) {
	*err = E_PARSE;
    }

    gen_cleanup(&p);

    return m;
}

/* retrieve a string result directly */

char *generate_string (const char *s, DATASET *dset, int *err)
{
    parser p;
    char *ret = NULL;

<<<<<<< HEAD
    *err = call_realgen(s, &p, dset, NULL, P_PRIV | P_ANON, STR);
=======
    set_func_use_private_line(1);
    *err = realgen(s, &p, dset, NULL, P_PRIV | P_ANON, STR);
    set_func_use_private_line(0);
>>>>>>> af1ec2fa

    if (!*err) {
	NODE *n = p.ret;

	if (n->t == STR) {
	    if (n->flags & TMP_NODE) {
		/* steal the generated string */
		ret = n->v.str;
		n->v.str = NULL;
	    } else {
		ret = gretl_strdup(n->v.str);
	    }
	} else {
	    *err = E_TYPES;
	}
    } else if (*err == 1) {
	*err = E_PARSE;
    }

    gen_cleanup(&p);

    return ret;
}

/* retrieve a list result directly */

int *generate_list (const char *s, DATASET *dset, int ci, int *err)
{
    int *ret = NULL;
    genflags flags = P_PRIV | P_ANON;
    parser p;

    if (dset == NULL) {
	*err = E_NODATA;
	return NULL;
    }

    if (ci == PRINT) {
	flags |= P_PRNLIST;
    }

    *err = call_realgen(s, &p, dset, NULL, flags, LIST);

    if (!*err) {
	ret = node_get_list(p.ret, &p);
	*err = p.err;
    }

    gen_cleanup(&p);

    return ret;
}

/* create a parsed tree that can be evaluated later,
   probably multiple times */

parser *genr_compile (const char *s, DATASET *dset,
		      GretlType gtype, gretlopt opt,
		      PRN *prn, int *err)
{
    parser *p;
    genflags flags = P_COMPILE;
    int targtype = UNK;

#if GDEBUG
    fprintf(stderr, "\n*** genr_compile: s = '%s'\n", s);
#endif

    if (is_genr_special(s, NULL, NULL)) {
	*err = E_EQN;
	return NULL;
    }

    p = malloc(sizeof *p);
    if (p == NULL) {
	*err = E_ALLOC;
	return NULL;
    }

    if (gtype == GRETL_TYPE_NONE) {
	flags |= P_DISCARD;
    } else if (gtype == GRETL_TYPE_DOUBLE) {
	targtype = NUM;
    } else if (gtype == GRETL_TYPE_SERIES) {
	targtype = SERIES;
    } else if (gtype == GRETL_TYPE_MATRIX) {
	targtype = MAT;
    } else if (gtype == GRETL_TYPE_STRING) {
	targtype = STR;
    } else if (gtype == GRETL_TYPE_BUNDLE) {
	targtype = BUNDLE;
    } else if (gtype == GRETL_TYPE_LIST) {
	targtype = LIST;
    } else if (gtype == GRETL_TYPE_BOOL) {
        targtype = NUM;
        flags |= P_ANON;
    } else if (gretl_array_type(gtype)) {
	targtype = gtype;
    }

    if (opt & OPT_P) {
	/* internal use of generate() */
	flags |= P_PRIV;
    }

    if (opt & OPT_O) {
	/* special for function call, no assignment */
	targtype = EMPTY;
        flags |= P_VOID;
    }

    if (opt & OPT_N) {
	/* "no exec": compile but don't run */
	flags |= P_NOEXEC;
    }

    if (opt & OPT_A) {
	/* anonymous: no assignment to named variable */
	flags |= P_ANON;
    }

#if GDEBUG
    fprintf(stderr, "*** targtype = %s\n", getsymb(targtype));
#endif

    *err = call_realgen(s, p, dset, prn, flags, targtype);

    if (*err == 0 && p != NULL &&
	!(opt & OPT_N) && p->targ != EMPTY) {
	gen_save_or_print(p, prn);
	if (p->err) {
	    *err = p->err;
	}
    }

    if (*err) {
	destroy_genr(p);
	p = NULL;
    }

#if GDEBUG
    fprintf(stderr, "genr_compile: err = %d\n", *err);
#endif

    return p;
}

/* run a previously compiled generator */

int execute_genr (parser *p, DATASET *dset, PRN *prn)
{
    int oldv = (dset != NULL)? dset->v : 0;

#if GDEBUG
    fprintf(stderr, "\n*** execute_genr: p=%p, LHS='%s', Z=%p, prn=%p\n",
	    (void *) p, p->lh.expr ? p->lh.expr : p->lh.name,
	    (void *) dset->Z, (void *) prn);
#endif

    call_realgen(NULL, p, dset, prn, P_EXEC, UNK);

    if (!p->err && p->targ != EMPTY) {
	gen_save_or_print(p, prn);
	if (dset != NULL && !(p->flags & P_PRIV)) {
	    series_write_metadata(p, oldv);
	}
    }

    if (p->err) {
	gen_cleanup(p);
    }

#if GDEBUG
    fprintf(stderr, "execute_genr: returning %d\n", p->err);
#endif

    return p->err;
}

double evaluate_scalar_genr (parser *p, DATASET *dset,
			     PRN *prn, int *err)
{
    double x = NADBL;

    *err = call_realgen(NULL, p, dset, NULL, P_EXEC | P_PRIV | P_ANON,
			NUM);

    if (!*err) {
	if (p->ret->t == MAT) {
	    gretl_matrix *m = p->ret->v.m;

	    if (gretl_matrix_is_scalar(m)) {
		x = p->ret->v.m->val[0];
	    } else if (!gretl_is_null_matrix(m)) {
		fprintf(stderr, "evaluate_if_cond: got %d x %d matrix\n",
			m->rows, m->cols);
		*err = E_TYPES;
	    }
	} else if (p->ret->t == NUM) {
	    x = p->ret->v.xval;
	} else {
	    *err = E_TYPES;
	}
    } else if (*err == 1) {
	*err = E_PARSE;
    }

    gen_cleanup(p);

    return x;
}

double evaluate_if_cond (parser *p, DATASET *dset, PRN *prn, int *err)
{
    double x = evaluate_scalar_genr(p, dset, prn, err);

    if (!*err && na(x)) {
	return NADBL;
    } else {
	return *err ? x : (double) (x != 0.0);
    }
}

/* destroy a previously compiled generator */

void destroy_genr (parser *p)
{
#if GDEBUG
    fprintf(stderr, "\n*** destroy_genr: p = %p\n", (void *) p);
#endif

    if (p != NULL) {
	p->flags = 0;
	gen_cleanup(p);
	free(p);
    }
}

GretlType genr_get_output_type (const parser *p)
{
    int t = GRETL_TYPE_NONE;

    if (!p->err) {
	if (p->targ == NUM) {
	    t = GRETL_TYPE_DOUBLE;
	} else if (p->targ == SERIES) {
	    t = GRETL_TYPE_SERIES;
	} else if (p->targ == MAT) {
	    t = GRETL_TYPE_MATRIX;
	} else if (p->targ == LIST) {
	    t = GRETL_TYPE_LIST;
	} else if (p->targ == BUNDLE) {
	    t = GRETL_TYPE_BUNDLE;
	} else if (p->targ == ARRAY) {
	    t = GRETL_TYPE_ARRAY;
	}
    }

    return t;
}

int genr_get_output_varnum (const parser *p)
{
    return p->lh.vnum;
}

gretl_matrix *genr_get_output_matrix (parser *p)
{
    gretl_matrix *m = p->lh.mret;

    if (p->targ != MAT) {
	/* matrix under bundle or array?
	   nullify pointer in case the type changes
	*/
	p->lh.mret = NULL;
    }

    return m;
}

double genr_get_output_scalar (const parser *p)
{
    if (p->targ == NUM) {
	return gretl_scalar_get_value(p->lh.name, NULL);
    } else {
	return NADBL;
    }
}

int genr_no_assign (const parser *p)
{
    return (p->flags & (P_DISCARD | P_VOID));
}

int genr_is_autoregressive (const parser *p)
{
    return (p->flags & P_AUTOREG);
}

void genr_set_na_check (parser *p)
{
    p->flags |= P_NATEST;
}

void genr_unset_na_check (parser *p)
{
    p->flags &= ~P_NATEST;
}<|MERGE_RESOLUTION|>--- conflicted
+++ resolved
@@ -1018,13 +1018,9 @@
     parser p;
     char *ret = NULL;
 
-<<<<<<< HEAD
-    *err = call_realgen(s, &p, dset, NULL, P_PRIV | P_ANON, STR);
-=======
     set_func_use_private_line(1);
     *err = realgen(s, &p, dset, NULL, P_PRIV | P_ANON, STR);
     set_func_use_private_line(0);
->>>>>>> af1ec2fa
 
     if (!*err) {
 	NODE *n = p.ret;
