--- conflicted
+++ resolved
@@ -48,12 +48,6 @@
 #include <sys/stat.h>
 #include <fcntl.h>
 
-<<<<<<< HEAD
-#define STRICT_CONST 1    /* activated 2021-04-08 */
-
-#define LSDEBUG 0       /* debug handling of saved loops */
-=======
->>>>>>> 1d552da4
 #define FNPARSE_DEBUG 0 /* debug parsing of function code */
 #define EXEC_DEBUG 0    /* debugging of function execution */
 #define ARGS_DEBUG 0    /* debug handling of args */
@@ -95,17 +89,6 @@
     char immut;     /* state: immutable (const) at run-time */
 };
 
-<<<<<<< HEAD
-/* structure representing a line of a user-defined function */
-
-struct fn_line_ {
-    int idx;        /* 1-based line index (allowing for blanks) */
-    char *s;        /* text of command line */
-    LOOPSET *loop;  /* attached "compiled" loop */
-    int next_idx;   /* line index to skip to after loop */
-    int ignore;     /* flag for comment lines */
-};
-=======
 typedef enum {
     LINE_IGNORE = 1 << 0,
     LINE_NOCOMP = 1 << 1  /* "don't compile genr" */
@@ -114,7 +97,6 @@
 #define line_has_loop(l)  (l->ci == LOOP && l->ptr != NULL)
 #define ignore_line(l)    (l->flags & LINE_IGNORE)
 #define line_no_comp(l)   (l->flags & LINE_NOCOMP)
->>>>>>> 1d552da4
 
 #define UNSET_VALUE (-1.0e200)
 #define default_unset(p) (p->deflt == UNSET_VALUE)
@@ -177,11 +159,8 @@
 struct ufunc_ {
     char name[FN_NAMELEN]; /* identifier */
     fnpkg *pkg;            /* pointer to parent package, or NULL */
-<<<<<<< HEAD
-=======
     fncall *call;          /* pointer to current call, or NULL */
     GList *calls;          /* for use in recursion */
->>>>>>> 1d552da4
     int pkg_role;          /* printer, plotter, etc. */
     UfunAttrs flags;       /* private, plugin, etc. */
     int line_idx;          /* current line index (compiling) */
@@ -485,16 +464,24 @@
     return err;
 }
 
+static void fncall_clear_args_array (fncall *fc)
+{
+    int i, np = fc->fun->n_params;
+
+    for (i=0; i<np; i++) {
+	fc->args[i].type = 0;
+	fc->args[i].shifted = 0;
+	fc->args[i].upname = NULL;
+	fc->args[i].uvar = NULL;
+	fc->args[i].val.px = NULL;
+    }
+
+    fc->argc = 0;
+}
+
 static void maybe_set_param_const (fn_param *fp)
 {
-#if STRICT_CONST
     fp->flags |= FP_CONST;
-#else
-    if (fp->type != GRETL_TYPE_LIST &&
-	!gretl_is_scalar_type(fp->type)) {
-	fp->flags |= FP_CONST;
-    }
-#endif
 }
 
 /**
@@ -547,27 +534,9 @@
  * Returns: 0 on success, non-zero on failure.
  */
 
-int push_anon_function_arg (fncall *fc, GretlType type,
-			    void *value)
-{
-    int err = 0;
-
-    if (fc == NULL || fc->fun == NULL) {
-	err = E_DATA;
-    } else if (fc->argc >= fc->fun->n_params) {
-	fprintf(stderr, "function %s has %d parameters but argc = %d\n",
-		fc->fun->name, fc->fun->n_params, fc->argc);
-	err = E_DATA;
-    } else if (fc->args == NULL) {
-	err = fncall_add_args_array(fc);
-    }
-
-    if (!err) {
-	err = fn_arg_set_data(&fc->args[fc->argc], NULL, NULL, type, value);
-	fc->argc += 1;
-    }
-
-    return err;
+int push_anon_function_arg (fncall *fc, GretlType type, void *value)
+{
+    return push_function_arg(fc, NULL, NULL, type, value);
 }
 
 /**
@@ -631,9 +600,6 @@
     return call;
 }
 
-<<<<<<< HEAD
-void fncall_destroy (fncall *call)
-=======
 static int call_is_in_use (fncall *fc)
 {
     if (callstack != NULL) {
@@ -707,7 +673,6 @@
 }
 
 void fncall_destroy (void *data)
->>>>>>> 1d552da4
 {
     if (data != NULL) {
 #if CALL_DEBUG
@@ -737,8 +702,6 @@
     fncall *call = *pcall;
 
     if (call != NULL && !(call->flags & FC_PRESERVE)) {
-<<<<<<< HEAD
-=======
         if (call->fun != NULL) {
             if (call->fun->calls != NULL) {
                 call->fun->calls = g_list_remove(call->fun->calls, call);
@@ -747,7 +710,6 @@
                 call->fun->call = NULL;
             }
         }
->>>>>>> 1d552da4
 	fncall_destroy(call);
         *pcall = NULL;
     }
@@ -1732,11 +1694,8 @@
 
     fun->name[0] = '\0';
     fun->pkg = NULL;
-<<<<<<< HEAD
-=======
     fun->call = NULL;
     fun->calls = NULL;
->>>>>>> 1d552da4
     fun->flags = 0;
     fun->pkg_role = 0;
 
@@ -1754,6 +1713,7 @@
 
 static void free_lines_array (fn_line *lines, int n)
 {
+    fn_line *line;
     int i;
 
     if (lines == NULL) {
@@ -1765,11 +1725,6 @@
 #endif
 
     for (i=0; i<n; i++) {
-<<<<<<< HEAD
-	free(lines[i].s);
-	if (lines[i].loop != NULL) {
-	    gretl_loop_destroy(lines[i].loop);
-=======
         line = &lines[i];
 	free(line->s);
 	if (line_has_loop(line)) {
@@ -1777,7 +1732,6 @@
             fprintf(stderr, "  L%d: has_loop at %p\n", i, (void *) line->ptr);
 #endif
 	    gretl_loop_destroy(line->ptr);
->>>>>>> 1d552da4
 	}
     }
 
@@ -1822,11 +1776,8 @@
     fun->line_idx = 1;
     fun->n_params = 0;
 
-<<<<<<< HEAD
-=======
     destroy_ufunc_calls(fun);
 
->>>>>>> 1d552da4
     fun->rettype = GRETL_TYPE_NONE;
 }
 
@@ -1835,11 +1786,8 @@
     /* free_lines_array() handles any attached loops */
     free_lines_array(fun->lines, fun->n_lines);
     free_params_array(fun->params, fun->n_params);
-<<<<<<< HEAD
-=======
     /* destroy_ufunc_calls() handles attached genrs */
     destroy_ufunc_calls(fun);
->>>>>>> 1d552da4
     free(fun);
 }
 
@@ -1981,7 +1929,7 @@
 				     xmlNodePtr np)
 {
     gboolean ret = FALSE;
-    
+
     if (param->type == GRETL_TYPE_INT) {
 	char *s = NULL;
 
@@ -2100,26 +2048,6 @@
 
     lines = realloc(fun->lines, n * sizeof *lines);
 
-<<<<<<< HEAD
-	    fun->lines = lines;
-	    lines[i].idx = fun->line_idx;
-	    if (donate) {
-		lines[i].s = s;
-	    } else {
-		lines[i].s = gretl_strdup(s);
-		if (lines[i].s == NULL) {
-		    err = E_ALLOC;
-		}
-	    }
-	    if (!err) {
-		lines[i].loop = NULL;
-		lines[i].next_idx = -1;
-		lines[i].ignore = 0;
-		fun->n_lines = n;
-		fun->line_idx += 1;
-	    }
-	}
-=======
     if (lines == NULL) {
         err = E_ALLOC;
     } else {
@@ -2152,7 +2080,6 @@
             fun->n_lines = n;
             fun->line_idx += 1;
         }
->>>>>>> 1d552da4
     }
 
     return err;
@@ -2851,10 +2778,12 @@
 char **gretl_function_retrieve_code (ufunc *u, int *nlines)
 {
     char **S = NULL;
+    fn_line *line;
     int i, j = 0;
 
     for (i=0; i<u->n_lines; i++) {
-	if (!u->lines[i].ignore) {
+        line = &(u->lines[i]);
+	if (!ignore_line(line)) {
 	    j++;
 	}
     }
@@ -2867,8 +2796,9 @@
 	*nlines = j;
 	j = 0;
 	for (i=0; i<u->n_lines; i++) {
-	    if (!u->lines[i].ignore) {
-		S[j++] = u->lines[i].s;
+            line = &(u->lines[i]);
+	    if (!ignore_line(line)) {
+		S[j++] = line->s;
 	    }
 	}
     }
@@ -7679,47 +7609,25 @@
 
     /* note: avoid losing comment lines */
     origline = gretl_strdup(line);
-    blank = string_is_blank(line);
-
-<<<<<<< HEAD
-    /* below: append line to function, carrying out some
-       basic structural checks as we go
-    */
-=======
->>>>>>> 1d552da4
+
     if (!blank) {
 	err = get_command_index(s, FUNC);
-	if (!err) {
-	    if (cmd->ci == QUIT) {
-		gretl_errmsg_sprintf(_("%s: \"quit\" cannot be used in a function"),
-				     fun->name);
-		err = E_PARSE;
-		cmd->ci = 0;
-	    } else if (cmd->flags & CMD_ENDFUN) {
-		if (fun->n_lines == 0) {
-		    gretl_errmsg_sprintf("%s: empty function", fun->name);
-		    err = 1;
-		}
-		set_compiling_off();
-	    } else if (cmd->ci == SET) {
-		if (!(fun->flags & UFUN_USES_SET)) {
-		    fun->flags |= UFUN_USES_SET;
-		}
-	    } else if (cmd->ci == FUNC) {
-		err = E_FNEST;
-	    } else if (cmd->ci == IF) {
-		ifdepth++;
-	    } else if (NEEDS_IF(cmd->ci) && ifdepth == 0) {
-		gretl_errmsg_sprintf("%s: unbalanced if/else/endif", fun->name);
-		err = E_PARSE;
-	    } else if (cmd->ci == ENDIF) {
-		ifdepth--;
-	    } else if (cmd->ci < 0) {
-		ignore = 1;
-	    }
-	}
-<<<<<<< HEAD
-=======
+    }
+    if (blank || err) {
+	goto next_step;
+    }
+
+    /* carry out some basic structural checks */
+    if (cmd->ci == QUIT) {
+	gretl_errmsg_sprintf(_("%s: \"quit\" cannot be used in a function"),
+			     fun->name);
+	err = E_PARSE;
+	cmd->ci = 0;
+    } else if (cmd->flags & CMD_ENDFUN) {
+	if (fun->n_lines == 0) {
+	    gretl_errmsg_sprintf("%s: empty function", fun->name);
+	    err = 1;
+	}
 	set_compiling_off();
     } else if (cmd->ci == SET) {
         fun->flags |= UFUN_USES_SET;
@@ -7737,8 +7645,9 @@
         fun->flags |= UFUN_HAS_FLOW;
     } else if (cmd->ci < 0) {
 	ignore = 1;
->>>>>>> 1d552da4
-    }
+    }
+
+  next_step:
 
     if (err) {
 	set_compiling_off();
@@ -7754,15 +7663,6 @@
             err = push_function_line(fun, origline, cmd->ci, 1);
             if (!err) {
 		origline = NULL; /* successfully donated */
-<<<<<<< HEAD
-	    }
-	    if (ignore) {
-		fun->lines[i].ignore = 1;
-	    } else if (!blank) {
-		python_check(line);
-	    }
-	}
-=======
                 if (ignore) {
                     fun->lines[i].flags |= LINE_IGNORE;
                 } else {
@@ -7770,7 +7670,6 @@
                 }
             }
         }
->>>>>>> 1d552da4
     } else {
 	/* finished compilation */
 	if (!err && ifdepth != 0) {
@@ -8227,18 +8126,12 @@
 		i, gretl_type_get_name(fp->type), fp->name,
 		gretl_type_get_name(arg->type), arg->upname);
 #endif
-#if STRICT_CONST
 	/* extra conditions needed to avoid "const poisoning" */
 	if (!fp->immut && arg->upname != NULL &&
 	    fp->type != GRETL_TYPE_LIST &&
 	    !gretl_is_scalar_type(fp->type)) {
 	    fp->immut = object_is_const(arg->upname, -1);
 	}
-#else
-	if (!fp->immut && arg->upname != NULL) {
-	    fp->immut = object_is_const(arg->upname, -1);
-	}
-#endif
 
 	if (arg->type == GRETL_TYPE_NONE) {
 	    if (gretl_scalar_type(fp->type)) {
@@ -8434,8 +8327,12 @@
 	if (gretl_matrix_is_scalar(m)) {
 	    xret = m->val[0];
 	} else {
+	    user_var *uv = get_user_var_by_name(vname);
+	    GretlType t = user_var_get_type(uv);
+
 	    gretl_errmsg_sprintf("Function %s did not provide the specified return value\n"
-				 "(expected %s)", call->fun->name, gretl_type_get_name(rtype));
+				 "(expected %s, got %s)", call->fun->name,
+				 gretl_type_get_name(rtype), gretl_type_get_name(t));
 	    err = E_TYPES;
 	    xret = NADBL;
 	}
@@ -8968,13 +8865,6 @@
 
 static void push_verbosity (fncall *call)
 {
-<<<<<<< HEAD
-    if (gretl_messages_on()) {
-	call->flags |= FC_PREV_MSGS;
-    }
-    if (gretl_echo_on()) {
-	call->flags |= FC_PREV_ECHO;
-=======
     if (!is_recursing(call)) {
 	if (gretl_messages_on()) {
 	    call->flags |= FC_PREV_MSGS;
@@ -8982,21 +8872,15 @@
 	if (gretl_echo_on()) {
 	    call->flags |= FC_PREV_ECHO;
 	}
->>>>>>> 1d552da4
     }
 }
 
 static void pop_verbosity (fncall *call)
 {
-<<<<<<< HEAD
-    set_gretl_messages(call->flags & FC_PREV_MSGS);
-    set_gretl_echo(call->flags & FC_PREV_ECHO);
-=======
     if (!is_recursing(call)) {
 	set_gretl_messages(call->flags & FC_PREV_MSGS);
 	set_gretl_echo(call->flags & FC_PREV_ECHO);
     }
->>>>>>> 1d552da4
 }
 
 /* do the basic housekeeping that is required when a function exits:
@@ -9100,17 +8984,21 @@
 	err = 1;
     }
 
+    if (call != NULL && call->retname != NULL) {
+	/* we're surely done with this now: avoid potential leak */
+	free(call->retname);
+	call->retname = NULL;
+    }
+
     return err;
 }
 
-/* reset any saved uservar addresses in context of saved loops */
-
-<<<<<<< HEAD
-static void reset_saved_loops (ufunc *u)
-=======
+/* reset any saved uservar addresses in context of loops or
+   genrs attached to @u */
+
 static void reset_saved_uservars (ufunc *u, int on_recurse)
->>>>>>> 1d552da4
-{
+{
+    fn_line *line;
     int i;
 
 #if COMP_DEBUG
@@ -9122,14 +9010,6 @@
 #endif
 
     for (i=0; i<u->n_lines; i++) {
-<<<<<<< HEAD
-	if (u->lines[i].loop != NULL) {
-# if GLOBAL_TRACE
-	    fprintf(stderr, "at exit from %s, reset_saved_loop %p\n",
-		    u->name, (void *) u->lines[i].loop);
-# endif
-	    loop_reset_uvars(u->lines[i].loop);
-=======
         line = &(u->lines[i]);
 	if (line_has_loop(line)) {
 	    loop_reset_uvars(line->ptr);
@@ -9147,7 +9027,6 @@
     if (u->call != NULL && u->call->lgen != NULL) {
 	for (i=0; i<u->call->n_lgen; i++) {
 	    genr_reset_uvars(u->call->lgen[i].genr);
->>>>>>> 1d552da4
 	}
     }
 }
@@ -9191,8 +9070,8 @@
     callstack = g_list_append(callstack, call);
 
 #if EXEC_DEBUG
-    fprintf(stderr, "start_fncall: added call to %s, depth now %d\n",
-	    call->fun->name, g_list_length(callstack));
+    fprintf(stderr, "start_fncall: %s, depth now %d, recursing %d\n",
+	    call->fun->name, g_list_length(callstack), is_recursing(call));
 #endif
 
     switch_uservar_hash(fn_executing);
@@ -9340,8 +9219,8 @@
 
 static void set_func_error_message (int err, ufunc *u,
 				    ExecState *state,
-				    const char *line,
-				    int lineno)
+				    const char *cmdline,
+				    fn_line *fline)
 {
     if (err == E_FUNCERR) {
 	/* let the function writer set the message? */
@@ -9366,29 +9245,29 @@
 	    gretl_errmsg_set(msg);
 	}
 
-	if (*line == '\0' || strncmp(line, "funcerr(", 8) == 0 ||
-	    strncmp(line, "errorif(", 8) == 0) {
+	if (*cmdline == '\0' || strncmp(cmdline, "funcerr(", 8) == 0 ||
+	    strncmp(cmdline, "errorif(", 8) == 0) {
 	    showline = 0;
 	}
 
-	if (lineno < 0) {
+	if (fline == NULL) {
 	    /* indicates that we don't have a real line number
 	       available (the error occurred inside a loop)
 	    */
 	    if (showline && err != E_FNEST) {
 		gretl_errmsg_sprintf("*** error within loop in function %s\n> %s",
-				     u->name, line);
+				     u->name, cmdline);
 	    } else {
 		gretl_errmsg_sprintf("*** error within loop in function %s\n",
-				     u->name, lineno);
+				     u->name);
 	    }
 	} else {
 	    if (showline && err != E_FNEST) {
 		gretl_errmsg_sprintf("*** error in function %s, line %d\n> %s",
-				     u->name, lineno, line);
+				     u->name, fline->idx, cmdline);
 	    } else {
 		gretl_errmsg_sprintf("*** error in function %s, line %d\n",
-				     u->name, lineno);
+				     u->name, fline->idx);
 	    }
 	}
 
@@ -9407,83 +9286,6 @@
     }
 }
 
-<<<<<<< HEAD
-static int determine_numeric_type (char *formula, DATASET *dset,
-				   PRN *prn)
-{
-    GretlType out_t;
-    int err;
-
-    err = generate(formula, dset, GRETL_TYPE_ANY, OPT_P, prn);
-    if (!err) {
-	out_t = genr_get_last_output_type();
-	if (!NUMERIC_TYPE(out_t)) {
-	    err = E_TYPES;
-	}
-    }
-
-    return err;
-}
-
-static int handle_return_statement (fncall *call,
-				    ExecState *state,
-				    DATASET *dset,
-				    int lineno)
-{
-    const char *s = state->line + 6; /* skip "return" */
-    ufunc *fun = call->fun;
-    int err = 0;
-
-    s += strspn(s, " ");
-
-#if EXEC_DEBUG
-    fprintf(stderr, "%s: return: s = '%s'\n", fun->name, s);
-#endif
-
-    if (fun->rettype == GRETL_TYPE_VOID) {
-	if (*s == '\0') {
-	    ; /* plain "return" from void function: OK */
-	} else if (lineno < 0) {
-	    gretl_errmsg_sprintf("%s: non-null return value '%s' is not valid",
-				 fun->name, s);
-	    err = E_TYPES;
-	} else {
-	    gretl_errmsg_sprintf("%s, line %d: non-null return value '%s' is not valid",
-				 fun->name, lineno, s);
-	    err = E_TYPES;
-	}
-	return err; /* handled */
-    }
-
-    if (*s == '\0') {
-	if (lineno < 0) {
-	    gretl_errmsg_sprintf("%s: return value is missing", fun->name);
-	} else {
-	    gretl_errmsg_sprintf("%s, line %d: return value is missing",
-				 fun->name, lineno);
-	}
-	err = E_TYPES;
-    } else {
-	int len = gretl_namechar_spn(s);
-
-	if (len == strlen(s)) {
-	    /* returning a named variable */
-	    call->retname = gretl_strndup(s, len);
-	} else {
-	    char formula[MAXLINE];
-
-	    sprintf(formula, "$retval=%s", s);
-	    if (fun->rettype == GRETL_TYPE_NUMERIC) {
-		err = determine_numeric_type(formula, dset, state->prn);
-	    } else {
-		err = generate(formula, dset, fun->rettype, OPT_P, state->prn);
-	    }
-	    if (err) {
-		set_func_error_message(err, fun, state, s, lineno);
-	    } else {
-		call->retname = gretl_strdup("$retval");
-	    }
-=======
 static GENERATOR *fnline_get_genr (fncall *call, fn_line *line)
 {
     GENERATOR *genr = NULL;
@@ -9554,7 +9356,6 @@
             fprintf(stderr, "did NOT attach genr at %p\n", line->ptr);
 	    line->flags |= LINE_NOCOMP;
 	    err = 0;
->>>>>>> 1d552da4
 	}
     }
     if (!done && !err) {
@@ -9593,25 +9394,10 @@
     if (line != NULL) {
 	GENERATOR *genr = fnline_get_genr(call, line);
 
-<<<<<<< HEAD
-    if (u == NULL) {
-	return E_DATA;
-    } else {
-	if (u->lines[u->line_idx].loop != NULL) {
-	    /* there should not already be a loop attached */
-	    err = E_DATA;
-	} else {
-	    /* OK, attach it */
-	    u->lines[u->line_idx].loop = ptr;
-#if LSDEBUG || GLOBAL_TRACE
-	    fprintf(stderr, "attaching loop at %p to function %s, line %d\n",
-		    ptr, u->name, u->line_idx);
-=======
  	if (genr != NULL) {
 #if REC_DEBUG
 	    fprintf(stderr, "%s: handle_return: exec compiled genr %p\n",
 		    fun->name, genr);
->>>>>>> 1d552da4
 #endif
             /* FIXME: when exactly is this reset required? */
             genr_reset_uvars(genr);
@@ -9655,20 +9441,6 @@
         }
         err = E_TYPES;
     } else {
-<<<<<<< HEAD
-	int i;
-
-	for (i=0; i<u->n_lines; i++) {
-	    if (u->lines[i].loop == ptr) {
-#if LSDEBUG || GLOBAL_TRACE
-		fprintf(stderr, "detaching loop at %p from function %s\n",
-			ptr, u->name);
-#endif
-		u->lines[i].loop = NULL;
-		break;
-	    }
-	}
-=======
         if (gretl_namechar_spn(s) == strlen(s)) {
             /* returning a named variable, simple */
             call->retname = gretl_strdup(s);
@@ -9693,7 +9465,6 @@
         set_func_error_message(err, fun, state, s, line);
     } else if (call->retname == NULL) {
         call->retname = gretl_strdup("$retval");
->>>>>>> 1d552da4
     }
 
     return err;
@@ -9784,15 +9555,9 @@
     int indent0 = 0, started = 0;
     int redir_level = 0;
     int retline = -1;
-<<<<<<< HEAD
-    int debugging = u->debug;
-    int loopstart = 0;
-    int i, err = 0;
-=======
     int gencomp = 0;
     int n_saved = 0;
     int i, j, err = 0;
->>>>>>> 1d552da4
 
 #if COMP_DEBUG || EXEC_DEBUG
     fprintf(stderr, "gretl_function_exec: starting %s (depth %d)\n",
@@ -9806,12 +9571,7 @@
     }
 
 #if EXEC_DEBUG
-<<<<<<< HEAD
-    fprintf(stderr, "gretl_function_exec: argc = %d\n", call->argc);
-    fprintf(stderr, "u->n_params = %d\n", u->n_params);
-=======
     fprintf(stderr, "gretl_function_exec: %s\n", u->name);
->>>>>>> 1d552da4
 #endif
 
     /* record incoming dataset dimensions */
@@ -9855,19 +9615,6 @@
     /* get function lines in sequence and check, parse, execute */
 
     for (i=0; i<u->n_lines && !err; i++) {
-<<<<<<< HEAD
-	int lineno = u->lines[i].idx;
-
-	strcpy(line, u->lines[i].s);
-
-	if (debugging) {
-	    pprintf(prn, "%s> %s\n", u->name, line);
-	} else if (gretl_echo_on()) {
-	    pprintf(prn, "? %s\n", line);
-	}
-
-	if (u->lines[i].ignore) {
-=======
         fn_line *fline = &u->lines[i];
         int this_gencomp = gencomp && !line_no_comp(fline);
 
@@ -9875,7 +9622,6 @@
 	    pprintf(prn, "? %s\n", fline->s);
 	}
 	if (ignore_line(fline)) {
->>>>>>> 1d552da4
 	    continue;
 	}
         strcpy(line, fline->s); /* needed? */
@@ -9887,39 +9633,6 @@
 	    genr = NULL;
 	}
 
-<<<<<<< HEAD
-	if (u->lines[i].loop != NULL && !is_recursing(call)) {
-#if LSDEBUG
-	    fprintf(stderr, "%s: got loop %p on line %d (%s)\n", u->name,
-		    (void *) u->lines[i].loop, i, line);
-#endif
-	    if (!gretl_if_state_false()) {
-		/* not blocked, so execute the loop code */
-		err = gretl_loop_exec(&state, dset, u->lines[i].loop);
-		if (err) {
-		    set_func_error_message(err, u, &state, state.line, -1);
-		    break;
-		} else if (get_return_line(&state)) {
-		    /* a "return" statement was encountered in the loop */
-		    err = handle_return_statement(call, &state, dset, -1);
-		    break;
-		}
-	    }
-	    /* skip to the matching 'endloop' */
-	    i = u->lines[i].next_idx;
-	    continue;
-	} else {
-	    err = maybe_exec_line(&state, dset, &loopstart);
-	    if (loopstart) {
-		u->line_idx = i;
-		loopstart = 0;
-	    }
-	}
-
-	if (!err && !gretl_compiling_loop() && state.cmd->ci == FUNCRET) {
-	    err = handle_return_statement(call, &state, dset, lineno);
-	    if (i < u->n_lines - 1) {
-=======
 #if 0
         fprintf(stderr, " line %d: '%s' (no_comp %d, genr %p)\n",
 		i, fline->s, line_no_comp(fline), (void *) genr);
@@ -9986,7 +9699,6 @@
 	} else if (fline->ci == FUNCRET) {
             err = handle_return_statement(call, &state, dset, this_gencomp, fline);
 	    if (i < u->n_lines) {
->>>>>>> 1d552da4
 		retline = i;
 	    }
 	    break;
@@ -10006,27 +9718,9 @@
     err_next:
 
 	if (err) {
-	    set_func_error_message(err, u, &state, line, lineno);
+	    set_func_error_message(err, u, &state, line, fline);
 	    break;
 	}
-<<<<<<< HEAD
-
-	if (gretl_execute_loop()) {
-	    /* mark the ending point of an (outer) loop */
-	    u->lines[u->line_idx].next_idx = i;
-	    err = gretl_loop_exec(&state, dset, NULL);
-	    if (err) {
-		/* note that @lineno will point at the end of a loop here */
-		set_func_error_message(err, u, &state, state.line, -1);
-	    }
-	    if (get_return_line(&state)) {
-		/* a "return" statement was encountered in the loop */
-		err = handle_return_statement(call, &state, dset, -1);
-		break;
-	    }
-	}
-=======
->>>>>>> 1d552da4
     }
 
 #if EXEC_DEBUG
@@ -10068,13 +9762,8 @@
 
     function_assign_returns(call, rtype, dset, ret, descrip, prn, &err);
 
-<<<<<<< HEAD
-    if (!err && !is_recursing(call)) {
-	reset_saved_loops(call->fun);
-=======
     if (gencomp || n_saved > 0) {
 	reset_saved_uservars(call->fun, 0);
->>>>>>> 1d552da4
     }
 
     gretl_exec_state_clear(&state);
@@ -10173,10 +9862,6 @@
 	       unless it was given in pointer form.
 	       Note: this check added 2018-10-18.
 	    */
-#if 0 /* debugging */
-	    fprintf(stderr, "*** object_is_const: name '%s', vnum %d, call->orig_v %d\n",
-		    name, vnum, call->orig_v);
-#endif
 	    if (!in_gretl_list(call->ptrvars, vnum)) {
 		ret = 1;
 	    }
