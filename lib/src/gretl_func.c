--- conflicted
+++ resolved
@@ -8722,15 +8722,6 @@
 	err = 1;
     }
 
-<<<<<<< HEAD
-=======
-    if (call != NULL && call->retname != NULL) {
-	/* we're surely done with this now: avoid potential leak */
-	free(call->retname);
-	call->retname = NULL;
-    }
-
->>>>>>> c678fe9a
     return err;
 }
 
