/*
 *  gretl -- Gnu Regression, Econometrics and Time-series Library
 *  Copyright (C) 2001 Allin Cottrell and Riccardo "Jack" Lucchetti
 *
 *  This program is free software: you can redistribute it and/or modify
 *  it under the terms of the GNU General Public License as published by
 *  the Free Software Foundation, either version 3 of the License, or
 *  (at your option) any later version.
 *
 *  This program is distributed in the hope that it will be useful,
 *  but WITHOUT ANY WARRANTY; without even the implied warranty of
 *  MERCHANTABILITY or FITNESS FOR A PARTICULAR PURPOSE.  See the
 *  GNU General Public License for more details.
 *
 *  You should have received a copy of the GNU General Public License
 *  along with this program.  If not, see <http://www.gnu.org/licenses/>.
 *
 */

/* libset.c for gretl */

#include "libgretl.h"
#include "libset.h"
#include "usermat.h"
#include "uservar.h"
#include "matrix_extra.h"
#include "gretl_func.h"
#include "gretl_string_table.h"
#include "gretl_mt.h"

#ifdef HAVE_MPI
# include "gretl_mpi.h"
#endif

#include <stddef.h>
#include <unistd.h>
#include <errno.h>

#include <glib.h>

#define PDEBUG 0
#define SVDEBUG 0

enum {
    AUTO_LAG_STOCK_WATSON,
    AUTO_LAG_WOOLDRIDGE,
    AUTO_LAG_NEWEYWEST
};

enum {
    CAT_BEHAVE = 1,
    CAT_NUMERIC,
    CAT_RNG,
    CAT_ROBUST,
    CAT_TS,
    CAT_SPECIAL
};

typedef enum {
    SV_ALL,
    SV_INT,
    SV_DOUBLE
} SVType;

/* for values that really want a non-negative integer */
#define UNSET_INT -9
#define is_unset(i) (i == UNSET_INT)

typedef struct set_state_ set_state;

struct set_state_ {
    int flags;
    /* small integer values */
    gint8 optim;                /* code for preferred optimizer */
    gint8 vecm_norm;            /* VECM beta normalization */
    gint8 garch_vcv;            /* GARCH vcv variant */
    gint8 garch_alt_vcv;        /* GARCH vcv variant, robust estimation */
    gint8 arma_vcv;             /* ARMA vcv variant */
    gint8 wildboot_d;           /* distribution for wild bootstrap */
    gint8 fdjac_qual;           /* quality of "fdjac" function */
    gint8 max_verbose;          /* optimizer verbosity level */
    gint8 hc_version;           /* HCCME version */
    gint8 hac_kernel;           /* HAC kernel type */
    gint8 auto_hac_lag;         /* HAC automatic lag-length formula */
    gint8 user_hac_lag;         /* fixed user-set HAC lag length */
    gint8 lbfgs_mem;            /* memory span for L-BFGS-B */
    gint8 quantile_type;        /* Formula for computing quantiles */
    /* potentially larger integers */
    int horizon;                /* for VAR impulse responses */
    int bootrep;                /* bootstrap replications */
    int loop_maxiter;           /* max no. of iterations in non-for loops */
    int bfgs_maxiter;           /* max iterations, BFGS */
    int bfgs_verbskip;          /* BFGS: show one in n iterations  */
    int boot_iters;             /* max iterations, IRF bootstrap */
    int bhhh_maxiter;           /* max iterations, BHHH */
    int rq_maxiter;             /* max iterations for quantreg, simplex */
    int gmm_maxiter;            /* max iterations for iterated GMM */
    /* floating-point values */
    double conv_huge;           /* conventional value for $huge */
    double nls_toler;           /* NLS convergence criterion */
    double bfgs_toler;          /* convergence tolerance, BFGS */
    double bfgs_maxgrad;        /* max acceptable gradient norm, BFGS */
    double bhhh_toler;          /* convergence tolerance, BHHH */
    double qs_bandwidth;        /* bandwidth for QS HAC kernel */
    double nadarwat_trim;       /* multiple of h to use in nadarwat() for trimming */
    /* strings */
    char csv_write_na[8];       /* representation of NA in CSV output */
    char csv_read_na[8];        /* representation of NA in CSV input */
    /* matrices */
    gretl_matrix *initvals;     /* parameter initializer */
    gretl_matrix *initcurv;     /* initial curvature matrix for BFGS */
    gretl_matrix *matmask;      /* mask for series -> matrix conversion */
};

typedef struct global_vars_ global_vars;

static struct global_vars_ {
    gint8 gretl_debug;
    gint8 gretl_assert;
    gint8 datacols;
    gint8 plot_collect;
    gint8 R_functions;
    gint8 R_lib;
    gint8 loglevel;
    gint8 logstamp;
    gint8 csv_digits;
    int gmp_bits;
} globals = {0, 0, 5, 0, 0, 1, 1, 0, UNSET_INT, 256};

/* globals for internal use */
static int seed_is_set;
static int comments_on;
static char data_delim = ',';
static char export_decpoint = '.';

typedef struct setvar_ setvar;

struct setvar_ {
<<<<<<< HEAD
    SetKey key;       /* internal integer key */
    const char *name; /* userspace name */
    gint8 category;   /* for printing purposes */
    size_t offset;    /* byte offset into state or globals struct,
			 where applicable */
=======
    SetKey key;
    const char *name;
    gint8 category;
    size_t offset;
>>>>>>> ea1a7023
};

setvar setvars[] = {
    /* booleans (bitflags) */
    { USE_CWD,      "use_cwd",   CAT_BEHAVE },
    { ECHO_ON,      "echo",      CAT_BEHAVE },
    { MSGS_ON,      "messages",  CAT_BEHAVE },
    { FORCE_DECPOINT, "force_decpoint", CAT_BEHAVE },
    { USE_PCSE,     "pcse",      CAT_ROBUST },
    { USE_SVD,      "svd",       CAT_NUMERIC },
    { USE_QR,       "force_qr",  CAT_NUMERIC },
    { PREWHITEN,    "hac_prewhiten", CAT_ROBUST },
    { FORCE_HC,     "force_hc",      CAT_ROBUST },
    { USE_LBFGS,    "lbfgs",        CAT_NUMERIC },
    { SHELL_OK,     "shell_ok",     CAT_SPECIAL },
    { WARNINGS,     "warnings",     CAT_BEHAVE },
    { SKIP_MISSING, "skip_missing", CAT_BEHAVE },
    { BFGS_RSTEP,   "bfgs_richardson", CAT_NUMERIC },
    { ROBUST_Z,     "robust_z", CAT_ROBUST },
    { MWRITE_G,     "mwrite_g", CAT_BEHAVE },
    { MPI_USE_SMT,  "mpi_use_smt", CAT_BEHAVE },
    { STATE_FLAG_MAX, NULL },
    /* small integers */
    { GRETL_OPTIM,  "optimizer", CAT_NUMERIC, offsetof(set_state,optim) },
    { VECM_NORM,    "vecm_norm", CAT_TS,      offsetof(set_state,vecm_norm) },
    { GARCH_VCV,    "garch_vcv", CAT_ROBUST,  offsetof(set_state,garch_vcv) },
    { GARCH_ALT_VCV, "garch_alt_vcv", CAT_ROBUST, offsetof(set_state,garch_alt_vcv) },
    { ARMA_VCV,      "arma_vcv", CAT_ROBUST, offsetof(set_state,arma_vcv) },
    { WILDBOOT_DIST, "wildboot", CAT_BEHAVE, offsetof(set_state,wildboot_d) },
    { FDJAC_QUAL,    "fdjac_quality", CAT_NUMERIC, offsetof(set_state,fdjac_qual) },
    { MAX_VERBOSE,   "max_verbose", CAT_BEHAVE, offsetof(set_state,max_verbose) },
    { HC_VERSION,    "hc_version",  CAT_ROBUST, offsetof(set_state,hc_version) },
    { HAC_KERNEL,    "hac_kernel",  CAT_ROBUST, offsetof(set_state,hac_kernel) },
    { HAC_LAG,       "hac_lag",     CAT_ROBUST },
    { USER_HAC_LAG,  NULL },
    { LBFGS_MEM,     "lbfgs_mem",     CAT_NUMERIC, offsetof(set_state,lbfgs_mem) },
    { QUANTILE_TYPE, "quantile_type", CAT_BEHAVE, offsetof(set_state,quantile_type) },
    { STATE_SMALL_INT_MAX, NULL },
    /* larger integers */
    { HORIZON,       "horizon", CAT_TS,     offsetof(set_state,horizon) },
    { BOOTREP,       "bootrep", CAT_BEHAVE, offsetof(set_state,bootrep) },
    { LOOP_MAXITER,  "loop_maxiter",  CAT_BEHAVE,  offsetof(set_state,loop_maxiter) },
    { BFGS_MAXITER,  "bfgs_maxiter",  CAT_NUMERIC, offsetof(set_state,bfgs_maxiter) },
    { BFGS_VERBSKIP, "bfgs_verbskip", CAT_BEHAVE,  offsetof(set_state,bfgs_verbskip) },
    { BOOT_ITERS,    "boot_iters",    CAT_TS,      offsetof(set_state,boot_iters) },
    { BHHH_MAXITER,  "bhhh_maxiter",  CAT_NUMERIC, offsetof(set_state,bhhh_maxiter) },
    { RQ_MAXITER,    "rq_maxiter",    CAT_NUMERIC, offsetof(set_state,rq_maxiter) },
    { GMM_MAXITER,   "gmm_maxiter",   CAT_NUMERIC, offsetof(set_state,gmm_maxiter) },
    { STATE_INT_MAX, NULL },
<<<<<<< HEAD
=======
    /* unsigned int */
    { SEED,          "seed", CAT_RNG },
>>>>>>> ea1a7023
    /* doubles */
    { CONV_HUGE,     "huge",         CAT_BEHAVE,  offsetof(set_state,conv_huge) },
    { NLS_TOLER,     "nls_toler",    CAT_NUMERIC, offsetof(set_state,nls_toler) },
    { BFGS_TOLER,    "bfgs_toler",   CAT_NUMERIC, offsetof(set_state,bfgs_toler) },
    { BFGS_MAXGRAD,  "bfgs_maxgrad", CAT_NUMERIC, offsetof(set_state,bfgs_maxgrad) },
    { BHHH_TOLER,    "bhhh_toler",   CAT_NUMERIC, offsetof(set_state,bhhh_toler) },
    { QS_BANDWIDTH,  "qs_bandwidth", CAT_ROBUST,  offsetof(set_state,qs_bandwidth) },
    { NADARWAT_TRIM, "nadarwat_trim", CAT_NUMERIC, offsetof(set_state,nadarwat_trim) },
    { STATE_FLOAT_MAX, NULL },
    /* strings */
    { CSV_WRITE_NA,  "csv_write_na", CAT_SPECIAL },
    { CSV_READ_NA,   "csv_read_na",  CAT_SPECIAL },
    /* matrices */
    { INITVALS,      "initvals",    CAT_NUMERIC },
    { INITCURV,      "initcurv",    CAT_NUMERIC },
    { MATMASK,       "matrix_mask", CAT_BEHAVE },
    { STATE_VARS_MAX, NULL },
    /* global ints */
    { GRETL_DEBUG,   "debug",     CAT_BEHAVE, offsetof(global_vars,gretl_debug) },
    { GRETL_ASSERT,  "assert",    CAT_BEHAVE, offsetof(global_vars,gretl_assert) },
    { DATACOLS,      "datacols",  CAT_BEHAVE, offsetof(global_vars,datacols) },
    { PLOT_COLLECT,  "plot_collection", CAT_BEHAVE, offsetof(global_vars,plot_collect) },
    { R_FUNCTIONS,   "R_functions", CAT_BEHAVE, offsetof(global_vars,R_functions) },
    { R_LIB,         "R_lib",       CAT_BEHAVE, offsetof(global_vars,R_lib) },
<<<<<<< HEAD
=======
    { LOGLEVEL,      "loglevel",    CAT_BEHAVE, offsetof(global_vars,loglevel) },
    { LOGSTAMP,      "logstamp",    CAT_BEHAVE, offsetof(global_vars,logstamp) },
>>>>>>> ea1a7023
    { CSV_DIGITS,    "csv_digits",  CAT_BEHAVE, offsetof(global_vars,csv_digits) },
    { NS_SMALL_INT_MAX, NULL },
    { GMP_BITS,      "gmp_bits",    CAT_BEHAVE, offsetof(global_vars,gmp_bits) },
    { NS_MAX, NULL },
    /* delegated ints */
    { BLAS_MNK_MIN,  "blas_mnk_min", CAT_BEHAVE },
    { OMP_MNK_MIN,   "omp_mnk_min",  CAT_BEHAVE },
    { OMP_N_THREADS, "omp_num_threads", CAT_SPECIAL },
    { SIMD_K_MAX,    "simd_k_max",  CAT_BEHAVE },
    { SIMD_MN_MIN,   "simd_mn_min", CAT_BEHAVE },
<<<<<<< HEAD
    { USE_DCMT,      "use_dcmt",    CAT_RNG },
    /* specials */
    { SEED,          "seed",      CAT_RNG },
=======
    { USE_DCMT,      "use_dcmt", CAT_RNG },
    /* specials */
>>>>>>> ea1a7023
    { CSV_DELIM,     "csv_delim", CAT_SPECIAL },
    { STOPWATCH,     "stopwatch", CAT_SPECIAL },
    { VERBOSE,       "verbose",   CAT_SPECIAL },
    { SV_WORKDIR,    "workdir",   CAT_SPECIAL },
    { GRAPH_THEME,   "graph_theme", CAT_SPECIAL },
    { DISP_DIGITS,   "display_digits", CAT_SPECIAL }
};

#define libset_boolvar(k) (k < STATE_FLAG_MAX || k==R_FUNCTIONS || \
			   k==R_LIB || k==LOGSTAMP)
#define libset_double(k) (k > SEED && k < STATE_FLOAT_MAX)
#define libset_int(k) ((k > STATE_FLAG_MAX && k < STATE_INT_MAX) || \
		       (k > STATE_VARS_MAX && k < NS_INT_MAX))

#define libset_small_int(k) (k < STATE_SMALL_INT_MAX || \
			     (k > STATE_VARS_MAX && k < NS_SMALL_INT_MAX))

#define coded_intvar(k) (k == GARCH_VCV || \
			 k == GARCH_ALT_VCV || \
			 k == ARMA_VCV || \
			 k == HAC_LAG || \
			 k == HAC_KERNEL || \
                         k == HC_VERSION || \
			 k == VECM_NORM || \
			 k == GRETL_OPTIM || \
			 k == MAX_VERBOSE || \
			 k == WILDBOOT_DIST || \
			 k == QUANTILE_TYPE || \
			 k == GRETL_ASSERT || \
			 k == PLOT_COLLECT || \
			 k == LOGLEVEL)

/* the current set of state variables */
set_state *state;

static const char *hac_lag_string (void);
static int real_libset_read_script (const char *fname,
				    PRN *prn);
static int libset_get_scalar (SetKey key, const char *arg,
			      int *pi, double *px);
static int libset_int_min (SetKey key);

/* In case we have a SetKey and want to print the
   associated userspace keyword. */

static const char *setkey_get_name (SetKey key)
{
    int i;

    for (i=0; i<G_N_ELEMENTS(setvars); i++) {
	if (setvars[i].key == key) {
	    return setvars[i].name;
	}
    }
    return NULL;
}

/* Set up a hash table to map from userspace keywords
   to setvar structs.
*/

static GHashTable *libset_hash_init (void)
{
    GHashTable *ht = g_hash_table_new(g_str_hash, g_str_equal);
    int i;

    for (i=0; i<G_N_ELEMENTS(setvars); i++) {
	if (setvars[i].name != NULL) {
	    g_hash_table_insert(ht, (gpointer) setvars[i].name, &setvars[i]);
	}
    }

    return ht;
}

static GHashTable *svht;

static setvar *get_setvar_by_name (const char *name)
{
    setvar *ret = NULL;

    if (svht == NULL) {
	svht = libset_hash_init();
    }

    ret = g_hash_table_lookup(svht, name);

    if (ret == NULL) {
	/* backward compatibility */
	if (!strcmp(name, "csv_na")) {
	    ret = g_hash_table_lookup(svht, "csv_write_na");
	} else if (!strcmp(name, "mp_mnk_min")) {
	    ret = g_hash_table_lookup(svht, "omp_mnk_min");
	}
    }

    return ret;
}

static void *setvar_get_target (setvar *sv)
{
    void *p;

    if (sv->offset == 0 || sv->key > GMP_BITS) {
	/* FIXME criterion? (0 offset is legit for "debug") */
	if (sv->key != GRETL_DEBUG) {
	    return NULL;
	}
    }

    p = (sv->key < STATE_VARS_MAX)? (void *) state : (void *) &globals;
#if SVDEBUG
    fprintf(stderr, "setvar_get_target: '%s': %s=%p, offset=%lu, ret=%p\n",
	    sv->name, sv->key < STATE_VARS_MAX ? "state" : "globals",
	    (void *) p, sv->offset, p + sv->offset);
#endif
    return p + sv->offset;
}

#define INTS_OFFSET (1 + log2(STATE_FLAG_MAX))

static void *setkey_get_target (SetKey key, SVType t)
{
    int i = INTS_OFFSET + key - GRETL_OPTIM;
    setvar *sv = &setvars[i];

    if (sv->key != key) {
	fprintf(stderr, "*** internal error, looking for %s, found %s ***\n",
		setkey_get_name(key), sv->name);
	return NULL;
    } else if ((t == SV_INT && !libset_int(key)) ||
	       (t == SV_DOUBLE && !libset_double(key))) {
	fprintf(stderr, "*** type mismatch in setkey_get_target for %s ***\n",
		sv->name);
	return NULL;
    } else {
	return setvar_get_target(sv);
    }
}

/* value strings for integer-coded variables */

static const char *gvc_strs[] = {"unset", "hessian", "im", "op", "qml", "bw", NULL};
static const char *gvr_strs[] = {"qml", "bw", NULL};
static const char *avc_strs[] = {"hessian", "op", NULL};
static const char *hkn_strs[] = {"bartlett", "parzen", "qs", NULL};
static const char *hcv_strs[] = {"0", "1", "2", "3", "3a", NULL};
static const char *vnm_strs[] = {"phillips", "diag", "first", "none", NULL};
static const char *opt_strs[] = {"auto", "BFGS", "newton", NULL};
static const char *mxv_strs[] = {"off", "on", "full", NULL};
static const char *wbt_strs[] = {"rademacher", "mammen", NULL};
static const char *qnt_strs[] = {"Q6", "Q7", "Q8", NULL};
static const char *ast_strs[] = {"off", "warn", "stop", NULL};
static const char *plc_strs[] = {"off", "auto", "on", NULL};
static const char *csv_strs[] = {"comma", "space", "tab", "semicolon", NULL};
static const char *ahl_strs[] = {"nw1", "nw2", "nw3", NULL};
<<<<<<< HEAD
=======
static const char *llv_strs[] = {"debug", "info", "warn", "error", "critical", NULL};
>>>>>>> ea1a7023

struct codevar_info {
    SetKey key;
    const char **strvals;
};

/* look-up table for sets of value strings */

struct codevar_info coded[] = {
    { GARCH_VCV,     gvc_strs },
    { GARCH_ALT_VCV, gvr_strs },
    { ARMA_VCV,      avc_strs },
    { HAC_KERNEL,    hkn_strs },
    { HC_VERSION,    hcv_strs },
    { VECM_NORM,     vnm_strs },
    { GRETL_OPTIM,   opt_strs },
    { MAX_VERBOSE,   mxv_strs },
    { WILDBOOT_DIST, wbt_strs },
    { CSV_DELIM,     csv_strs },
    { QUANTILE_TYPE, qnt_strs },
    { GRETL_ASSERT,  ast_strs },
    { PLOT_COLLECT,  plc_strs },
<<<<<<< HEAD
    { HAC_LAG,       ahl_strs }
=======
    { HAC_LAG,       ahl_strs },
    { LOGLEVEL,      llv_strs },
>>>>>>> ea1a7023
};

static const char **libset_option_strings (SetKey key)
{
    int i;

    for (i=0; i<G_N_ELEMENTS(coded); i++) {
	if (coded[i].key == key) {
	    return coded[i].strvals;
	}
    }
    return NULL;
}

static void coded_var_show_opts (SetKey key, PRN *prn)
{
    const char **S = libset_option_strings(key);

    if (S != NULL) {
	pputs(prn, "valid settings:");
	while (*S != NULL) {
	    pprintf(prn, " %s", *S);
	    S++;
	}
	pputc(prn, '\n');
    }
}

static const char *garch_alt_vcv_string (void)
{
    if (state->garch_alt_vcv == ML_QML) {
	return gvr_strs[0];
    } else if (state->garch_alt_vcv == ML_BW) {
	return gvr_strs[1];
    } else {
	return "unset";
    }
}

static const char *arma_vcv_string (void)
{
    if (state->arma_vcv == ML_HESSIAN) {
	return avc_strs[0];
    } else if (state->arma_vcv == ML_OP) {
	return avc_strs[1];
    } else {
	return "unset";
    }
}

static const char *libset_option_string (SetKey key)
{
    if (key == HAC_LAG) {
	return hac_lag_string();          /* special */
    } else if (key == GARCH_ALT_VCV) {
	return garch_alt_vcv_string();    /* special */
    } else if (key == ARMA_VCV) {
	return arma_vcv_string();         /* special */
    } else {
	const char **strs = libset_option_strings(key);
	void *valp = setkey_get_target(key, SV_INT);

	return strs[*(gint8 *) valp];
    }
}

static void print_state_matrix (SetKey key, PRN *prn, gretlopt opt)
{
    gretl_matrix *m;
    char *name;

    if (key == INITVALS) {
	name = "initvals";
	m = state->initvals;
    } else {
	name = "initcurv";
	m = state->initcurv;
    }

    if (opt & OPT_D) {
	if (m == NULL) {
	    pprintf(prn, " %s = auto\n", name);
	} else {
	    gretl_matrix_print_to_prn(m, name, prn);
	}
    }
}

/* check_for_state() returns non-zero if the program options
   state is not readable */

static int check_for_state (void)
{
    if (state == NULL) {
	return libset_init();
    } else {
#if PDEBUG > 1
	fprintf(stderr, "check_for_state: state = %p\n", (void *) state);
#endif
	return 0;
    }
}

static int flag_to_bool (set_state *sv, SetKey key)
{
    if (sv == NULL) {
	return 0;
    } else {
	return (sv->flags & key)? 1 : 0;
    }
}

static void state_vars_copy (set_state *sv)
{
#if PDEBUG
    fprintf(stderr, "state_vars_copy() called\n");
#endif
    /* copy everything */
    *sv = *state;
    /* but set matrix pointers to NULL */
    sv->initvals = NULL;
    sv->initcurv = NULL;
    sv->matmask = NULL;
}

static set_state default_state = {
    ECHO_ON | MSGS_ON | WARNINGS | SKIP_MISSING, /* .flags */
    OPTIM_AUTO,     /* .optim */
    NORM_PHILLIPS,  /* .vecm_norm */
    ML_UNSET,       /* .garch_vcv */
    ML_UNSET,       /* .garch_alt_vcv */
    ML_HESSIAN,     /* .arma_vcv */
    0,              /* .wildboot_dist */
    0,              /* .fdjac_qual */
    0,              /* .max_verbose */
    0,              /* .hc_version */
    KERNEL_BARTLETT,       /* .hac_kernel */
    AUTO_LAG_STOCK_WATSON, /* .auto_hac_lag */
    UNSET_INT,             /* .user_hac_lag */
    8,             /* .lbfgs_mem */
    0,             /* .quantile_type */
    UNSET_INT,     /* .horizon */
    1000,          /* .bootrep */
    100000,        /* .loop_maxiter */
    UNSET_INT,     /* .bfgs_maxiter */
    1,       /* .bfgs_verbskip */
    1999,    /* .boot_iters */
    500,     /* .bhhh_maxiter */
    1000,    /* .rq_maxiter */
    250,     /* .gmm_maxiter */
    1.0e100, /* .conv_huge */
    NADBL,   /* .nls_toler */
    NADBL,   /* .bfgs_toler */
    5.0,     /* .bfgs_maxgrad */
    1.0e-6,  /* .bhhh_toler */
    2.0,     /* .qs_bandwidth */
    4.0,     /* .nadarwat_trim */
    "NA",      /* .csv_write_na */
    "default", /* .csv_read_na */
    NULL,  /* .initvals */
    NULL,  /* .initcurv */
    NULL   /* .matmask */
};

static void state_vars_init (set_state *sv)
{
    *sv = default_state;
}

int get_bkbp_k (const DATASET *dset)
{
    if (dset->pd == 1) {
	return 3;
    } else if (dset->pd == 4) {
	return 12;
    } else if (dset->pd == 12) {
	return 36;
    } else {
	return 3;
    }
}

void get_bkbp_periods (const DATASET *dset, int *l, int *u)
{
    *l = (dset->pd == 4)? 6 :
	(dset->pd == 12)? 18 : 2;

    *u = (dset->pd == 4)? 32 :
	(dset->pd == 12)? 96 : 8;
}

void set_gretl_echo (int e)
{
    if (check_for_state()) return;

    if (e) {
	state->flags |= ECHO_ON;
    } else {
	state->flags &= ~ECHO_ON;
    }
}

int gretl_echo_on (void)
{
    if (check_for_state()) {
	return 1;
    } else {
	return flag_to_bool(state, ECHO_ON);
    }
}

int gretl_comments_on (void)
{
    if (gretl_function_depth() > 0) {
	return 0;
    } else {
	return comments_on;
    }
}

void set_gretl_messages (int e)
{
    if (check_for_state()) return;

    if (e) {
	state->flags |= MSGS_ON;
    } else {
	state->flags &= ~MSGS_ON;
    }
}

int gretl_messages_on (void)
{
    if (check_for_state()) {
	return 1;
    } else {
	return flag_to_bool(state, MSGS_ON);
    }
}

int gretl_warnings_on (void)
{
    if (check_for_state()) return 1;
    return flag_to_bool(state, WARNINGS);
}

int gretl_debugging_on (void)
{
    return globals.gretl_debug;
}

#define DEFAULT_MP_BITS 256
#define mp_bits_ok(b) (b >= 256 && b <= 8192)

/* Called from the mp_ols plugin, also gretl_utils.c and
   the GUI model specification dialog.
*/

int get_mp_bits (void)
{
    if (globals.gmp_bits > DEFAULT_MP_BITS) {
	return globals.gmp_bits;
    } else {
	char *s = getenv("GRETL_MP_BITS");
	int b;

	if (s != NULL) {
	    b = atoi(s);
	    if (mp_bits_ok(b)) {
		return b;
	    }
	}
    }

    return DEFAULT_MP_BITS;
}

/* start accessors for libset matrices */

gretl_matrix *get_initvals (void)
{
    gretl_matrix *iv;

    /* note: we nullify initvals after first use */
    check_for_state();
    iv = state->initvals;
    state->initvals = NULL;
    return iv;
}

int n_initvals (void)
{
    check_for_state();
    if (state->initvals != NULL) {
	return gretl_vector_get_length(state->initvals);
    } else {
	return 0;
    }
}

gretl_matrix *get_initcurv (void)
{
    gretl_matrix *ic;

    /* note: like initvals, we nullify initcurv after first use */
    check_for_state();
    ic = state->initcurv;
    state->initcurv = NULL;
    return ic;
}

int n_initcurv (void)
{
    check_for_state();
    if (state->initcurv != NULL) {
	return gretl_vector_get_length(state->initcurv);
    } else {
	return 0;
    }
}

const gretl_matrix *get_matrix_mask (void)
{
    check_for_state();
    return state->matmask;
}

int get_matrix_mask_nobs (void)
{
    int n = 0;

    check_for_state();

    if (state->matmask != NULL) {
	int i;

	for (i=0; i<state->matmask->rows; i++) {
	    if (state->matmask->val[i] != 0.0) {
		n++;
	    }
	}
    }

    return n;
}

/* end accessors for libset matrices */

int get_hac_lag (int T)
{
    int h = 0;

    check_for_state();

    /* Variants of Newey-West */

    if (state->user_hac_lag >= 0 && state->user_hac_lag < T - 2) {
	/* FIXME upper limit? */
	h = state->user_hac_lag;
    } else if (state->auto_hac_lag == AUTO_LAG_WOOLDRIDGE) {
	h = 4.0 * pow(T / 100.0, 2.0 / 9.0);
    } else {
	/* Stock-Watson default */
	h = 0.75 * pow(T, 1.0 / 3.0);
    }

    return h;
}

/* prewhitening implies nw3, but not vice versa */

int data_based_hac_bandwidth (void)
{
    if (is_unset(state->user_hac_lag)) {
	if (state->auto_hac_lag == AUTO_LAG_NEWEYWEST ||
	    (state->flags & PREWHITEN)) {
	    return 1;
	}
    }

    return 0;
}

static const char *hac_lag_string (void)
{
    check_for_state();

    if (state->user_hac_lag >= 0 && state->user_hac_lag < 127) {
	static char lagstr[6];

	sprintf(lagstr, "%d", state->user_hac_lag);
	return lagstr;
    } else {
	return ahl_strs[state->auto_hac_lag];
    }
}

/* set max lag for HAC estimation */

static int parse_hac_lag_variant (const char *s)
{
    int i, err = 0;

    for (i=0; ahl_strs[i] != NULL; i++) {
	if (!strcmp(s, ahl_strs[i])) {
	    state->auto_hac_lag = i;
	    state->user_hac_lag = UNSET_INT;
	    return 0;
	}
    }

    err = libset_get_scalar(HAC_LAG, s, &i, NULL);
    if (!err) {
	state->user_hac_lag = i;
    }

    return err;
}

enum {
    NUMERIC_OK,
    NUMERIC_BAD,
    NON_NUMERIC
};

/* Test @s for being a string representation of a numeric value
   in the C locale, using strtod() and/or strtol(). This can be
   used to retrieve a floating-point value (if @px is non-NULL)
   or an integer value (@pi non-NULL); exactly one of these
   pointers should be non-NULL.

   A return value of NUMERIC_OK means that @s is indeed numeric
   and the converted value is within range for a double (if @px
   is non-NULL) or a 32-bit integer (if @pi is non-NULL).

   A return of NUMERIC_BAD means that @s is numeric but out of
   range for the target type.

   A return of NON_NUMERIC means that @s is not a numeric string;
   one may then proceed to test whether it's the name of a scalar
   variable.
*/

static int
libset_numeric_test (const char *s, int *pi, double *px)
{
    int ret = NUMERIC_OK;
    char *test;

    if (!strcmp(s, "inf") || !strcmp(s, "nan")) {
	return NUMERIC_BAD;
    } else if (isalpha(*s)) {
	return NON_NUMERIC;
    }

    errno = 0;
    gretl_push_c_numeric_locale();

    if (px != NULL) {
	/* looking for a floating-point value */
	*px = strtod(s, &test);
	if (*test != '\0') {
	    ret = NON_NUMERIC;
	} else if (errno == ERANGE) {
	    gretl_errmsg_set_from_errno(s, errno);
	    ret = NUMERIC_BAD;
	}
    } else {
	/* looking for an integer value */
	long li = strtol(s, &test, 10);

	if (*test != '\0') {
	    /* try for a floating-point value that's also a valid int? */
	    char *testx;
	    double x;

	    errno = 0;
	    x = strtod(s, &testx);

	    if (*testx != '\0') {
		ret = NON_NUMERIC;
	    } else if (errno == ERANGE) {
		ret = NUMERIC_BAD;
	    } else {
		/* numeric, but does it work as an int? */
		if (x == floor(x) && fabs(x) <= INT_MAX) {
		    *pi = (int) x;
		} else {
		    ret = NUMERIC_BAD;
		}
	    }
	} else if (errno == ERANGE) {
	    gretl_errmsg_set_from_errno(s, errno);
	    ret = NUMERIC_BAD;
	} else if (labs(li) > INT_MAX) {
	    /* OK as a long but too big for 32-bit int */
	    ret = NUMERIC_BAD;
	} else {
	    *pi = (int) li;
	}
    }

    gretl_pop_c_numeric_locale();

    return ret;
}

static int negval_invalid (SetKey key)
{
    int ret = 1; /* presume invalid */

    if (key > 0) {
	if (key == BLAS_MNK_MIN || key == OMP_MNK_MIN ||
	    key == SIMD_K_MAX || key == SIMD_MN_MIN) {
	    /* these can all be set to -1 */
	    ret = 0;
	}
    }

    return ret;
}

static int libset_get_scalar (SetKey key, const char *arg,
			      int *pi, double *px)
{
    double x = NADBL;
    int nstatus, err = 0;

    if (arg == NULL || *arg == '\0') {
	return E_ARGS;
    }

    nstatus = libset_numeric_test(arg, pi, px);

    if (nstatus == NUMERIC_BAD) {
	return E_INVARG; /* handled */
    } else if (nstatus == NUMERIC_OK) {
	if (pi != NULL && negval_invalid(key) && *pi < 0) {
	    err = E_INVARG;
	} else if (px != NULL && *px < 0.0) {
	    err = E_INVARG;
	}
	return err; /* handled */
    }

    /* handle the non-numeric case */
    x = get_scalar_value_by_name(arg, &err);

    if (!err) {
	if (negval_invalid(key) && x < 0.0) {
	    err = E_INVARG;
	} else if (px != NULL) {
	    *px = x;
	} else if (pi != NULL) {
	    if (na(x) || fabs(x) > (double) INT_MAX) {
		err = E_INVARG;
	    } else {
		*pi = (int) x;
	    }
	}
    }

    return err;
}

static int libset_get_unsigned (const char *arg, unsigned int *pu)
{
    unsigned long lu = 0;
    char *test = NULL;
    double x = NADBL;
    int err = 0;

    errno = 0;
    lu = strtoul(arg, &test, 10);

    if (*test == '\0' && errno == 0) {
	if (lu <= UINT_MAX) {
	    *pu = (unsigned) lu;
	    return 0;
	} else {
	    return E_DATA;
	}
    }

    x = get_scalar_value_by_name(arg, &err);
    if (err) {
	return err;
    }

    if (x < 0.0 || na(x) || x > (double) UINT_MAX) {
	err = E_DATA;
    } else {
	*pu = (unsigned) x;
    }

    return err;
}

static int n_strvals (const char **s)
{
    int n = 0;

    while (*s != NULL) {
	n++; s++;
    }
    return n;
}

static int parse_libset_int_code (SetKey key, const char *val)
{
    int i, err = E_DATA;

    if (key == HAC_LAG) {
	err = parse_hac_lag_variant(val);
    } else if (coded_intvar(key)) {
	const char **strs = libset_option_strings(key);
	void *valp = setkey_get_target(key, SV_INT);
	int ival = -1;

	for (i=0; strs[i] != NULL; i++) {
	    if (!g_ascii_strcasecmp(val, strs[i])) {
		ival = i;
		break;
	    }
	}
	if (ival >= 0) {
	    void *valp = setkey_get_target(key, SV_INT);

	    err = 0;
	    if (key == GARCH_ALT_VCV) {
		ival = (ival == 1)? ML_BW : ML_QML;
	    } else if (key == ARMA_VCV) {
		ival = (ival == 1)? ML_OP : ML_HESSIAN;
	    }
	    *(gint8 *) valp = ival;
<<<<<<< HEAD
	} else if (key == MAX_VERBOSE) {
	    /* special: bare integers allowed? */
	    if (strcmp(val, "0") == 0 || strcmp(val, "1") == 0) {
		state->max_verbose = atoi(val);
		err = 0;
=======
	} else if (key == MAX_VERBOSE || key == LOGLEVEL) {
	    /* special: bare integers allowed? */
	    int n = n_strvals(strs);

	    for (i=0; i<n; i++) {
		if (val[0] == i + 48 && val[1] == '\0') {
		    *(gint8 *) valp = i;
		    err = 0;
		    break;
		}
>>>>>>> ea1a7023
	    }
	}
    }

#if 0
    fprintf(stderr, "parse_libset_int_code: %s, %s, err = %d\n",
	    setkey_get_name(key), val, err);
#endif

    if (err) {
	gretl_errmsg_sprintf(_("%s: invalid value '%s'"),
			     setkey_get_name(key), val);
    }

    return err;
}

/* start public functions called from gui/settings.c */

void set_xsect_hccme (const char *s)
{
    if (check_for_state()) return;

    if (!strncmp(s, "HC", 2)) {
	s += 2;
    }
    parse_libset_int_code(HC_VERSION, s);
}

void set_tseries_hccme (const char *s)
{
    if (check_for_state()) return;

    if (!strcmp(s, "HAC")) {
	libset_set_bool(FORCE_HC, 0);
    } else {
	if (!strncmp(s, "HC", 2)) {
	    s += 2;
	}
	if (parse_libset_int_code(HC_VERSION, s) == 0) {
	    /* non-HAC variant chosen */
	    libset_set_bool(FORCE_HC, 1);
	}
    }
}

void set_panel_hccme (const char *s)
{
    if (check_for_state()) return;

    if (!strcmp(s, "Arellano")) {
	state->flags &= ~USE_PCSE;
    } else if (!strcmp(s, "PCSE")) {
	state->flags |= USE_PCSE;
    }
}

void set_garch_alt_vcv (const char *s)
{
    if (check_for_state()) return;

    parse_libset_int_code(GARCH_ALT_VCV, s);
}

/* end public functions called from gui/settings.c */

static int set_init_matrix (SetKey key, const char *name,
			    PRN *prn)
{
    gretl_matrix **targ;

    targ = (key == INITVALS)? &state->initvals : &state->initcurv;

    gretl_matrix_free(*targ);
    *targ = NULL;

    if (strcmp(name, "auto")) {
	gretl_matrix *m = get_matrix_by_name(name);

	if (m == NULL) {
	    pprintf(prn, _("'%s': no such matrix"), name);
	    pputc(prn, '\n');
	    return E_DATA;
	}
	*targ = gretl_matrix_copy(m);
	if (*targ == NULL) {
	    return E_ALLOC;
	}
    }

    return 0;
}

static int set_matrix_mask (const char *name, DATASET *dset)
{
    gretl_matrix_free(state->matmask);
    state->matmask = NULL;

    if (strcmp(name, "null")) {
	int t, v = current_series_index(dset, name);

	if (v < 0) {
	    return E_UNKVAR;
	}
	state->matmask = gretl_column_vector_alloc(dset->n);
	if (state->matmask == NULL) {
	    return E_ALLOC;
	}
	for (t=0; t<dset->n; t++) {
	    state->matmask->val[t] = dset->Z[v][t];
	}
    }

    return 0;
}

void destroy_matrix_mask (void)
{
    check_for_state();
    gretl_matrix_free(state->matmask);
    state->matmask = NULL;
}

static int (*workdir_callback)();

void set_workdir_callback (int (*callback)())
{
    workdir_callback = callback;
}

static int set_workdir (const char *s)
{
    int err = 0;

    if (gretl_function_depth() > 0) {
	gretl_errmsg_set("set workdir: cannot be done inside a function");
	return 1;
    } else if (*s == '\0') {
	return E_DATA;
    } else {
	char workdir[MAXLEN];

	*workdir = '\0';
	strncat(workdir, s, MAXLEN - 1);
	if (!err && workdir_callback != NULL) {
	    err = (*workdir_callback)(workdir);
	} else if (!err) {
	    err = gretl_set_path_by_name("workdir", workdir);
	}
    }

    return err;
}

const char *csv_delims = ", \t;";

static char delim_from_arg (const char *s)
{
    int i;

    for (i=0; csv_strs[i] != NULL; i++) {
	if (!strcmp(s, csv_strs[i])) {
	    return csv_delims[i];
	}
    }

    return 0;
}

static const char *arg_from_delim (char c)
{
    int i;

    for (i=0; csv_delims[i] != '\0'; i++) {
	if (c == csv_delims[i]) {
	    return csv_strs[i];
	}
    }

    return "unset";
}

static void libset_print_bool (SetKey key, const char *s,
			       PRN *prn, gretlopt opt)
{
    int v = libset_get_bool(key);

    if (s == NULL) {
	s = setkey_get_name(key);
    }

    if (opt & OPT_D) {
	pprintf(prn, " %s = %d\n", s, v);
    } else {
	pprintf(prn, "set %s %s\n", s, v? "on" : "off");
    }
}

static void libset_print_int (SetKey key, const char *s,
			      PRN *prn, gretlopt opt)
{
    if (s == NULL) {
	s = setkey_get_name(key);
    }

    if (coded_intvar(key)) {
	if (opt & OPT_D) {
	    pprintf(prn, " %s = %s\n", s, libset_option_string(key));
	} else {
	    pprintf(prn, "set %s %s\n", s, libset_option_string(key));
	}
    } else {
	int k = libset_get_int(key);

	if (opt & OPT_D) {
	    if (is_unset(k)) {
		pprintf(prn, " %s = auto\n", s);
	    } else {
		pprintf(prn, " %s = %d\n", s, k);
	    }
	} else if (!is_unset(k)) {
	    pprintf(prn, "set %s %d\n", s, k);
	}
    }
}

static void libset_print_double (SetKey key, const char *s,
				 PRN *prn, gretlopt opt)
{
    double x = libset_get_double(key);

    if (s == NULL) {
	s = setkey_get_name(key);
    }

    if (opt & OPT_D) {
	if (na(x)) {
	    pprintf(prn, " %s = auto\n", s);
	} else {
	    pprintf(prn, " %s = %.15g\n", s, x);
	}
    } else if (!na(x)) {
	pprintf(prn, "set %s %.15g\n", s, x);
    }
}

static void libset_header (char *s, PRN *prn, gretlopt opt)
{
    if (opt & OPT_D) {
	pputs(prn, "\n --- ");
	pputs(prn, _(s));
	pputs(prn, " ---\n");
    } else {
	pprintf(prn, "# %s\n", s);
    }
}

static void print_vars_for_category (int category, PRN *prn,
				     gretlopt opt)
{
    setvar *v;
    int i;

    for (i=0; i<G_N_ELEMENTS(setvars); i++) {
	if (setvars[i].category != category) {
	    continue;
	}
	v = &setvars[i];
	if (libset_boolvar(v->key)) {
	    libset_print_bool(v->key, v->name, prn, opt);
	} else if (libset_int(setvars[i].key)) {
	    libset_print_int(v->key, v->name, prn, opt);
	} else if (libset_double(v->key)) {
	    libset_print_double(v->key, v->name, prn, opt);
	}
    }
}

/* print_settings: use OPT_D for "display", otherwise
   this gives script-type output */

static int print_settings (PRN *prn, gretlopt opt)
{
    const char *workdir = gretl_workdir();

    if (opt & OPT_D) {
	pputs(prn, _("Variables that can be set using \"set\""));
	pputs(prn, " (");
	pputs(prn, _("\"help set\" for details"));
	pputs(prn, "):\n");
    }

    libset_header(N_("Program interaction and behavior"), prn, opt);

    if (opt & OPT_D) {
	pprintf(prn, " workdir = '%s'\n", workdir);
    } else if (0) {
	/* non-portable? */
	if (strchr(workdir, ' ')) {
	    pprintf(prn, "set workdir \"%s\"\n", workdir);
	} else {
	    pprintf(prn, "set workdir %s\n", workdir);
	}
    }

    if (opt & OPT_D) {
	pprintf(prn, " csv_delim = %s\n", arg_from_delim(data_delim));
	pprintf(prn, " csv_write_na = %s\n", get_csv_na_write_string());
	pprintf(prn, " csv_read_na = %s\n", get_csv_na_read_string());
	pprintf(prn, " display_digits = %d\n", get_gretl_digits());
	pprintf(prn, " graph_theme = %s\n", get_plotstyle());
    } else {
	const char *dl = arg_from_delim(data_delim);

	if (strcmp(dl, "unset")) {
	    pprintf(prn, "set csv_delim %s\n", arg_from_delim(data_delim));
	}
	pprintf(prn, "set csv_write_na %s\n", get_csv_na_write_string());
	pprintf(prn, "set csv_read_na %s\n", get_csv_na_read_string());
	pprintf(prn, "set graph_theme %s\n", get_plotstyle());
    }

    print_vars_for_category(CAT_BEHAVE, prn, opt);
    if (opt & OPT_D) {
	/* display only */
	libset_print_bool(SHELL_OK, NULL, prn, opt);
    }

    libset_header(N_("Numerical methods"), prn, opt);
    print_vars_for_category(CAT_NUMERIC, prn, opt);
    if (opt & OPT_D) {
	/* script version of this? */
	print_state_matrix(INITVALS, prn, opt);
	print_state_matrix(INITCURV, prn, opt);
    }

    libset_header(N_("Random number generation"), prn, opt);
    if (opt & OPT_D) {
	pprintf(prn, " seed = %u\n", gretl_rand_get_seed());
    } else {
	if (seed_is_set) {
	    pprintf(prn, "set seed %u\n", gretl_rand_get_seed());
	}
    }
    if (gretl_mpi_initialized()) {
	libset_print_bool(USE_DCMT, NULL, prn, opt);
    }

    libset_header(N_("Robust estimation"), prn, opt);
    print_vars_for_category(CAT_ROBUST, prn, opt);

    libset_header(N_("Time series"), prn, opt);
    print_vars_for_category(CAT_TS, prn, opt);

    pputc(prn, '\n');

    return 0;
}

static int libset_query_settings (setvar *sv, PRN *prn)
{
    int err = 0;

    if (libset_boolvar(sv->key)) {
	pprintf(prn, "%s: boolean (on/off), currently %s\n",
		sv->name, libset_get_bool(sv->key)? "on" : "off");
    } else if (coded_intvar(sv->key)) {
	pprintf(prn, "%s: code, currently \"%s\"\n", sv->name,
		libset_option_string(sv->key));
	coded_var_show_opts(sv->key, prn);
    } else if (libset_int(sv->key)) {
	int k = libset_get_int(sv->key);

	if (is_unset(k)) {
	    pprintf(prn, "%s: positive integer, currently unset\n", sv->name);
	} else if (libset_int_min(sv->key) == 0) {
	    pprintf(prn, "%s: non-negative integer, currently %d\n", sv->name, k);
	} else {
	    pprintf(prn, "%s: positive integer, currently %d\n", sv->name, k);
	}
    } else if (libset_double(sv->key)) {
	double x = libset_get_double(sv->key);

	if (na(x)) {
	    pprintf(prn, "%s: positive floating-point value, "
		    "currently automatic\n", sv->name);
	} else {
	    pprintf(prn, "%s: positive floating-point value, "
		    "currently %g\n", sv->name, x);
	}
    } else if (sv->key == INITVALS || sv->key == INITCURV ||
	       sv->key == MATMASK) {
	gretl_matrix *m =
	    (sv->key == INITVALS)? state->initvals :
	    (sv->key == INITCURV)? state->initcurv : state->matmask;

	if (m != NULL) {
	    pprintf(prn, "%s: matrix, currently\n", sv->name);
	    gretl_matrix_print_to_prn(m, NULL, prn);
	} else {
	    pprintf(prn, "%s: matrix, currently null\n", sv->name);
	}
    } else if (sv->key == SEED) {
	pprintf(prn, "%s: unsigned int, currently %u (%s)\n",
		sv->name, gretl_rand_get_seed(),
		seed_is_set ? "set by user" : "automatic");
    } else if (sv->key == CSV_DELIM) {
	pprintf(prn, "%s: named character, currently \"%s\"\n", sv->name,
		arg_from_delim(data_delim));
	coded_var_show_opts(sv->key, prn);
    } else if (sv->key == SV_WORKDIR) {
	pprintf(prn, "%s: string, currently \"%s\"\n", sv->name,
		gretl_workdir());
    } else if (sv->key == CSV_WRITE_NA) {
	pprintf(prn, "%s: string, currently \"%s\"\n", sv->name,
		state->csv_write_na);
    } else if (sv->key == CSV_READ_NA) {
	pprintf(prn, "%s: string, currently \"%s\"\n", sv->name,
		state->csv_read_na);
    } else if (sv->key == DISP_DIGITS) {
	pprintf(prn, "%s: integer, currently %d\n", sv->name,
		get_gretl_digits());
    } else if (sv->key == GRAPH_THEME) {
	pprintf(prn, "%s: keyword, currently \"%s\"\n", sv->name,
		get_plotstyle());
    } else if (sv->key == VERBOSE) {
	pprintf(prn, "%s: boolean (on/off), currently %s\n", sv->name,
		(libset_get_bool(ECHO_ON) || libset_get_bool(MSGS_ON)) ?
		"on" : "off");
	err = 0;
    } else {
	err = 1;
    }

    return err;
}

int is_libset_var (const char *s)
{
    setvar *sv = get_setvar_by_name(s);
    int err = (sv == NULL);

    if (!err) {
	err = libset_query_settings(sv, NULL);
    }

    return (err == 0);
}

#define default_ok(k) (k == BFGS_TOLER || k == BHHH_TOLER || k == NLS_TOLER)

#define default_str(s) (!strcmp(s, "auto") || !strcmp(s, "default"))

#define boolean_on(s) (!strcmp(s, "on") || !strcmp(s, "1") || \
                       !strcmp(s, "true"))

#define boolean_off(s) (!strcmp(s, "off") || !strcmp(s, "0") || \
                        !strcmp(s, "false"))

static int write_or_read_settings (gretlopt opt, PRN *prn)
{
    int err = incompatible_options(opt, (OPT_T | OPT_F));

    if (!err) {
	const char *fname = get_optval_string(SET, opt);

	if (fname == NULL) {
	    err = E_DATA;
	} else if (opt == OPT_T) {
	    err = libset_write_script(fname);
	} else {
	    err = real_libset_read_script(fname, prn);
	}
    }

    return err;
}

static int check_set_bool (SetKey key, const char *name,
			   const char *arg)
{
    if (boolean_on(arg)) {
	return libset_set_bool(key, 1);
    } else if (boolean_off(arg)) {
	return libset_set_bool(key, 0);
    } else {
	gretl_errmsg_sprintf(_("%s: invalid value '%s'"), name, arg);
	return E_PARSE;
    }
}

static int set_display_digits (const char *arg)
{
    if (gretl_function_depth() > 0) {
	gretl_errmsg_sprintf("'%s': cannot be set inside a function",
			     "display_digits");
	return E_INVARG;
    } else {
	return set_gretl_digits(atoi(arg));
    }
}

static int set_verbosity (const char *arg)
{
    int err = 0;

    if (!strcmp(arg, "on")) {
	set_gretl_messages(1);
	set_gretl_echo(1);
    } else if (!strcmp(arg, "off")) {
	set_gretl_messages(0);
	set_gretl_echo(0);
	comments_on = 0;
    } else if (!strcmp(arg, "comments")) {
	set_gretl_messages(0);
	set_gretl_echo(0);
	comments_on = 1;
    } else {
	err = E_INVARG;
    }

    return err;
}

int execute_set (const char *setobj, const char *setarg,
		 DATASET *dset, gretlopt opt, PRN *prn)
{
    setvar *sv = NULL;
    int k, argc, err;
    unsigned int u;

    check_for_state();

    if (opt != OPT_NONE) {
	return write_or_read_settings(opt, prn);
    }

    argc = (setobj != NULL) + (setarg != NULL);
    if (argc == 0) {
	return print_settings(prn, OPT_D);
    }

    sv = get_setvar_by_name(setobj);
    if (sv == NULL) {
	gretl_errmsg_sprintf(_("set: unknown variable '%s'"), setobj);
	return E_DATA;
    }

    /* set error default */
    err = E_PARSE;

    if (argc == 1) {
	if (sv->key == STOPWATCH) {
	    gretl_stopwatch();
	    return 0;
	} else {
	    return libset_query_settings(sv, prn);
	}
    } else if (argc == 2) {
	/* specials first */
	if (sv->key == CSV_WRITE_NA) {
	    return set_csv_na_write_string(setarg);
	} else if (sv->key == CSV_READ_NA) {
	    return set_csv_na_read_string(setarg);
	} else if (sv->key == INITVALS || sv->key == INITCURV) {
	    return set_init_matrix(sv->key, setarg, prn);
	} else if (sv->key == MATMASK) {
	    return set_matrix_mask(setarg, dset);
	} else if (sv->key == SV_WORKDIR) {
	    return set_workdir(setarg);
	} else if (sv->key == GRAPH_THEME) {
	    return set_plotstyle(setarg);
	} else if (sv->key == DISP_DIGITS) {
	    return set_display_digits(setarg);
	} else if (sv->key == VERBOSE) {
	    return set_verbosity(setarg);
	} else if (sv->key == OMP_MNK_MIN) {
#if defined(_OPENMP)
	    return set_omp_mnk_min(atoi(setarg));
#else
	    pprintf(prn, "Warning: openmp not supported\n");
#endif
	}

	if (libset_boolvar(sv->key)) {
	    if (sv->key == SHELL_OK) {
		pprintf(prn, "'%s': this must be set via the gretl GUI\n", setobj);
		err = E_DATA;
	    } else {
		err = check_set_bool(sv->key, setobj, setarg);
	    }
	} else if (libset_double(sv->key)) {
	    if (default_ok(sv->key) && default_str(setarg)) {
		libset_set_double(sv->key, NADBL);
		err = 0;
	    } else {
		double x;

		err = libset_get_scalar(sv->key, setarg, NULL, &x);
		if (!err) {
		    err = libset_set_double(sv->key, x);
		}
	    }
	} else if (sv->key == CSV_DELIM) {
	    char c = delim_from_arg(setarg);

	    if (c > 0) {
		data_delim = c;
		err = 0;
	    }
	} else if (sv->key == SEED) {
	    err = libset_get_unsigned(setarg, &u);
	    if (!err) {
		gretl_rand_set_seed(u);
		if (gretl_messages_on()) {
		    pprintf(prn,
			    _("Pseudo-random number generator seeded with %u\n"), u);
		}
		seed_is_set = 1;
	    }
	} else if (sv->key == HORIZON) {
	    /* horizon for VAR impulse responses */
	    if (!strcmp(setarg, "auto")) {
		state->horizon = UNSET_INT;
		err = 0;
	    } else {
		err = libset_get_scalar(sv->key, setarg, &k, NULL);
		if (!err) {
		    state->horizon = k;
		} else {
		    state->horizon = UNSET_INT;
		}
	    }
	} else if (coded_intvar(sv->key)) {
	    err = parse_libset_int_code(sv->key, setarg);
	} else if (libset_int(sv->key)) {
	    err = libset_get_scalar(sv->key, setarg, &k, NULL);
	    if (!err) {
		err = libset_set_int(sv->key, k);
	    }
	} else {
	    gretl_errmsg_sprintf(_("set: unknown variable '%s'"), setobj);
	    err = E_UNKVAR;
	}
    }

    return err;
}

double libset_get_double (SetKey key)
{
    void *valp;

    if (check_for_state()) {
	return NADBL;
    }

    valp = setkey_get_target(key, SV_DOUBLE);
    if (valp != NULL) {
	double x = *(double *) valp;

	if (na(x) && (key == NLS_TOLER || key == BFGS_TOLER)) {
	    x = get_default_nls_toler();
	}
	return x;
    } else {
	fprintf(stderr, "libset_get_double: unrecognized "
		"key %d\n", key);
	return 0;
    }
}

double libset_get_user_tolerance (SetKey key)
{
    if (key >= NLS_TOLER && key <= BHHH_TOLER) {
	void *valp = setkey_get_target(key, SV_ALL);

	return *(double *) valp;
    } else {
	return NADBL;
    }
}

int libset_set_double (SetKey key, double val)
{
    void *valp;
    int err = 0;

    if (check_for_state()) {
	return 1;
    }

    /* all the libset double vals must be positive */
    if (val <= 0.0 || na(val)) {
	return E_DATA;
    }

    valp = setkey_get_target(key, SV_DOUBLE);
    if (valp != NULL) {
	*(double *) valp = val;
    } else {
	fprintf(stderr, "libset_set_double: unrecognized key %d (%s)\n",
		key, setkey_get_name(key));
	err = E_UNKVAR;
    }

    return err;
}

int libset_get_int (SetKey key)
{
    void *valp;

    if (check_for_state()) {
	return 0;
    }

    valp = setkey_get_target(key, SV_INT);

    if (valp != NULL) {
#if SVDEBUG
	fprintf(stderr, "libset_get_int: valp %p\n", valp);
#endif
	if (libset_small_int(key)) {
	    return *(gint8 *) valp;
	} else {
	    return *(int *) valp;
	}
    } else if (key == BLAS_MNK_MIN) {
	return get_blas_mnk_min();
    } else if (key == OMP_N_THREADS) {
	return get_omp_n_threads();
    } else if (key == OMP_MNK_MIN) {
	return get_omp_mnk_min();
    } else if (key == SIMD_K_MAX) {
	return get_simd_k_max();
    } else if (key == SIMD_MN_MIN) {
	return get_simd_mn_min();
    } else {
	fprintf(stderr, "libset_get_int: unrecognized "
		"key %d\n", key);
	return 0;
    }
}

struct int_limits {
    SetKey key;
    int min;
    int max;
};

static int get_int_limits (SetKey key, int *min, int *max)
{
    static struct int_limits ilims[] = {
	{ HC_VERSION, 0, 4 },
	{ FDJAC_QUAL, 0, 2 },
	{ LBFGS_MEM,  3, 20 },
<<<<<<< HEAD
	{ GRETL_DEBUG, 0, 10 },
=======
	{ GRETL_DEBUG, 0, 4 },
>>>>>>> ea1a7023
	{ DATACOLS,    1, 15 },
	{ PLOT_COLLECT, 0, 2 },
	{ CSV_DIGITS, 1, 25 },
	{ BOOT_ITERS, 499, 999999 },
<<<<<<< HEAD
	{ BFGS_VERBSKIP, 0, 1000 },
=======
	{ BFGS_VERBSKIP, 1, 1000 },
>>>>>>> ea1a7023
	{ BOOTREP, 1, 99999 },
	{ HORIZON, 1, 1000 },
	{ LOOP_MAXITER, 1, INT_MAX - 1 },
	{ GMP_BITS, 256, 8192 }
    };
    int i;

    for (i=0; i<G_N_ELEMENTS(ilims); i++) {
	if (ilims[i].key == key) {
	    *min = ilims[i].min;
	    *max = ilims[i].max;
	    return 1;
	    break;
	}
    }

    return 0;
}

static int libset_int_min (SetKey key)
{
    int m1, m0 = 1;

    get_int_limits(key, &m0, &m1);
    return m0;
}

/* Called from within libset.c and also from various places in
   libgretl. It's primarily designed for "real" integer variables
   (not int-coded categories), but for now we make an exception
   for HC_VERSION and PLOT_COLLECT, to support existing calls
   from lib/src/estimate.c and gui/settings.c.
*/

int libset_set_int (SetKey key, int val)
{
    int err = 0;

    if (check_for_state()) {
	return 1;
    }

    if (key == BLAS_MNK_MIN) {
	set_blas_mnk_min(val);
    } else if (key == SIMD_K_MAX) {
	set_simd_k_max(val);
    } else if (key == SIMD_MN_MIN) {
	set_simd_mn_min(val);
    } else if (key == OMP_N_THREADS) {
	err = set_omp_n_threads(val);
    } else {
	int min = 1, max = 100000;
	void *valp;

	get_int_limits(key, &min, &max);
	if (val < min || val > max) {
	    err = E_DATA;
	} else {
	    valp = setkey_get_target(key, SV_INT);
	    if (valp == NULL) {
		err = E_DATA;
	    } else if (libset_small_int(key)) {
		*(gint8 *) valp = val;
	    } else {
		*(int *) valp = val;
	    }
	}
    }

    return err;
}

static void set_flag_from_env (SetKey flag, const char *s, int neg)
{
    char *e = getenv(s);
    int action = 0;

    if (e != NULL) {
	if (*e != '\0' && *e != '0') {
	    action = (neg)? -1 : 1;
	} else {
	    action = (neg)? 1 : -1;
	}
    }

    if (action > 0) {
	state->flags |= flag;
    } else if (action < 0) {
	state->flags &= ~flag;
    }
}

static void maybe_check_env (SetKey key)
{
    if (key == USE_SVD) {
	set_flag_from_env(USE_SVD, "GRETL_USE_SVD", 0);
    } else if (key == USE_QR) {
        set_flag_from_env(USE_QR, "GRETL_USE_QR", 0);
    } else if (key == USE_LBFGS) {
	set_flag_from_env(USE_LBFGS, "GRETL_USE_LBFGS", 0);
    }
}

int libset_get_bool (SetKey key)
{
    /* global specials */
    if (key == R_FUNCTIONS) {
	return globals.R_functions;
    } else if (key == R_LIB) {
	return globals.R_lib;
    } else if (key == USE_DCMT) {
        return gretl_rand_get_dcmt();
    } else if (key == LOGSTAMP) {
	return globals.logstamp;
    }

    if (check_for_state()) {
	return 0;
    } else {
	maybe_check_env(key);
	return flag_to_bool(state, key);
    }
}

static void libset_set_decpoint (int on)
{
#ifdef ENABLE_NLS
    if (on) {
	/* force use of the decimal dot */
	setlocale(LC_NUMERIC, "C");
    } else {
	/* revert to whatever is the local default */
	char *current = get_built_in_string_by_name("lang");

	if (current != NULL && strcmp(current, "unknown")) {
	    setlocale(LC_NUMERIC, current);
	} else {
	    setlocale(LC_NUMERIC, "");
	}
    }

    reset_local_decpoint();
#endif
}

void set_data_export_decimal_comma (int s)
{
    if (s) {
	export_decpoint = ',';
    } else {
	export_decpoint = '.';
    }
}

char get_data_export_decpoint (void)
{
    char c = export_decpoint;

    /* revert to '.' on access */
    export_decpoint = '.';
    return c;
}

void set_data_export_delimiter (char c)
{
    data_delim = c;
}

char get_data_export_delimiter (void)
{
    return data_delim;
}

static int check_R_setting (gint8 *var, SetKey key, int val)
{
    int err = 0;

#ifdef USE_RLIB
    if (key == R_FUNCTIONS && val != 0) {
	/* This depends on having R_lib on, so in case
	   it's off we should turn it on too.
	*/
	libset_set_bool(R_LIB, val);
    }
    *var = val;
#else
    if (val) {
	const char *s = (key == R_FUNCTIONS)? "R_functions" : "R_lib";

	gretl_errmsg_sprintf("%s: not supported", s);
	err = E_EXTERNAL;
    }
#endif

    return err;
}

int libset_set_bool (SetKey key, int val)
{
    if (check_for_state()) {
	return E_ALLOC;
    }

    /* global specials */
    if (key == R_FUNCTIONS) {
	return check_R_setting(&globals.R_functions, key, val);
    } else if (key == R_LIB) {
	return check_R_setting(&globals.R_lib, key, val);
    } else if (key == USE_DCMT) {
	return gretl_rand_set_dcmt(val);
    } else if (key == LOGSTAMP) {
	globals.logstamp = val;
	return 0;
    }

    if (val) {
	state->flags |= key;
    } else {
	state->flags &= ~key;
    }

    if (key == FORCE_DECPOINT) {
	libset_set_decpoint(val);
    }

    return 0;
}

/* Mechanism for pushing and popping program state for user-defined
   functions. push_program_state() is used when a function starts
   execution: the function gets a copy of the current program state,
   while that state is pushed onto the stack for restoration when the
   function exits.
*/

#define PPDEBUG 0

static int n_states;
static GPtrArray *state_stack;
static int state_idx = -1;

#if PPDEBUG
static void print_state_stack (int pop)
{
    set_state *sv;
    int i;

    fputs(pop ? "\nafter pop:\n" : "\nafter push:\n", stderr);
    for (i=0; i<n_states; i++) {
	sv = g_ptr_array_index(state_stack, i);
	fprintf(stderr, "%d: %p", i, (void *) sv);
	fputs(sv == state ? " *\n" : "\n", stderr);
    }
}
#endif

int push_program_state (void)
{
    set_state *newstate;
    int err = 0;

#if SVDEBUG
    fprintf(stderr, "push_program_state: n_states = %d\n", n_states);
#endif

    if (n_states == 0) {
	state_stack = g_ptr_array_new();
    }

    state_idx++;

    if (state_idx < n_states) {
	newstate = g_ptr_array_index(state_stack, state_idx);
    } else {
	newstate = malloc(sizeof *newstate);
	if (newstate == NULL) {
	    err = E_ALLOC;
	} else {
	    g_ptr_array_add(state_stack, newstate);
	    n_states++;
	}
    }

    if (newstate != NULL) {
	if (n_states == 1) {
	    state_vars_init(newstate);
	} else {
	    state_vars_copy(newstate);
	}
	state = newstate;
    }

#if SVDEBUG
    fprintf(stderr, " newstate = %p, state = %p\n",
	    (void *) newstate, (void *) state);
    fprintf(stderr, " gmm_maxiter at %p, value %d\n",
	    (void *) &(state->gmm_maxiter), state->gmm_maxiter);
#endif

#if PPDEBUG
    print_state_stack(0);
#endif

    return err;
}

static void free_state (set_state *sv)
{
    if (sv != NULL) {
	gretl_matrix_free(sv->initvals);
	gretl_matrix_free(sv->initcurv);
	gretl_matrix_free(sv->matmask);
	free(sv);
    }
}

/* Called when a user-defined function exits: restores the program
   state that was in force when the function started executing.
*/

int pop_program_state (void)
{
    int err = 0;

    if (n_states < 2) {
	err = 1;
    } else {
	int fdp = state->flags & FORCE_DECPOINT;

	state_idx--;
	state = g_ptr_array_index(state_stack, state_idx);

	if (fdp && !(state->flags & FORCE_DECPOINT)) {
	    libset_set_decpoint(0);
	}
    }

#if PPDEBUG
    print_state_stack(1);
#endif

    return err;
}

/* initialization of all user-settable settings */

int libset_init (void)
{
    static int done;
    int err = 0;

    if (!done) {
	err = push_program_state();
	done = 1;
    }

    return err;
}

/* state variables for looping */
static char *looping;
static int looplen;

void libset_cleanup (void)
{
    int i;

#if PDEBUG
    fprintf(stderr, "libset_cleanup called\n");
#endif

    for (i=0; i<n_states; i++) {
	free_state(g_ptr_array_index(state_stack, i));
    }

    g_ptr_array_free(state_stack, TRUE);
    state_stack = NULL;
    n_states = 0;
    state_idx = -1;

    free(looping);
    looping = NULL;
    looplen = 0;
}

/* switches for looping and batch mode: output: these depend on the
   state of the program calling libgretl, they are not user-settable
*/

#define LDEBUG 0

#if LDEBUG

static void print_looping (int on)
{
    char c;
    int i;

    fputs(on ? "loop on:  " : "loop off: ", stderr);
    for (i=0; i<looplen; i++) {
	c = looping[i] ? '1' : '0';
	if (i == gretl_function_depth()) {
	    fprintf(stderr, "[%c]", c);
	} else {
	    fputc(c, stderr);
	}
    }
    fputc('\n', stderr);
}

#endif

#define LMIN 8

void set_loop_on (void)
{
    int fd = gretl_function_depth();

    if (looping == NULL) {
	looplen = fd+1 < LMIN ? LMIN : fd+1;
	looping = calloc(1, looplen);
    } else if (looplen < fd+1) {
	int n = looplen * 2;

	n = n < fd+1 ? fd+1 : n;
	looping = realloc(looping, n);
	memset(looping + looplen, 0, n - looplen);
	looplen = n;
    }
    looping[fd] = 1;
#if LDEBUG
    print_looping(1);
#endif
}

void set_loop_off (void)
{
    if (looping != NULL) {
	looping[gretl_function_depth()] = 0;
    }
#if LDEBUG
    print_looping(0);
#endif
}

/* returns 1 if there's a loop going on anywhere in the "caller
   ancestry" of the current execution level, else 0.
*/

int gretl_looping (void)
{
    int i, fd = gretl_function_depth();
    int n = MIN(fd+1, looplen);

    for (i=0; i<n; i++) {
	if (looping[i]) {
	    return 1;
	}
    }
    return 0;
}

/* returns 1 if there's a loop going on at the current execution
   stack level, else 0.
*/

int gretl_looping_currently (void)
{
    int fd = gretl_function_depth();

    return looplen >= fd+1 && looping[fd];
}

static int iter_depth;

void gretl_iteration_push (void)
{
    iter_depth++;
}

void gretl_iteration_pop (void)
{
    if (iter_depth > 0) {
	iter_depth--;
    }
}

int gretl_iteration_depth (void)
{
    return iter_depth;
}

static int batch_mode_switch (int set, int val)
{
    static int bmode;

    if (set) {
	bmode = val;
    }

    return bmode;
}

void gretl_set_batch_mode (int b)
{
    batch_mode_switch(1, b);
}

/* Returns 1 if we're running a script, otherwise 0.
   Note: a 0 return indicates that we're in an interactive
   mode, whether GUI or CLI.
*/

int gretl_in_batch_mode (void)
{
    return batch_mode_switch(0, 0);
}

static int gui_mode;

/* set by the GUI program at start-up */

void gretl_set_gui_mode (void)
{
    gui_mode = 1;
}

/* Returns 1 if we're running the GUI program. The current
   usage may be interactive (menu-driven or typing at the
   GUI "console") or script/batch. See also
   gretl_in_batch_mode().
*/

int gretl_in_gui_mode (void)
{
    return gui_mode;
}

/* "tool_mode" is set when gretlcli is being used as
   a build tool */

static int tool_mode;

void gretl_set_tool_mode (void)
{
    set_gretl_echo(0);
    set_gretl_messages(0);
    tool_mode = 1;
}

int gretl_in_tool_mode (void)
{
    return tool_mode;
}

/* mechanism to support callback for representing ongoing
   activity in the GUI */

static SHOW_ACTIVITY_FUNC sfunc;

void set_show_activity_func (SHOW_ACTIVITY_FUNC func)
{
    sfunc = func;
}

int show_activity_func_installed (void)
{
    return sfunc != NULL;
}

void show_activity_callback (void)
{
    if (sfunc != NULL) {
	(*sfunc)();
    }
}

/* mechanism for interactive debugging */

static DEBUG_READLINE dbg_readline;

void set_debug_read_func (DEBUG_READLINE dfunc)
{
    dbg_readline = dfunc;
}

DEBUG_READLINE get_debug_read_func (void)
{
    return dbg_readline;
}

static DEBUG_OUTPUT dbg_output;

void set_debug_output_func (DEBUG_OUTPUT dout)
{
    dbg_output = dout;
}

DEBUG_OUTPUT get_debug_output_func (void)
{
    return dbg_output;
}

/* support for GUI "Stop" button */

static QUERY_STOP query_stop;

void set_query_stop_func (QUERY_STOP query)
{
    query_stop = query;
}

int check_for_stop (void)
{
    if (query_stop != NULL) {
	return (*query_stop)();
    } else {
	return 0;
    }
}

static int set_string_setvar (char *targ, const char *s, int len)
{
    *targ = '\0';

    if (*s == '"') {
	const char *p = strchr(s+1, '"');

	if (p == NULL) {
	    return E_PARSE;
	} else {
	    strncat(targ, s+1, p-s-1);
	}
    } else {
	strncat(targ, s, len);
    }

    return 0;
}

/* for setting what we print for NAs on CSV output */

const char *get_csv_na_write_string (void)
{
    if (check_for_state()) {
	return "NA";
    } else {
	return state->csv_write_na;
    }
}

int set_csv_na_write_string (const char *s)
{
    if (check_for_state()) {
	return E_DATA;
    } else {
	return set_string_setvar(state->csv_write_na, s, 7);
    }
}

/* and for setting what we read as NA on CSV input */

const char *get_csv_na_read_string (void)
{
    if (check_for_state()) {
	return "default";
    } else {
	return state->csv_read_na;
    }
}

int set_csv_na_read_string (const char *s)
{
    if (check_for_state()) {
	return E_DATA;
    } else {
	return set_string_setvar(state->csv_read_na, s, 7);
    }
}

int libset_write_script (const char *fname)
{
    PRN *prn;
    int err = 0;

    /* FIXME maybe adjust path for fname? */

    prn = gretl_print_new_with_filename(fname, &err);

    if (!err) {
	print_settings(prn, OPT_NONE);
	gretl_print_destroy(prn);
    }

    return err;
}

static char *get_quoted_arg (const char *s, int *err)
{
    const char *p;
    int n = 0, matched = 0;
    char *ret = NULL;

    p = s = strchr(s, '"') + 1;

    while (*p) {
	if (*p == '"') {
	    matched = 1;
	    break;
	} else {
	    n++;
	}
	p++;
    }

    if (!matched) {
	*err = E_PARSE;
    } else {
	ret = gretl_strndup(s, n);
	if (ret == NULL) {
	    *err = E_ALLOC;
	}
    }

    return ret;
}

/* If @prn is non-NULL we're called via the "set" command.
   Otherwise we're called by the gretl session apparatus.
*/

static int real_libset_read_script (const char *fname,
				    PRN *prn)
{
    FILE *fp;
    int err = 0;

    fp = gretl_fopen(fname, "r");

    if (fp == NULL) {
	char fullname[FILENAME_MAX];

	strcpy(fullname, fname);
	gretl_addpath(fullname, 0);
	fp = gretl_fopen(fname, "r");
	if (fp == NULL) {
	    err = E_FOPEN;
	}
    }

    if (!err) {
	char setobj[32], setarg[32], line[1024];
	int nf;

	while (fgets(line, sizeof line, fp)) {
	    if (*line == '#' || string_is_blank(line)) {
		continue;
	    }
	    tailstrip(line);
	    nf = sscanf(line, "%*s %31s %31s", setobj, setarg);
	    if (nf == 1) {
		err = execute_set(setobj, NULL, NULL, OPT_NONE, prn);
	    } else if (nf == 2) {
		if (*setarg == '"') {
		    char *q = get_quoted_arg(line, &err);

		    if (!err) {
			err = execute_set(setobj, q, NULL, OPT_NONE, prn);
			free(q);
		    }
		} else {
		    err = execute_set(setobj, setarg, NULL, OPT_NONE, prn);
		}
	    }
	    if (err && prn != NULL) {
		break;
	    }
	}

	fclose(fp);
    }

    return err;
}

int libset_read_script (const char *fname)
{
    return real_libset_read_script(fname, NULL);
}<|MERGE_RESOLUTION|>--- conflicted
+++ resolved
@@ -136,18 +136,11 @@
 typedef struct setvar_ setvar;
 
 struct setvar_ {
-<<<<<<< HEAD
     SetKey key;       /* internal integer key */
     const char *name; /* userspace name */
     gint8 category;   /* for printing purposes */
     size_t offset;    /* byte offset into state or globals struct,
 			 where applicable */
-=======
-    SetKey key;
-    const char *name;
-    gint8 category;
-    size_t offset;
->>>>>>> ea1a7023
 };
 
 setvar setvars[] = {
@@ -197,11 +190,6 @@
     { RQ_MAXITER,    "rq_maxiter",    CAT_NUMERIC, offsetof(set_state,rq_maxiter) },
     { GMM_MAXITER,   "gmm_maxiter",   CAT_NUMERIC, offsetof(set_state,gmm_maxiter) },
     { STATE_INT_MAX, NULL },
-<<<<<<< HEAD
-=======
-    /* unsigned int */
-    { SEED,          "seed", CAT_RNG },
->>>>>>> ea1a7023
     /* doubles */
     { CONV_HUGE,     "huge",         CAT_BEHAVE,  offsetof(set_state,conv_huge) },
     { NLS_TOLER,     "nls_toler",    CAT_NUMERIC, offsetof(set_state,nls_toler) },
@@ -226,11 +214,8 @@
     { PLOT_COLLECT,  "plot_collection", CAT_BEHAVE, offsetof(global_vars,plot_collect) },
     { R_FUNCTIONS,   "R_functions", CAT_BEHAVE, offsetof(global_vars,R_functions) },
     { R_LIB,         "R_lib",       CAT_BEHAVE, offsetof(global_vars,R_lib) },
-<<<<<<< HEAD
-=======
     { LOGLEVEL,      "loglevel",    CAT_BEHAVE, offsetof(global_vars,loglevel) },
     { LOGSTAMP,      "logstamp",    CAT_BEHAVE, offsetof(global_vars,logstamp) },
->>>>>>> ea1a7023
     { CSV_DIGITS,    "csv_digits",  CAT_BEHAVE, offsetof(global_vars,csv_digits) },
     { NS_SMALL_INT_MAX, NULL },
     { GMP_BITS,      "gmp_bits",    CAT_BEHAVE, offsetof(global_vars,gmp_bits) },
@@ -241,14 +226,9 @@
     { OMP_N_THREADS, "omp_num_threads", CAT_SPECIAL },
     { SIMD_K_MAX,    "simd_k_max",  CAT_BEHAVE },
     { SIMD_MN_MIN,   "simd_mn_min", CAT_BEHAVE },
-<<<<<<< HEAD
     { USE_DCMT,      "use_dcmt",    CAT_RNG },
     /* specials */
     { SEED,          "seed",      CAT_RNG },
-=======
-    { USE_DCMT,      "use_dcmt", CAT_RNG },
-    /* specials */
->>>>>>> ea1a7023
     { CSV_DELIM,     "csv_delim", CAT_SPECIAL },
     { STOPWATCH,     "stopwatch", CAT_SPECIAL },
     { VERBOSE,       "verbose",   CAT_SPECIAL },
@@ -405,10 +385,7 @@
 static const char *plc_strs[] = {"off", "auto", "on", NULL};
 static const char *csv_strs[] = {"comma", "space", "tab", "semicolon", NULL};
 static const char *ahl_strs[] = {"nw1", "nw2", "nw3", NULL};
-<<<<<<< HEAD
-=======
 static const char *llv_strs[] = {"debug", "info", "warn", "error", "critical", NULL};
->>>>>>> ea1a7023
 
 struct codevar_info {
     SetKey key;
@@ -431,12 +408,8 @@
     { QUANTILE_TYPE, qnt_strs },
     { GRETL_ASSERT,  ast_strs },
     { PLOT_COLLECT,  plc_strs },
-<<<<<<< HEAD
-    { HAC_LAG,       ahl_strs }
-=======
     { HAC_LAG,       ahl_strs },
-    { LOGLEVEL,      llv_strs },
->>>>>>> ea1a7023
+    { LOGLEVEL,      llv_strs }
 };
 
 static const char **libset_option_strings (SetKey key)
@@ -1072,13 +1045,6 @@
 		ival = (ival == 1)? ML_OP : ML_HESSIAN;
 	    }
 	    *(gint8 *) valp = ival;
-<<<<<<< HEAD
-	} else if (key == MAX_VERBOSE) {
-	    /* special: bare integers allowed? */
-	    if (strcmp(val, "0") == 0 || strcmp(val, "1") == 0) {
-		state->max_verbose = atoi(val);
-		err = 0;
-=======
 	} else if (key == MAX_VERBOSE || key == LOGLEVEL) {
 	    /* special: bare integers allowed? */
 	    int n = n_strvals(strs);
@@ -1089,7 +1055,6 @@
 		    err = 0;
 		    break;
 		}
->>>>>>> ea1a7023
 	    }
 	}
     }
@@ -1847,20 +1812,12 @@
 	{ HC_VERSION, 0, 4 },
 	{ FDJAC_QUAL, 0, 2 },
 	{ LBFGS_MEM,  3, 20 },
-<<<<<<< HEAD
-	{ GRETL_DEBUG, 0, 10 },
-=======
 	{ GRETL_DEBUG, 0, 4 },
->>>>>>> ea1a7023
 	{ DATACOLS,    1, 15 },
 	{ PLOT_COLLECT, 0, 2 },
 	{ CSV_DIGITS, 1, 25 },
 	{ BOOT_ITERS, 499, 999999 },
-<<<<<<< HEAD
 	{ BFGS_VERBSKIP, 0, 1000 },
-=======
-	{ BFGS_VERBSKIP, 1, 1000 },
->>>>>>> ea1a7023
 	{ BOOTREP, 1, 99999 },
 	{ HORIZON, 1, 1000 },
 	{ LOOP_MAXITER, 1, INT_MAX - 1 },
