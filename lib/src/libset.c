/*
 *  gretl -- Gnu Regression, Econometrics and Time-series Library
 *  Copyright (C) 2001 Allin Cottrell and Riccardo "Jack" Lucchetti
 *
 *  This program is free software: you can redistribute it and/or modify
 *  it under the terms of the GNU General Public License as published by
 *  the Free Software Foundation, either version 3 of the License, or
 *  (at your option) any later version.
 *
 *  This program is distributed in the hope that it will be useful,
 *  but WITHOUT ANY WARRANTY; without even the implied warranty of
 *  MERCHANTABILITY or FITNESS FOR A PARTICULAR PURPOSE.  See the
 *  GNU General Public License for more details.
 *
 *  You should have received a copy of the GNU General Public License
 *  along with this program.  If not, see <http://www.gnu.org/licenses/>.
 *
 */

/* libset.c for gretl */

#include "libgretl.h"
#include "libset.h"
#include "usermat.h"
#include "uservar.h"
#include "matrix_extra.h"
#include "gretl_func.h"
#include "gretl_string_table.h"
#include "gretl_mt.h"

#ifdef HAVE_MPI
# include "gretl_mpi.h"
#endif

#include <stddef.h>
#include <unistd.h>
#include <errno.h>

#include <glib.h>

#define PDEBUG 0
#define SVDEBUG 0

enum {
    AUTO_LAG_STOCK_WATSON,
    AUTO_LAG_WOOLDRIDGE,
    AUTO_LAG_NEWEYWEST
};

enum {
    CAT_BEHAVE = 1,
    CAT_NUMERIC,
    CAT_RNG,
    CAT_ROBUST,
    CAT_TS,
    CAT_SPECIAL
};

typedef enum {
    SV_ALL,
    SV_INT,
    SV_DOUBLE
} SVType;

/* for values that really want a non-negative integer */
#define UNSET_INT -9
#define is_unset(i) (i == UNSET_INT)

typedef struct set_state_ set_state;

struct set_state_ {
    int flags;
    /* small integer values */
    gint8 optim;                /* code for preferred optimizer */
    gint8 vecm_norm;            /* VECM beta normalization */
    gint8 garch_vcv;            /* GARCH vcv variant */
    gint8 garch_alt_vcv;        /* GARCH vcv variant, robust estimation */
    gint8 arma_vcv;             /* ARMA vcv variant */
    gint8 wildboot_d;           /* distribution for wild bootstrap */
    gint8 fdjac_qual;           /* quality of "fdjac" function */
    gint8 max_verbose;          /* optimizer verbosity level */
    gint8 hc_version;           /* HCCME version */
    gint8 hac_kernel;           /* HAC kernel type */
    gint8 auto_hac_lag;         /* HAC automatic lag-length formula */
    gint8 user_hac_lag;         /* fixed user-set HAC lag length */
    gint8 lbfgs_mem;            /* memory span for L-BFGS-B */
    gint8 quantile_type;        /* Formula for computing quantiles */
    /* potentially larger integers */
    int horizon;                /* for VAR impulse responses */
    int bootrep;                /* bootstrap replications */
    int loop_maxiter;           /* max no. of iterations in non-for loops */
    int bfgs_maxiter;           /* max iterations, BFGS */
    int bfgs_verbskip;          /* BFGS: show one in n iterations  */
    int boot_iters;             /* max iterations, IRF bootstrap */
    int bhhh_maxiter;           /* max iterations, BHHH */
    int rq_maxiter;             /* max iterations for quantreg, simplex */
    int gmm_maxiter;            /* max iterations for iterated GMM */
    /* unsigned int */
    unsigned int seed;          /* for PRNG */
    /* floating-point values */
    double conv_huge;           /* conventional value for $huge */
    double nls_toler;           /* NLS convergence criterion */
    double bfgs_toler;          /* convergence tolerance, BFGS */
    double bfgs_maxgrad;        /* max acceptable gradient norm, BFGS */
    double bhhh_toler;          /* convergence tolerance, BHHH */
    double qs_bandwidth;        /* bandwidth for QS HAC kernel */
    double nadarwat_trim;       /* multiple of h to use in nadarwat() for trimming */
    /* strings */
    char csv_write_na[8];       /* representation of NA in CSV output */
    char csv_read_na[8];        /* representation of NA in CSV input */
    /* matrices */
    gretl_matrix *initvals;     /* parameter initializer */
    gretl_matrix *initcurv;     /* initial curvature matrix for BFGS */
    gretl_matrix *matmask;      /* mask for series -> matrix conversion */
};

typedef struct global_vars_ global_vars;

static struct global_vars_ {
    gint8 gretl_debug;
    gint8 gretl_assert;
    gint8 datacols;
    gint8 plot_collect;
    gint8 R_functions;
    gint8 R_lib;
    gint8 csv_digits;
    int gmp_bits;
} globals = {0, 0, 5, 0, 0, 1, UNSET_INT, 256};

/* globals for internal use */
static int seed_is_set;
static int comments_on;
static char data_delim = ',';
static char export_decpoint = '.';

typedef struct setvar_ setvar;

struct setvar_ {
    SetKey key;
    const char *name;
    gint8 category;
    size_t offset;
};

setvar setvars[] = {
    /* booleans (bitflags) */
    { USE_CWD,      "use_cwd",   CAT_BEHAVE },
    { ECHO_ON,      "echo",      CAT_BEHAVE },
    { MSGS_ON,      "messages",  CAT_BEHAVE },
    { FORCE_DECPOINT, "force_decpoint", CAT_BEHAVE },
    { USE_PCSE,     "pcse",      CAT_ROBUST },
    { USE_SVD,      "svd",       CAT_NUMERIC },
    { USE_QR,       "force_qr",  CAT_NUMERIC },
    { PREWHITEN,    "hac_prewhiten", CAT_ROBUST },
    { FORCE_HC,     "force_hc",      CAT_ROBUST },
    { USE_LBFGS,    "lbfgs",        CAT_NUMERIC },
    { SHELL_OK,     "shell_ok",     CAT_SPECIAL },
    { WARNINGS,     "warnings",     CAT_BEHAVE },
    { SKIP_MISSING, "skip_missing", CAT_BEHAVE },
    { BFGS_RSTEP,   "bfgs_richardson", CAT_NUMERIC },
    { ROBUST_Z,     "robust_z", CAT_ROBUST },
    { MWRITE_G,     "mwrite_g", CAT_BEHAVE },
    { MPI_USE_SMT,  "mpi_use_smt", CAT_BEHAVE },
    { STATE_FLAG_MAX, NULL },
    /* small integers */
    { GRETL_OPTIM,  "optimizer", CAT_NUMERIC, offsetof(set_state,optim) },
    { VECM_NORM,    "vecm_norm", CAT_TS,      offsetof(set_state,vecm_norm) },
    { GARCH_VCV,    "garch_vcv", CAT_ROBUST,  offsetof(set_state,garch_vcv) },
    { GARCH_ALT_VCV, "garch_alt_vcv", CAT_ROBUST, offsetof(set_state,garch_alt_vcv) },
    { ARMA_VCV,      "arma_vcv", CAT_ROBUST, offsetof(set_state,arma_vcv) },
    { WILDBOOT_DIST, "wildboot", CAT_BEHAVE, offsetof(set_state,wildboot_d) },
    { FDJAC_QUAL,    "fdjac_quality", CAT_NUMERIC, offsetof(set_state,fdjac_qual) },
    { MAX_VERBOSE,   "max_verbose", CAT_BEHAVE, offsetof(set_state,max_verbose) },
    { HC_VERSION,    "hc_version",  CAT_ROBUST, offsetof(set_state,hc_version) },
    { HAC_KERNEL,    "hac_kernel",  CAT_ROBUST, offsetof(set_state,hac_kernel) },
    { HAC_LAG,       "hac_lag",     CAT_ROBUST },
    { USER_HAC_LAG,  NULL },
    { LBFGS_MEM,     "lbfgs_mem",     CAT_NUMERIC, offsetof(set_state,lbfgs_mem) },
    { QUANTILE_TYPE, "quantile_type", CAT_BEHAVE, offsetof(set_state,quantile_type) },
    { STATE_SMALL_INT_MAX, NULL },
    /* larger integers */
    { HORIZON,       "horizon", CAT_TS,     offsetof(set_state,horizon) },
    { BOOTREP,       "bootrep", CAT_BEHAVE, offsetof(set_state,bootrep) },
    { LOOP_MAXITER,  "loop_maxiter",  CAT_BEHAVE,  offsetof(set_state,loop_maxiter) },
    { BFGS_MAXITER,  "bfgs_maxiter",  CAT_NUMERIC, offsetof(set_state,bfgs_maxiter) },
    { BFGS_VERBSKIP, "bfgs_verbskip", CAT_BEHAVE,  offsetof(set_state,bfgs_verbskip) },
    { BOOT_ITERS,    "boot_iters",    CAT_TS,      offsetof(set_state,boot_iters) },
    { BHHH_MAXITER,  "bhhh_maxiter",  CAT_NUMERIC, offsetof(set_state,bhhh_maxiter) },
    { RQ_MAXITER,    "rq_maxiter",    CAT_NUMERIC, offsetof(set_state,rq_maxiter) },
    { GMM_MAXITER,   "gmm_maxiter",   CAT_NUMERIC, offsetof(set_state,gmm_maxiter) },
    { STATE_INT_MAX, NULL },
    /* unsigned int */
    { SEED,          "seed", CAT_RNG },
    /* doubles */
    { CONV_HUGE,     "huge",         CAT_BEHAVE,  offsetof(set_state,conv_huge) },
    { NLS_TOLER,     "nls_toler",    CAT_NUMERIC, offsetof(set_state,nls_toler) },
    { BFGS_TOLER,    "bfgs_toler",   CAT_NUMERIC, offsetof(set_state,bfgs_toler) },
    { BFGS_MAXGRAD,  "bfgs_maxgrad", CAT_NUMERIC, offsetof(set_state,bfgs_maxgrad) },
    { BHHH_TOLER,    "bhhh_toler",   CAT_NUMERIC, offsetof(set_state,bhhh_toler) },
    { QS_BANDWIDTH,  "qs_bandwidth", CAT_ROBUST,  offsetof(set_state,qs_bandwidth) },
    { NADARWAT_TRIM, "nadarwat_trim", CAT_NUMERIC, offsetof(set_state,nadarwat_trim) },
    { STATE_FLOAT_MAX, NULL },
    /* strings */
    { CSV_WRITE_NA,  "csv_write_na", CAT_SPECIAL },
    { CSV_READ_NA,   "csv_read_na",  CAT_SPECIAL },
    /* matrices */
    { INITVALS,      "initvals",    CAT_NUMERIC },
    { INITCURV,      "initcurv",    CAT_NUMERIC },
    { MATMASK,       "matrix_mask", CAT_BEHAVE },
    { STATE_VARS_MAX, NULL },
    /* global ints */
    { GRETL_DEBUG,   "debug",     CAT_BEHAVE, offsetof(global_vars,gretl_debug) },
    { GRETL_ASSERT,  "assert",    CAT_BEHAVE, offsetof(global_vars,gretl_assert) },
    { DATACOLS,      "datacols",  CAT_BEHAVE, offsetof(global_vars,datacols) },
    { PLOT_COLLECT,  "plot_collection", CAT_BEHAVE, offsetof(global_vars,plot_collect) },
    { R_FUNCTIONS,   "R_functions", CAT_BEHAVE, offsetof(global_vars,R_functions) },
    { R_LIB,         "R_lib",       CAT_BEHAVE, offsetof(global_vars,R_lib) },
    { CSV_DIGITS,    "csv_digits",  CAT_BEHAVE, offsetof(global_vars,csv_digits) },
    { NS_SMALL_INT_MAX, NULL },
    { GMP_BITS,      "gmp_bits",    CAT_BEHAVE, offsetof(global_vars,gmp_bits) },
    { NS_MAX, NULL },
    /* delegated ints */
    { BLAS_MNK_MIN,  "blas_mnk_min", CAT_BEHAVE },
    { OMP_MNK_MIN,   "omp_mnk_min",  CAT_BEHAVE },
    { OMP_N_THREADS, "omp_num_threads", CAT_SPECIAL },
    { SIMD_K_MAX,    "simd_k_max",  CAT_BEHAVE },
    { SIMD_MN_MIN,   "simd_mn_min", CAT_BEHAVE },
    { USE_DCMT,      "use_dcmt", CAT_RNG },
    /* specials */
    { CSV_DELIM,     "csv_delim", CAT_SPECIAL },
    { STOPWATCH,     "stopwatch", CAT_SPECIAL },
    { VERBOSE,       "verbose",   CAT_SPECIAL },
    { SV_WORKDIR,    "workdir",   CAT_SPECIAL },
    { GRAPH_THEME,   "graph_theme", CAT_SPECIAL },
    { DISP_DIGITS,   "display_digits", CAT_SPECIAL }
};

#define libset_boolvar(k) (k < STATE_FLAG_MAX || k==R_FUNCTIONS || k==R_LIB)
#define libset_double(k) (k > SEED && k < STATE_FLOAT_MAX)
#define libset_int(k) ((k > STATE_FLAG_MAX && k < STATE_INT_MAX) || \
		       (k > STATE_VARS_MAX && k < NS_INT_MAX))

#define libset_small_int(k) (k < STATE_SMALL_INT_MAX || \
			     (k > STATE_VARS_MAX && k < NS_SMALL_INT_MAX))

#define coded_intvar(k) (k == GARCH_VCV || \
			 k == GARCH_ALT_VCV || \
			 k == ARMA_VCV || \
			 k == HAC_LAG || \
			 k == HAC_KERNEL || \
                         k == HC_VERSION || \
			 k == VECM_NORM || \
			 k == GRETL_OPTIM || \
			 k == MAX_VERBOSE || \
			 k == WILDBOOT_DIST || \
			 k == QUANTILE_TYPE || \
			 k == GRETL_ASSERT || \
			 k == PLOT_COLLECT)

/* the current set of state variables */
set_state *state;

static const char *hac_lag_string (void);
static int real_libset_read_script (const char *fname,
				    PRN *prn);
static int libset_get_scalar (SetKey key, const char *arg,
			      int *pi, double *px);
static int libset_int_min (SetKey key);

/* In case we have a SetKey and want to print the
   associated userspace keyword. */

static const char *setkey_get_name (SetKey key)
{
    int i;

    for (i=0; i<G_N_ELEMENTS(setvars); i++) {
	if (setvars[i].key == key) {
	    return setvars[i].name;
	}
    }
    return NULL;
}

/* Set up a hash table to map from userspace keywords
   to setvar structs.
*/

static GHashTable *libset_hash_init (void)
{
    GHashTable *ht = g_hash_table_new(g_str_hash, g_str_equal);
    int i;

    for (i=0; i<G_N_ELEMENTS(setvars); i++) {
	if (setvars[i].name != NULL) {
	    g_hash_table_insert(ht, (gpointer) setvars[i].name, &setvars[i]);
	}
    }

    return ht;
}

static GHashTable *svht;

static setvar *get_setvar_by_name (const char *name)
{
    setvar *ret = NULL;

    if (svht == NULL) {
	svht = libset_hash_init();
    }

    ret = g_hash_table_lookup(svht, name);

    if (ret == NULL) {
	/* backward compatibility */
	if (!strcmp(name, "csv_na")) {
	    ret = g_hash_table_lookup(svht, "csv_write_na");
	} else if (!strcmp(name, "mp_mnk_min")) {
	    ret = g_hash_table_lookup(svht, "omp_mnk_min");
	}
    }

    return ret;
}

static void *setvar_get_target (setvar *sv)
{
    void *p;

    if (sv->offset == 0 || sv->key > GMP_BITS) {
	/* FIXME criterion? (0 offset is legit for "debug") */
	if (sv->key != GRETL_DEBUG) {
	    return NULL;
	}
    }

    p = (sv->key < STATE_VARS_MAX)? (void *) state : (void *) &globals;
#if SVDEBUG
    fprintf(stderr, "setvar_get_target: '%s': %s=%p, offset=%lu, ret=%p\n",
	    sv->name, sv->key < STATE_VARS_MAX ? "state" : "globals",
	    (void *) p, sv->offset, p + sv->offset);
#endif
    return p + sv->offset;
}

#define INTS_OFFSET (1 + log2(STATE_FLAG_MAX))

static void *setkey_get_target (SetKey key, SVType t)
{
    int i = INTS_OFFSET + key - GRETL_OPTIM;
    setvar *sv = &setvars[i];

    if (sv->key != key) {
	fprintf(stderr, "*** internal error, looking for %s, found %s ***\n",
		setkey_get_name(key), sv->name);
	return NULL;
    } else if ((t == SV_INT && !libset_int(key)) ||
	       (t == SV_DOUBLE && !libset_double(key))) {
	fprintf(stderr, "*** type mismatch in setkey_get_target for %s ***\n",
		sv->name);
	return NULL;
    } else {
	return setvar_get_target(sv);
    }
}

/* value strings for integer-coded variables */

static const char *gvc_strs[] = {"unset", "hessian", "im", "op", "qml", "bw", NULL};
static const char *gvr_strs[] = {"qml", "bw", NULL};
static const char *avc_strs[] = {"hessian", "op", NULL};
static const char *hkn_strs[] = {"bartlett", "parzen", "qs", NULL};
static const char *hcv_strs[] = {"0", "1", "2", "3", "3a", NULL};
static const char *vnm_strs[] = {"phillips", "diag", "first", "none", NULL};
static const char *opt_strs[] = {"auto", "BFGS", "newton", NULL};
static const char *mxv_strs[] = {"off", "on", "full", NULL};
static const char *wbt_strs[] = {"rademacher", "mammen", NULL};
static const char *qnt_strs[] = {"Q6", "Q7", "Q8", NULL};
static const char *ast_strs[] = {"off", "warn", "stop", NULL};
static const char *plc_strs[] = {"off", "auto", "on", NULL};
static const char *csv_strs[] = {"comma", "space", "tab", "semicolon", NULL};
static const char *ahl_strs[] = {"nw1", "nw2", "nw3", NULL};

struct codevar_info {
    SetKey key;
    const char **strvals;
};

/* offsetof(set_state,conv_huge) */

struct codevar_info coded[] = {
    { GARCH_VCV,     gvc_strs },
    { GARCH_ALT_VCV, gvr_strs },
    { ARMA_VCV,      avc_strs },
    { HAC_KERNEL,    hkn_strs },
    { HC_VERSION,    hcv_strs },
    { VECM_NORM,     vnm_strs },
    { GRETL_OPTIM,   opt_strs },
    { MAX_VERBOSE,   mxv_strs },
    { WILDBOOT_DIST, wbt_strs },
    { CSV_DELIM,     csv_strs },
    { QUANTILE_TYPE, qnt_strs },
    { GRETL_ASSERT,  ast_strs },
    { PLOT_COLLECT,  plc_strs },
    { HAC_LAG,       ahl_strs }
};

static const char **libset_option_strings (SetKey key)
{
    int i;

    for (i=0; i<G_N_ELEMENTS(coded); i++) {
	if (coded[i].key == key) {
	    return coded[i].strvals;
	}
    }
    return NULL;
}

static void coded_var_show_opts (SetKey key, PRN *prn)
{
    const char **S = libset_option_strings(key);

    if (S != NULL) {
	pputs(prn, "valid settings:");
	while (*S != NULL) {
	    pprintf(prn, " %s", *S);
	    S++;
	}
	pputc(prn, '\n');
    }
}

static const char *garch_alt_vcv_string (void)
{
    if (state->garch_alt_vcv == ML_QML) {
	return gvr_strs[0];
    } else if (state->garch_alt_vcv == ML_BW) {
	return gvr_strs[1];
    } else {
	return "unset";
    }
}

static const char *arma_vcv_string (void)
{
    if (state->arma_vcv == ML_HESSIAN) {
	return avc_strs[0];
    } else if (state->arma_vcv == ML_OP) {
	return avc_strs[1];
    } else {
	return "unset";
    }
}

static const char *libset_option_string (SetKey key)
{
    if (key == HAC_LAG) {
	return hac_lag_string();          /* special */
    } else if (key == GARCH_ALT_VCV) {
	return garch_alt_vcv_string();    /* special */
    } else if (key == ARMA_VCV) {
	return arma_vcv_string();         /* special */
    } else {
	const char **strs = libset_option_strings(key);
	void *valp = setkey_get_target(key, SV_INT);

	return strs[*(gint8 *) valp];
    }
}

static void print_state_matrix (SetKey key, PRN *prn, gretlopt opt)
{
    gretl_matrix *m;
    char *name;

    if (key == INITVALS) {
	name = "initvals";
	m = state->initvals;
    } else {
	name = "initcurv";
	m = state->initcurv;
    }

    if (opt & OPT_D) {
	if (m == NULL) {
	    pprintf(prn, " %s = auto\n", name);
	} else {
	    gretl_matrix_print_to_prn(m, name, prn);
	}
    }
}

/* check_for_state() returns non-zero if the program options
   state is not readable */

static int check_for_state (void)
{
    if (state == NULL) {
	return libset_init();
    } else {
#if PDEBUG > 1
	fprintf(stderr, "check_for_state: state = %p\n", (void *) state);
#endif
	return 0;
    }
}

static int flag_to_bool (set_state *sv, SetKey key)
{
    if (sv == NULL) {
	return 0;
    } else {
	return (sv->flags & key)? 1 : 0;
    }
}

static void state_vars_copy (set_state *sv)
{
#if PDEBUG
    fprintf(stderr, "state_vars_copy() called\n");
#endif
    /* copy everything */
    *sv = *state;
    /* but set matrix pointers to NULL */
    sv->initvals = NULL;
    sv->initcurv = NULL;
    sv->matmask = NULL;
}

static set_state default_state = {
    ECHO_ON | MSGS_ON | WARNINGS | SKIP_MISSING, /* .flags */
    OPTIM_AUTO,     /* .optim */
    NORM_PHILLIPS,  /* .vecm_norm */
    ML_UNSET,       /* .garch_vcv */
    ML_UNSET,       /* .garch_alt_vcv */
    ML_HESSIAN,     /* .arma_vcv */
    0,              /* .wildboot_dist */
    0,              /* .fdjac_qual */
    0,              /* .max_verbose */
    0,              /* .hc_version */
    KERNEL_BARTLETT,       /* .hac_kernel */
    AUTO_LAG_STOCK_WATSON, /* .auto_hac_lag */
    UNSET_INT,             /* .user_hac_lag */
    8,             /* .lbfgs_mem */
    0,             /* .quantile_type */
    UNSET_INT,     /* .horizon */
    1000,          /* .bootrep */
    100000,        /* .loop_maxiter */
    UNSET_INT,     /* .bfgs_maxiter */
    1,       /* .bfgs_verbskip */
    1999,    /* .boot_iters */
    500,     /* .bhhh_maxiter */
    1000,    /* .rq_maxiter */
    250,     /* .gmm_maxiter */
    0,       /* .seed */
    1.0e100, /* .conv_huge */
    NADBL,   /* .nls_toler */
    NADBL,   /* .bfgs_toler */
    5.0,     /* .bfgs_maxgrad */
    1.0e-6,  /* .bhhh_toler */
    2.0,     /* .qs_bandwidth */
    4.0,     /* .nadarwat_trim */
    "NA",      /* .csv_write_na */
    "default", /* .csv_read_na */
    NULL,  /* .initvals */
    NULL,  /* .initcurv */
    NULL   /* .matmask */
};

static void state_vars_init (set_state *sv)
{
    *sv = default_state;
}

int get_bkbp_k (const DATASET *dset)
{
    if (dset->pd == 1) {
	return 3;
    } else if (dset->pd == 4) {
	return 12;
    } else if (dset->pd == 12) {
	return 36;
    } else {
	return 3;
    }
}

void get_bkbp_periods (const DATASET *dset, int *l, int *u)
{
    *l = (dset->pd == 4)? 6 :
	(dset->pd == 12)? 18 : 2;

    *u = (dset->pd == 4)? 32 :
	(dset->pd == 12)? 96 : 8;
}

void set_gretl_echo (int e)
{
    if (check_for_state()) return;

    if (e) {
	state->flags |= ECHO_ON;
    } else {
	state->flags &= ~ECHO_ON;
    }
}

int gretl_echo_on (void)
{
    if (check_for_state()) {
	return 1;
    } else {
	return flag_to_bool(state, ECHO_ON);
    }
}

int gretl_comments_on (void)
{
    if (gretl_function_depth() > 0) {
	return 0;
    } else {
	return comments_on;
    }
}

void set_gretl_messages (int e)
{
    if (check_for_state()) return;

    if (e) {
	state->flags |= MSGS_ON;
    } else {
	state->flags &= ~MSGS_ON;
    }
}

int gretl_messages_on (void)
{
    if (check_for_state()) {
	return 1;
    } else {
	return flag_to_bool(state, MSGS_ON);
    }
}

int gretl_warnings_on (void)
{
    if (check_for_state()) return 1;
    return flag_to_bool(state, WARNINGS);
}

int gretl_debugging_on (void)
{
    return globals.gretl_debug;
}

#define DEFAULT_MP_BITS 256
#define mp_bits_ok(b) (b >= 256 && b <= 8192)

/* Called from the mp_ols plugin, also gretl_utils.c and
   the GUI model specification dialog.
*/

int get_mp_bits (void)
{
    if (globals.gmp_bits > DEFAULT_MP_BITS) {
	return globals.gmp_bits;
    } else {
	char *s = getenv("GRETL_MP_BITS");
	int b;

	if (s != NULL) {
	    b = atoi(s);
	    if (mp_bits_ok(b)) {
		return b;
	    }
	}
    }

    return DEFAULT_MP_BITS;
}

/* start accessors for libset matrices */

gretl_matrix *get_initvals (void)
{
    gretl_matrix *iv;

    /* note: we nullify initvals after first use */
    check_for_state();
    iv = state->initvals;
    state->initvals = NULL;
    return iv;
}

int n_initvals (void)
{
    check_for_state();
    if (state->initvals != NULL) {
	return gretl_vector_get_length(state->initvals);
    } else {
	return 0;
    }
}

gretl_matrix *get_initcurv (void)
{
    gretl_matrix *ic;

    /* note: like initvals, we nullify initcurv after first use */
    check_for_state();
    ic = state->initcurv;
    state->initcurv = NULL;
    return ic;
}

int n_initcurv (void)
{
    check_for_state();
    if (state->initcurv != NULL) {
	return gretl_vector_get_length(state->initcurv);
    } else {
	return 0;
    }
}

const gretl_matrix *get_matrix_mask (void)
{
    check_for_state();
    return state->matmask;
}

int get_matrix_mask_nobs (void)
{
    int n = 0;

    check_for_state();

    if (state->matmask != NULL) {
	int i;

	for (i=0; i<state->matmask->rows; i++) {
	    if (state->matmask->val[i] != 0.0) {
		n++;
	    }
	}
    }

    return n;
}

/* end accessors for libset matrices */

int get_hac_lag (int T)
{
    int h = 0;

    check_for_state();

    /* Variants of Newey-West */

    if (state->user_hac_lag >= 0 && state->user_hac_lag < T - 2) {
	/* FIXME upper limit? */
	h = state->user_hac_lag;
    } else if (state->auto_hac_lag == AUTO_LAG_WOOLDRIDGE) {
	h = 4.0 * pow(T / 100.0, 2.0 / 9.0);
    } else {
	/* Stock-Watson default */
	h = 0.75 * pow(T, 1.0 / 3.0);
    }

    return h;
}

/* prewhitening implies nw3, but not vice versa */

int data_based_hac_bandwidth (void)
{
    if (is_unset(state->user_hac_lag)) {
	if (state->auto_hac_lag == AUTO_LAG_NEWEYWEST ||
	    (state->flags & PREWHITEN)) {
	    return 1;
	}
    }

    return 0;
}

static const char *hac_lag_string (void)
{
    check_for_state();

    if (state->user_hac_lag >= 0 && state->user_hac_lag < 127) {
	static char lagstr[6];

	sprintf(lagstr, "%d", state->user_hac_lag);
	return lagstr;
    } else {
	return ahl_strs[state->auto_hac_lag];
    }
}

/* set max lag for HAC estimation */

static int parse_hac_lag_variant (const char *s)
{
    int i, err = 0;

    for (i=0; ahl_strs[i] != NULL; i++) {
	if (!strcmp(s, ahl_strs[i])) {
	    state->auto_hac_lag = i;
	    state->user_hac_lag = UNSET_INT;
	    return 0;
	}
    }

    err = libset_get_scalar(HAC_LAG, s, &i, NULL);
    if (!err) {
	state->user_hac_lag = i;
    }

    return err;
}

enum {
    NUMERIC_OK,
    NUMERIC_BAD,
    NON_NUMERIC
};

/* Test @s for being a string representation of a numeric value
   in the C locale, using strtod() and/or strtol(). This can be
   used to retrieve a floating-point value (if @px is non-NULL)
   or an integer value (@pi non-NULL); exactly one of these
   pointers should be non-NULL.

   A return value of NUMERIC_OK means that @s is indeed numeric
   and the converted value is within range for a double (if @px
   is non-NULL) or a 32-bit integer (if @pi is non-NULL).

   A return of NUMERIC_BAD means that @s is numeric but out of
   range for the target type.

   A return of NON_NUMERIC means that @s is not a numeric string;
   one may then proceed to test whether it's the name of a scalar
   variable.
*/

static int
libset_numeric_test (const char *s, int *pi, double *px)
{
    int ret = NUMERIC_OK;
    char *test;

    if (!strcmp(s, "inf") || !strcmp(s, "nan")) {
	return NUMERIC_BAD;
    } else if (isalpha(*s)) {
	return NON_NUMERIC;
    }

    errno = 0;
    gretl_push_c_numeric_locale();

    if (px != NULL) {
	/* looking for a floating-point value */
	*px = strtod(s, &test);
	if (*test != '\0') {
	    ret = NON_NUMERIC;
	} else if (errno == ERANGE) {
	    gretl_errmsg_set_from_errno(s, errno);
	    ret = NUMERIC_BAD;
	}
    } else {
	/* looking for an integer value */
	long li = strtol(s, &test, 10);

	if (*test != '\0') {
	    /* try for a floating-point value that's also a valid int? */
	    char *testx;
	    double x;

	    errno = 0;
	    x = strtod(s, &testx);

	    if (*testx != '\0') {
		ret = NON_NUMERIC;
	    } else if (errno == ERANGE) {
		ret = NUMERIC_BAD;
	    } else {
		/* numeric, but does it work as an int? */
		if (x == floor(x) && fabs(x) <= INT_MAX) {
		    *pi = (int) x;
		} else {
		    ret = NUMERIC_BAD;
		}
	    }
	} else if (errno == ERANGE) {
	    gretl_errmsg_set_from_errno(s, errno);
	    ret = NUMERIC_BAD;
	} else if (labs(li) > INT_MAX) {
	    /* OK as a long but too big for 32-bit int */
	    ret = NUMERIC_BAD;
	} else {
	    *pi = (int) li;
	}
    }

    gretl_pop_c_numeric_locale();

    return ret;
}

static int negval_invalid (SetKey key)
{
    int ret = 1; /* presume invalid */

    if (key > 0) {
	if (key == BLAS_MNK_MIN || key == OMP_MNK_MIN ||
	    key == SIMD_K_MAX || key == SIMD_MN_MIN) {
	    /* these can all be set to -1 */
	    ret = 0;
	}
    }

    return ret;
}

static int libset_get_scalar (SetKey key, const char *arg,
			      int *pi, double *px)
{
    double x = NADBL;
    int nstatus, err = 0;

    if (arg == NULL || *arg == '\0') {
	return E_ARGS;
    }

    nstatus = libset_numeric_test(arg, pi, px);

    if (nstatus == NUMERIC_BAD) {
	return E_INVARG; /* handled */
    } else if (nstatus == NUMERIC_OK) {
	if (pi != NULL && negval_invalid(key) && *pi < 0) {
	    err = E_INVARG;
	} else if (px != NULL && *px < 0.0) {
	    err = E_INVARG;
	}
	return err; /* handled */
    }

    /* handle the non-numeric case */
    x = get_scalar_value_by_name(arg, &err);

    if (!err) {
	if (negval_invalid(key) && x < 0.0) {
	    err = E_INVARG;
	} else if (px != NULL) {
	    *px = x;
	} else if (pi != NULL) {
	    if (na(x) || fabs(x) > (double) INT_MAX) {
		err = E_INVARG;
	    } else {
		*pi = (int) x;
	    }
	}
    }

    return err;
}

static int libset_get_unsigned (const char *arg, unsigned int *pu)
{
    unsigned long lu = 0;
    char *test = NULL;
    double x = NADBL;
    int err = 0;

    errno = 0;
    lu = strtoul(arg, &test, 10);

    if (*test == '\0' && errno == 0) {
	if (lu <= UINT_MAX) {
	    *pu = (unsigned) lu;
	    return 0;
	} else {
	    return E_DATA;
	}
    }

    x = get_scalar_value_by_name(arg, &err);
    if (err) {
	return err;
    }

    if (x < 0.0 || na(x) || x > (double) UINT_MAX) {
	err = E_DATA;
    } else {
	*pu = (unsigned) x;
    }

    return err;
}

static int parse_libset_int_code (SetKey key, const char *val)
{
    int i, err = E_DATA;

    if (key == HAC_LAG) {
	err = parse_hac_lag_variant(val);
    } else if (coded_intvar(key)) {
	const char **strs = libset_option_strings(key);
	int ival = -1;

	for (i=0; strs[i] != NULL; i++) {
	    if (!g_ascii_strcasecmp(val, strs[i])) {
		ival = i;
		break;
	    }
	}
	if (ival >= 0) {
	    void *valp = setkey_get_target(key, SV_INT);

	    err = 0;
	    if (key == GARCH_ALT_VCV) {
		ival = (ival == 1)? ML_BW : ML_QML;
	    } else if (key == ARMA_VCV) {
		ival = (ival == 1)? ML_OP : ML_HESSIAN;
	    }
	    *(gint8 *) valp = ival;
	} else if (key == MAX_VERBOSE) {
	    /* special: bare integers allowed? */
	    if (strcmp(val, "0") == 0 || strcmp(val, "1") == 0) {
		state->max_verbose = atoi(val);
		err = 0;
	    }
	}
    }

#if 0
    fprintf(stderr, "parse_libset_int_code: %s, %s, err = %d\n",
	    setkey_get_name(key), val, err);
#endif

    if (err) {
	gretl_errmsg_sprintf(_("%s: invalid value '%s'"),
			     setkey_get_name(key), val);
    }

    return err;
}

/* start public functions called from gui/settings.c */

void set_xsect_hccme (const char *s)
{
    if (check_for_state()) return;

    if (!strncmp(s, "HC", 2)) {
	s += 2;
    }
    parse_libset_int_code(HC_VERSION, s);
}

void set_tseries_hccme (const char *s)
{
    if (check_for_state()) return;

    if (!strcmp(s, "HAC")) {
	libset_set_bool(FORCE_HC, 0);
    } else {
	if (!strncmp(s, "HC", 2)) {
	    s += 2;
	}
	if (parse_libset_int_code(HC_VERSION, s) == 0) {
	    /* non-HAC variant chosen */
	    libset_set_bool(FORCE_HC, 1);
	}
    }
}

void set_panel_hccme (const char *s)
{
    if (check_for_state()) return;

    if (!strcmp(s, "Arellano")) {
	state->flags &= ~USE_PCSE;
    } else if (!strcmp(s, "PCSE")) {
	state->flags |= USE_PCSE;
    }
}

void set_garch_alt_vcv (const char *s)
{
    if (check_for_state()) return;

    parse_libset_int_code(GARCH_ALT_VCV, s);
}

/* end public functions called from gui/settings.c */

static int set_init_matrix (SetKey key, const char *name,
			    PRN *prn)
{
    gretl_matrix **targ;

    targ = (key == INITVALS)? &state->initvals : &state->initcurv;

    gretl_matrix_free(*targ);
    *targ = NULL;

    if (strcmp(name, "auto")) {
	gretl_matrix *m = get_matrix_by_name(name);

	if (m == NULL) {
	    pprintf(prn, _("'%s': no such matrix"), name);
	    pputc(prn, '\n');
	    return E_DATA;
	}
	*targ = gretl_matrix_copy(m);
	if (*targ == NULL) {
	    return E_ALLOC;
	}
    }

    return 0;
}

static int set_matrix_mask (const char *name, DATASET *dset)
{
    gretl_matrix_free(state->matmask);
    state->matmask = NULL;

    if (strcmp(name, "null")) {
	int t, v = current_series_index(dset, name);

	if (v < 0) {
	    return E_UNKVAR;
	}
	state->matmask = gretl_column_vector_alloc(dset->n);
	if (state->matmask == NULL) {
	    return E_ALLOC;
	}
	for (t=0; t<dset->n; t++) {
	    state->matmask->val[t] = dset->Z[v][t];
	}
    }

    return 0;
}

void destroy_matrix_mask (void)
{
    check_for_state();
    gretl_matrix_free(state->matmask);
    state->matmask = NULL;
}

static int (*workdir_callback)();

void set_workdir_callback (int (*callback)())
{
    workdir_callback = callback;
}

static int set_workdir (const char *s)
{
    int err = 0;

    if (gretl_function_depth() > 0) {
	gretl_errmsg_set("set workdir: cannot be done inside a function");
	return 1;
    } else if (*s == '\0') {
	return E_DATA;
    } else {
	char workdir[MAXLEN];

	*workdir = '\0';
	strncat(workdir, s, MAXLEN - 1);
	if (!err && workdir_callback != NULL) {
	    err = (*workdir_callback)(workdir);
	} else if (!err) {
	    err = gretl_set_path_by_name("workdir", workdir);
	}
    }

    return err;
}

const char *csv_delims = ", \t;";

static char delim_from_arg (const char *s)
{
    int i;

    for (i=0; csv_strs[i] != NULL; i++) {
	if (!strcmp(s, csv_strs[i])) {
	    return csv_delims[i];
	}
    }

    return 0;
}

static const char *arg_from_delim (char c)
{
    int i;

    for (i=0; csv_delims[i] != '\0'; i++) {
	if (c == csv_delims[i]) {
	    return csv_strs[i];
	}
    }

    return "unset";
}

static void libset_print_bool (SetKey key, const char *s,
			       PRN *prn, gretlopt opt)
{
    int v = libset_get_bool(key);

    if (s == NULL) {
	s = setkey_get_name(key);
    }

    if (opt & OPT_D) {
	pprintf(prn, " %s = %d\n", s, v);
    } else {
	pprintf(prn, "set %s %s\n", s, v? "on" : "off");
    }
}

static void libset_print_int (SetKey key, const char *s,
			      PRN *prn, gretlopt opt)
{
    if (s == NULL) {
	s = setkey_get_name(key);
    }

    if (coded_intvar(key)) {
	if (opt & OPT_D) {
	    pprintf(prn, " %s = %s\n", s, libset_option_string(key));
	} else {
	    pprintf(prn, "set %s %s\n", s, libset_option_string(key));
	}
    } else {
	int k = libset_get_int(key);

	if (opt & OPT_D) {
	    if (is_unset(k)) {
		pprintf(prn, " %s = auto\n", s);
	    } else {
		pprintf(prn, " %s = %d\n", s, k);
	    }
	} else if (!is_unset(k)) {
	    pprintf(prn, "set %s %d\n", s, k);
	}
    }
}

static void libset_print_double (SetKey key, const char *s,
				 PRN *prn, gretlopt opt)
{
    double x = libset_get_double(key);

    if (s == NULL) {
	s = setkey_get_name(key);
    }

    if (opt & OPT_D) {
	if (na(x)) {
	    pprintf(prn, " %s = auto\n", s);
	} else {
	    pprintf(prn, " %s = %.15g\n", s, x);
	}
    } else if (!na(x)) {
	pprintf(prn, "set %s %.15g\n", s, x);
    }
}

static void libset_header (char *s, PRN *prn, gretlopt opt)
{
    if (opt & OPT_D) {
	pputs(prn, "\n --- ");
	pputs(prn, _(s));
	pputs(prn, " ---\n");
    } else {
	pprintf(prn, "# %s\n", s);
    }
}

static void print_vars_for_category (int category, PRN *prn,
				     gretlopt opt)
{
    setvar *v;
    int i;

    for (i=0; i<G_N_ELEMENTS(setvars); i++) {
	if (setvars[i].category != category) {
	    continue;
	}
	v = &setvars[i];
	if (libset_boolvar(v->key)) {
	    libset_print_bool(v->key, v->name, prn, opt);
	} else if (libset_int(setvars[i].key)) {
	    libset_print_int(v->key, v->name, prn, opt);
	} else if (libset_double(v->key)) {
	    libset_print_double(v->key, v->name, prn, opt);
	}
    }
}

/* print_settings: use OPT_D for "display", otherwise
   this gives script-type output */

static int print_settings (PRN *prn, gretlopt opt)
{
    const char *workdir = gretl_workdir();

    if (opt & OPT_D) {
	pputs(prn, _("Variables that can be set using \"set\""));
	pputs(prn, " (");
	pputs(prn, _("\"help set\" for details"));
	pputs(prn, "):\n");
    }

    libset_header(N_("Program interaction and behavior"), prn, opt);

    if (opt & OPT_D) {
	pprintf(prn, " workdir = '%s'\n", workdir);
    } else if (0) {
	/* non-portable? */
	if (strchr(workdir, ' ')) {
	    pprintf(prn, "set workdir \"%s\"\n", workdir);
	} else {
	    pprintf(prn, "set workdir %s\n", workdir);
	}
    }

    if (opt & OPT_D) {
	pprintf(prn, " csv_delim = %s\n", arg_from_delim(data_delim));
	pprintf(prn, " csv_write_na = %s\n", get_csv_na_write_string());
	pprintf(prn, " csv_read_na = %s\n", get_csv_na_read_string());
	pprintf(prn, " display_digits = %d\n", get_gretl_digits());
	pprintf(prn, " graph_theme = %s\n", get_plotstyle());
    } else {
	const char *dl = arg_from_delim(data_delim);

	if (strcmp(dl, "unset")) {
	    pprintf(prn, "set csv_delim %s\n", arg_from_delim(data_delim));
	}
	pprintf(prn, "set csv_write_na %s\n", get_csv_na_write_string());
	pprintf(prn, "set csv_read_na %s\n", get_csv_na_read_string());
	pprintf(prn, "set graph_theme %s\n", get_plotstyle());
    }

    print_vars_for_category(CAT_BEHAVE, prn, opt);
    if (opt & OPT_D) {
	/* display only */
	libset_print_bool(SHELL_OK, NULL, prn, opt);
    }

    libset_header(N_("Numerical methods"), prn, opt);
    print_vars_for_category(CAT_NUMERIC, prn, opt);
    if (opt & OPT_D) {
	/* script version of this? */
	print_state_matrix(INITVALS, prn, opt);
	print_state_matrix(INITCURV, prn, opt);
    }

    libset_header(N_("Random number generation"), prn, opt);
    if (opt & OPT_D) {
	pprintf(prn, " seed = %u\n", gretl_rand_get_seed());
    } else {
	if (seed_is_set) {
	    pprintf(prn, "set seed %u\n", gretl_rand_get_seed());
	}
    }
    if (gretl_mpi_initialized()) {
	libset_print_bool(USE_DCMT, NULL, prn, opt);
    }

    libset_header(N_("Robust estimation"), prn, opt);
    print_vars_for_category(CAT_ROBUST, prn, opt);

    libset_header(N_("Time series"), prn, opt);
    print_vars_for_category(CAT_TS, prn, opt);

    pputc(prn, '\n');

    return 0;
}

static int libset_query_settings (setvar *sv, PRN *prn)
{
    int err = 0;

    if (libset_boolvar(sv->key)) {
	pprintf(prn, "%s: boolean (on/off), currently %s\n",
		sv->name, libset_get_bool(sv->key)? "on" : "off");
    } else if (coded_intvar(sv->key)) {
	pprintf(prn, "%s: code, currently \"%s\"\n", sv->name,
		libset_option_string(sv->key));
	coded_var_show_opts(sv->key, prn);
    } else if (libset_int(sv->key)) {
	int k = libset_get_int(sv->key);

	if (is_unset(k)) {
	    pprintf(prn, "%s: positive integer, currently unset\n", sv->name);
	} else if (libset_int_min(sv->key) == 0) {
	    pprintf(prn, "%s: non-negative integer, currently %d\n", sv->name, k);
	} else {
	    pprintf(prn, "%s: positive integer, currently %d\n", sv->name, k);
	}
    } else if (libset_double(sv->key)) {
	double x = libset_get_double(sv->key);

	if (na(x)) {
	    pprintf(prn, "%s: positive floating-point value, "
		    "currently automatic\n", sv->name);
	} else {
	    pprintf(prn, "%s: positive floating-point value, "
		    "currently %g\n", sv->name, x);
	}
    } else if (sv->key == INITVALS || sv->key == INITCURV ||
	       sv->key == MATMASK) {
	gretl_matrix *m =
	    (sv->key == INITVALS)? state->initvals :
	    (sv->key == INITCURV)? state->initcurv : state->matmask;

	if (m != NULL) {
	    pprintf(prn, "%s: matrix, currently\n", sv->name);
	    gretl_matrix_print_to_prn(m, NULL, prn);
	} else {
	    pprintf(prn, "%s: matrix, currently null\n", sv->name);
	}
    } else if (sv->key == SEED) {
	pprintf(prn, "%s: unsigned int, currently %u (%s)\n",
		sv->name, state->seed ? state->seed : gretl_rand_get_seed(),
		seed_is_set ? "set by user" : "automatic");
    } else if (sv->key == CSV_DELIM) {
	pprintf(prn, "%s: named character, currently \"%s\"\n", sv->name,
		arg_from_delim(data_delim));
	coded_var_show_opts(sv->key, prn);
    } else if (sv->key == SV_WORKDIR) {
	pprintf(prn, "%s: string, currently \"%s\"\n", sv->name,
		gretl_workdir());
    } else if (sv->key == CSV_WRITE_NA) {
	pprintf(prn, "%s: string, currently \"%s\"\n", sv->name,
		state->csv_write_na);
    } else if (sv->key == CSV_READ_NA) {
	pprintf(prn, "%s: string, currently \"%s\"\n", sv->name,
		state->csv_read_na);
    } else if (sv->key == DISP_DIGITS) {
	pprintf(prn, "%s: integer, currently %d\n", sv->name,
		get_gretl_digits());
    } else if (sv->key == GRAPH_THEME) {
	pprintf(prn, "%s: keyword, currently \"%s\"\n", sv->name,
		get_plotstyle());
    } else if (sv->key == VERBOSE) {
	pprintf(prn, "%s: boolean (on/off), currently %s\n", sv->name,
		(libset_get_bool(ECHO_ON) || libset_get_bool(MSGS_ON)) ?
		"on" : "off");
	err = 0;
    } else {
	err = 1;
    }

    return err;
}

int is_libset_var (const char *s)
{
    setvar *sv = get_setvar_by_name(s);
    int err = (sv == NULL);

    if (!err) {
	err = libset_query_settings(sv, NULL);
    }

    return (err == 0);
}

#define default_ok(k) (k == BFGS_TOLER || k == BHHH_TOLER || k == NLS_TOLER)

#define default_str(s) (!strcmp(s, "auto") || !strcmp(s, "default"))

#define boolean_on(s) (!strcmp(s, "on") || !strcmp(s, "1") || \
                       !strcmp(s, "true"))

#define boolean_off(s) (!strcmp(s, "off") || !strcmp(s, "0") || \
                        !strcmp(s, "false"))

static int write_or_read_settings (gretlopt opt, PRN *prn)
{
    int err = incompatible_options(opt, (OPT_T | OPT_F));

    if (!err) {
	const char *fname = get_optval_string(SET, opt);

	if (fname == NULL) {
	    err = E_DATA;
	} else if (opt == OPT_T) {
	    err = libset_write_script(fname);
	} else {
	    err = real_libset_read_script(fname, prn);
	}
    }

    return err;
}

static int check_set_bool (SetKey key, const char *name,
			   const char *arg)
{
    if (boolean_on(arg)) {
	return libset_set_bool(key, 1);
    } else if (boolean_off(arg)) {
	return libset_set_bool(key, 0);
    } else {
	gretl_errmsg_sprintf(_("%s: invalid value '%s'"), name, arg);
	return E_PARSE;
    }
}

static int set_display_digits (const char *arg)
{
    if (gretl_function_depth() > 0) {
	gretl_errmsg_sprintf("'%s': cannot be set inside a function",
			     "display_digits");
	return E_INVARG;
    } else {
	return set_gretl_digits(atoi(arg));
    }
}

static int set_verbosity (const char *arg)
{
    int err = 0;

    if (!strcmp(arg, "on")) {
	set_gretl_messages(1);
	set_gretl_echo(1);
    } else if (!strcmp(arg, "off")) {
	set_gretl_messages(0);
	set_gretl_echo(0);
	comments_on = 0;
    } else if (!strcmp(arg, "comments")) {
	set_gretl_messages(0);
	set_gretl_echo(0);
	comments_on = 1;
    } else {
	err = E_INVARG;
    }

    return err;
}

int execute_set (const char *setobj, const char *setarg,
		 DATASET *dset, gretlopt opt, PRN *prn)
{
    setvar *sv = NULL;
    int k, argc, err;
    unsigned int u;

    check_for_state();

    if (opt != OPT_NONE) {
	return write_or_read_settings(opt, prn);
    }

    argc = (setobj != NULL) + (setarg != NULL);
    if (argc == 0) {
	return print_settings(prn, OPT_D);
    }

    sv = get_setvar_by_name(setobj);
    if (sv == NULL) {
	gretl_errmsg_sprintf(_("set: unknown variable '%s'"), setobj);
	return E_DATA;
    }

    /* set error default */
    err = E_PARSE;

    if (argc == 1) {
	if (sv->key == STOPWATCH) {
	    gretl_stopwatch();
	    return 0;
	} else {
	    return libset_query_settings(sv, prn);
	}
    } else if (argc == 2) {
	/* specials first */
	if (sv->key == CSV_WRITE_NA) {
	    return set_csv_na_write_string(setarg);
	} else if (sv->key == CSV_READ_NA) {
	    return set_csv_na_read_string(setarg);
	} else if (sv->key == INITVALS || sv->key == INITCURV) {
	    return set_init_matrix(sv->key, setarg, prn);
	} else if (sv->key == MATMASK) {
	    return set_matrix_mask(setarg, dset);
	} else if (sv->key == SV_WORKDIR) {
	    return set_workdir(setarg);
	} else if (sv->key == GRAPH_THEME) {
	    return set_plotstyle(setarg);
	} else if (sv->key == DISP_DIGITS) {
	    return set_display_digits(setarg);
	} else if (sv->key == VERBOSE) {
	    return set_verbosity(setarg);
	} else if (sv->key == OMP_MNK_MIN) {
#if defined(_OPENMP)
	    return set_omp_mnk_min(atoi(setarg));
#else
	    pprintf(prn, "Warning: openmp not supported\n");
#endif
	}

	if (libset_boolvar(sv->key)) {
	    if (sv->key == SHELL_OK) {
		pprintf(prn, "'%s': this must be set via the gretl GUI\n", setobj);
		err = E_DATA;
	    } else {
		err = check_set_bool(sv->key, setobj, setarg);
	    }
	} else if (libset_double(sv->key)) {
	    if (default_ok(sv->key) && default_str(setarg)) {
		libset_set_double(sv->key, NADBL);
		err = 0;
	    } else {
		double x;

		err = libset_get_scalar(sv->key, setarg, NULL, &x);
		if (!err) {
		    err = libset_set_double(sv->key, x);
		}
	    }
	} else if (sv->key == CSV_DELIM) {
	    char c = delim_from_arg(setarg);

	    if (c > 0) {
		data_delim = c;
		err = 0;
	    }
	} else if (sv->key == SEED) {
	    err = libset_get_unsigned(setarg, &u);
	    if (!err) {
		gretl_rand_set_seed(u);
		if (gretl_messages_on()) {
		    pprintf(prn,
			    _("Pseudo-random number generator seeded with %u\n"), u);
		}
		state->seed = u;
		seed_is_set = 1;
	    }
	} else if (sv->key == HORIZON) {
	    /* horizon for VAR impulse responses */
	    if (!strcmp(setarg, "auto")) {
		state->horizon = UNSET_INT;
		err = 0;
	    } else {
		err = libset_get_scalar(sv->key, setarg, &k, NULL);
		if (!err) {
		    state->horizon = k;
		} else {
		    state->horizon = UNSET_INT;
		}
	    }
	} else if (coded_intvar(sv->key)) {
	    err = parse_libset_int_code(sv->key, setarg);
	} else if (libset_int(sv->key)) {
	    err = libset_get_scalar(sv->key, setarg, &k, NULL);
	    if (!err) {
		err = libset_set_int(sv->key, k);
	    }
	} else {
	    gretl_errmsg_sprintf(_("set: unknown variable '%s'"), setobj);
	    err = E_UNKVAR;
	}
    }

    return err;
}

double libset_get_double (SetKey key)
{
    void *valp;

    if (check_for_state()) {
	return NADBL;
    }

    valp = setkey_get_target(key, SV_DOUBLE);
    if (valp != NULL) {
	double x = *(double *) valp;

	if (na(x) && (key == NLS_TOLER || key == BFGS_TOLER)) {
	    x = get_default_nls_toler();
	}
	return x;
    } else {
	fprintf(stderr, "libset_get_double: unrecognized "
		"key %d\n", key);
	return 0;
    }
}

double libset_get_user_tolerance (SetKey key)
{
    if (key >= NLS_TOLER && key <= BHHH_TOLER) {
	void *valp = setkey_get_target(key, SV_ALL);

	return *(double *) valp;
    } else {
	return NADBL;
    }
}

int libset_set_double (SetKey key, double val)
{
    void *valp;
    int err = 0;

    if (check_for_state()) {
	return 1;
    }

    /* all the libset double vals must be positive */
    if (val <= 0.0 || na(val)) {
	return E_DATA;
    }

    valp = setkey_get_target(key, SV_DOUBLE);
    if (valp != NULL) {
	*(double *) valp = val;
    } else {
	fprintf(stderr, "libset_set_double: unrecognized key %d (%s)\n",
		key, setkey_get_name(key));
	err = E_UNKVAR;
    }

    return err;
}

int libset_get_int (SetKey key)
{
    void *valp;

    if (check_for_state()) {
	return 0;
    }

    valp = setkey_get_target(key, SV_INT);

    if (valp != NULL) {
#if SVDEBUG
	fprintf(stderr, "libset_get_int: valp %p\n", valp);
#endif
	if (libset_small_int(key)) {
	    return *(gint8 *) valp;
	} else {
	    return *(int *) valp;
	}
    } else if (key == BLAS_MNK_MIN) {
	return get_blas_mnk_min();
    } else if (key == OMP_N_THREADS) {
	return get_omp_n_threads();
    } else if (key == OMP_MNK_MIN) {
	return get_omp_mnk_min();
    } else if (key == SIMD_K_MAX) {
	return get_simd_k_max();
    } else if (key == SIMD_MN_MIN) {
	return get_simd_mn_min();
    } else {
	fprintf(stderr, "libset_get_int: unrecognized "
		"key %d\n", key);
	return 0;
    }
}

struct int_limits {
    SetKey key;
    int min;
    int max;
};

static int get_int_limits (SetKey key, int *min, int *max)
{
    static struct int_limits ilims[] = {
	{ HC_VERSION, 0, 4 },
	{ FDJAC_QUAL, 0, 2 },
	{ LBFGS_MEM,  3, 20 },
	{ GRETL_DEBUG, 0, 10 },
	{ DATACOLS,    1, 15 },
	{ PLOT_COLLECT, 0, 2 },
	{ CSV_DIGITS, 1, 25 },
	{ BOOT_ITERS, 499, 999999 },
	{ BFGS_VERBSKIP, 1, 1000 },
	{ BOOTREP, 1, 99999 },
	{ HORIZON, 1, 1000 },
	{ LOOP_MAXITER, 1, INT_MAX - 1 },
	{ GMP_BITS, 256, 8192 }
    };
    int i;

    for (i=0; i<G_N_ELEMENTS(ilims); i++) {
	if (ilims[i].key == key) {
	    *min = ilims[i].min;
	    *max = ilims[i].max;
	    return 1;
	    break;
	}
    }

    return 0;
}

static int libset_int_min (SetKey key)
{
    int m1, m0 = 1;

    get_int_limits(key, &m0, &m1);
    return m0;
}

/* Called from within libset.c and also from various places in
   libgretl. It's primarily designed for "real" integer variables
   (not int-coded categories), but for now we make an exception
   for HC_VERSION and PLOT_COLLECT, to support existing calls
   from lib/src/estimate.c and gui/settings.c.
*/

int libset_set_int (SetKey key, int val)
{
    int err = 0;

    if (check_for_state()) {
	return 1;
    }

    if (key == BLAS_MNK_MIN) {
	set_blas_mnk_min(val);
    } else if (key == SIMD_K_MAX) {
	set_simd_k_max(val);
    } else if (key == SIMD_MN_MIN) {
	set_simd_mn_min(val);
    } else if (key == OMP_N_THREADS) {
	err = set_omp_n_threads(val);
    } else {
	int min = 1, max = 100000;
	void *valp;

	get_int_limits(key, &min, &max);
	if (val < min || val > max) {
	    err = E_DATA;
	} else {
	    valp = setkey_get_target(key, SV_INT);
	    if (valp == NULL) {
		err = E_DATA;
	    } else if (libset_small_int(key)) {
		*(gint8 *) valp = val;
	    } else {
		*(int *) valp = val;
	    }
	}
    }

    return err;
}

static void set_flag_from_env (SetKey flag, const char *s, int neg)
{
    char *e = getenv(s);
    int action = 0;

    if (e != NULL) {
	if (*e != '\0' && *e != '0') {
	    action = (neg)? -1 : 1;
	} else {
	    action = (neg)? 1 : -1;
	}
    }

    if (action > 0) {
	state->flags |= flag;
    } else if (action < 0) {
	state->flags &= ~flag;
    }
}

static void maybe_check_env (SetKey key)
{
    if (key == USE_SVD) {
	set_flag_from_env(USE_SVD, "GRETL_USE_SVD", 0);
    } else if (key == USE_QR) {
        set_flag_from_env(USE_QR, "GRETL_USE_QR", 0);
    } else if (key == USE_LBFGS) {
	set_flag_from_env(USE_LBFGS, "GRETL_USE_LBFGS", 0);
    }
}

int libset_get_bool (SetKey key)
{
    /* global specials */
    if (key == R_FUNCTIONS) {
	return globals.R_functions;
    } else if (key == R_LIB) {
	return globals.R_lib;
    } else if (key == USE_DCMT) {
        return gretl_rand_get_dcmt();
    }

    if (check_for_state()) {
	return 0;
    } else {
	maybe_check_env(key);
	return flag_to_bool(state, key);
    }
}

static void libset_set_decpoint (int on)
{
#ifdef ENABLE_NLS
    if (on) {
	/* force use of the decimal dot */
	setlocale(LC_NUMERIC, "C");
    } else {
	/* revert to whatever is the local default */
	char *current = get_built_in_string_by_name("lang");

	if (current != NULL && strcmp(current, "unknown")) {
	    setlocale(LC_NUMERIC, current);
	} else {
	    setlocale(LC_NUMERIC, "");
	}
    }

    reset_local_decpoint();
#endif
}

void set_data_export_decimal_comma (int s)
{
    if (s) {
	export_decpoint = ',';
    } else {
	export_decpoint = '.';
    }
}

char get_data_export_decpoint (void)
{
    char c = export_decpoint;

    /* revert to '.' on access */
    export_decpoint = '.';
    return c;
}

void set_data_export_delimiter (char c)
{
    data_delim = c;
}

char get_data_export_delimiter (void)
{
    return data_delim;
}

static int check_R_setting (gint8 *var, SetKey key, int val)
{
    int err = 0;

#ifdef USE_RLIB
    if (key == R_FUNCTIONS && val != 0) {
	/* This depends on having R_lib on, so in case
	   it's off we should turn it on too.
	*/
	libset_set_bool(R_LIB, val);
    }
    *var = val;
#else
    if (val) {
<<<<<<< HEAD
	const char *s =
	    (key == R_FUNCTIONS)? "R_functions" : "R_lib";
=======
	const char *s = (key == R_FUNTIONS)? "R_functions" : "R_lib";
>>>>>>> dbfe85f7

	gretl_errmsg_sprintf("%s: not supported", s);
	err = E_EXTERNAL;
    }
#endif

    return err;
}

int libset_set_bool (SetKey key, int val)
{
    if (check_for_state()) {
	return E_ALLOC;
    }

    /* global specials */
    if (key == R_FUNCTIONS) {
	return check_R_setting(&globals.R_functions, key, val);
    } else if (key == R_LIB) {
	return check_R_setting(&globals.R_lib, key, val);
    } else if (key == USE_DCMT) {
	return gretl_rand_set_dcmt(val);
    }

    if (val) {
	state->flags |= key;
    } else {
	state->flags &= ~key;
    }

    if (key == FORCE_DECPOINT) {
	libset_set_decpoint(val);
    }

    return 0;
}

/* Mechanism for pushing and popping program state for user-defined
   functions. push_program_state() is used when a function starts
   execution: the function gets a copy of the current program state,
   while that state is pushed onto the stack for restoration when the
   function exits.
*/

#define PPDEBUG 0

static int n_states;
static GPtrArray *state_stack;
static int state_idx = -1;

#if PPDEBUG
static void print_state_stack (int pop)
{
    set_state *sv;
    int i;

    fputs(pop ? "\nafter pop:\n" : "\nafter push:\n", stderr);
    for (i=0; i<n_states; i++) {
	sv = g_ptr_array_index(state_stack, i);
	fprintf(stderr, "%d: %p", i, (void *) sv);
	fputs(sv == state ? " *\n" : "\n", stderr);
    }
}
#endif

int push_program_state (void)
{
    set_state *newstate;
    int err = 0;

#if SVDEBUG
    fprintf(stderr, "push_program_state: n_states = %d\n", n_states);
#endif

    if (n_states == 0) {
	state_stack = g_ptr_array_new();
    }

    state_idx++;

    if (state_idx < n_states) {
	newstate = g_ptr_array_index(state_stack, state_idx);
    } else {
	newstate = malloc(sizeof *newstate);
	if (newstate == NULL) {
	    err = E_ALLOC;
	} else {
	    g_ptr_array_add(state_stack, newstate);
	    n_states++;
	}
    }

    if (newstate != NULL) {
	if (n_states == 1) {
	    state_vars_init(newstate);
	} else {
	    state_vars_copy(newstate);
	}
	state = newstate;
    }

#if SVDEBUG
    fprintf(stderr, " newstate = %p, state = %p\n",
	    (void *) newstate, (void *) state);
    fprintf(stderr, " gmm_maxiter at %p, value %d\n",
	    (void *) &(state->gmm_maxiter), state->gmm_maxiter);
#endif

#if PPDEBUG
    print_state_stack(0);
#endif

    return err;
}

static void free_state (set_state *sv)
{
    if (sv != NULL) {
	gretl_matrix_free(sv->initvals);
	gretl_matrix_free(sv->initcurv);
	gretl_matrix_free(sv->matmask);
	free(sv);
    }
}

/* Called when a user-defined function exits: restores the program
   state that was in force when the function started executing.
*/

int pop_program_state (void)
{
    int err = 0;

    if (n_states < 2) {
	err = 1;
    } else {
	int fdp = state->flags & FORCE_DECPOINT;

	state_idx--;
	state = g_ptr_array_index(state_stack, state_idx);

	if (fdp && !(state->flags & FORCE_DECPOINT)) {
	    libset_set_decpoint(0);
	}
    }

#if PPDEBUG
    print_state_stack(1);
#endif

    return err;
}

/* initialization of all user-settable settings */

int libset_init (void)
{
    static int done;
    int err = 0;

    if (!done) {
	err = push_program_state();
	done = 1;
    }

    return err;
}

/* state variables for looping */
static char *looping;
static int looplen;

void libset_cleanup (void)
{
    int i;

#if PDEBUG
    fprintf(stderr, "libset_cleanup called\n");
#endif

    for (i=0; i<n_states; i++) {
	free_state(g_ptr_array_index(state_stack, i));
    }

    g_ptr_array_free(state_stack, TRUE);
    state_stack = NULL;
    n_states = 0;
    state_idx = -1;

    free(looping);
    looping = NULL;
    looplen = 0;
}

/* switches for looping and batch mode: output: these depend on the
   state of the program calling libgretl, they are not user-settable
*/

#define LDEBUG 0

#if LDEBUG

static void print_looping (int on)
{
    char c;
    int i;

    fputs(on ? "loop on:  " : "loop off: ", stderr);
    for (i=0; i<looplen; i++) {
	c = looping[i] ? '1' : '0';
	if (i == gretl_function_depth()) {
	    fprintf(stderr, "[%c]", c);
	} else {
	    fputc(c, stderr);
	}
    }
    fputc('\n', stderr);
}

#endif

#define LMIN 8

void set_loop_on (void)
{
    int fd = gretl_function_depth();

    if (looping == NULL) {
	looplen = fd+1 < LMIN ? LMIN : fd+1;
	looping = calloc(1, looplen);
    } else if (looplen < fd+1) {
	int n = looplen * 2;

	n = n < fd+1 ? fd+1 : n;
	looping = realloc(looping, n);
	memset(looping + looplen, 0, n - looplen);
	looplen = n;
    }
    looping[fd] = 1;
#if LDEBUG
    print_looping(1);
#endif
}

void set_loop_off (void)
{
    if (looping != NULL) {
	looping[gretl_function_depth()] = 0;
    }
#if LDEBUG
    print_looping(0);
#endif
}

/* returns 1 if there's a loop going on anywhere in the "caller
   ancestry" of the current execution level, else 0.
*/

int gretl_looping (void)
{
    int i, fd = gretl_function_depth();
    int n = MIN(fd+1, looplen);

    for (i=0; i<n; i++) {
	if (looping[i]) {
	    return 1;
	}
    }
    return 0;
}

/* returns 1 if there's a loop going on at the current execution
   stack level, else 0.
*/

int gretl_looping_currently (void)
{
    int fd = gretl_function_depth();

    return looplen >= fd+1 && looping[fd];
}

static int iter_depth;

void gretl_iteration_push (void)
{
    iter_depth++;
}

void gretl_iteration_pop (void)
{
    if (iter_depth > 0) {
	iter_depth--;
    }
}

int gretl_iteration_depth (void)
{
    return iter_depth;
}

static int batch_mode_switch (int set, int val)
{
    static int bmode;

    if (set) {
	bmode = val;
    }

    return bmode;
}

void gretl_set_batch_mode (int b)
{
    batch_mode_switch(1, b);
}

/* Returns 1 if we're running a script, otherwise 0.
   Note: a 0 return indicates that we're in an interactive
   mode, whether GUI or CLI.
*/

int gretl_in_batch_mode (void)
{
    return batch_mode_switch(0, 0);
}

static int gui_mode;

/* set by the GUI program at start-up */

void gretl_set_gui_mode (void)
{
    gui_mode = 1;
}

/* Returns 1 if we're running the GUI program. The current
   usage may be interactive (menu-driven or typing at the
   GUI "console") or script/batch. See also
   gretl_in_batch_mode().
*/

int gretl_in_gui_mode (void)
{
    return gui_mode;
}

/* "tool_mode" is set when gretlcli is being used as
   a build tool */

static int tool_mode;

void gretl_set_tool_mode (void)
{
    set_gretl_echo(0);
    set_gretl_messages(0);
    tool_mode = 1;
}

int gretl_in_tool_mode (void)
{
    return tool_mode;
}

/* mechanism to support callback for representing ongoing
   activity in the GUI */

static SHOW_ACTIVITY_FUNC sfunc;

void set_show_activity_func (SHOW_ACTIVITY_FUNC func)
{
    sfunc = func;
}

int show_activity_func_installed (void)
{
    return sfunc != NULL;
}

void show_activity_callback (void)
{
    if (sfunc != NULL) {
	(*sfunc)();
    }
}

/* mechanism for interactive debugging */

static DEBUG_READLINE dbg_readline;

void set_debug_read_func (DEBUG_READLINE dfunc)
{
    dbg_readline = dfunc;
}

DEBUG_READLINE get_debug_read_func (void)
{
    return dbg_readline;
}

static DEBUG_OUTPUT dbg_output;

void set_debug_output_func (DEBUG_OUTPUT dout)
{
    dbg_output = dout;
}

DEBUG_OUTPUT get_debug_output_func (void)
{
    return dbg_output;
}

/* support for GUI "Stop" button */

static QUERY_STOP query_stop;

void set_query_stop_func (QUERY_STOP query)
{
    query_stop = query;
}

int check_for_stop (void)
{
    if (query_stop != NULL) {
	return (*query_stop)();
    } else {
	return 0;
    }
}

static int set_string_setvar (char *targ, const char *s, int len)
{
    *targ = '\0';

    if (*s == '"') {
	const char *p = strchr(s+1, '"');

	if (p == NULL) {
	    return E_PARSE;
	} else {
	    strncat(targ, s+1, p-s-1);
	}
    } else {
	strncat(targ, s, len);
    }

    return 0;
}

/* for setting what we print for NAs on CSV output */

const char *get_csv_na_write_string (void)
{
    if (check_for_state()) {
	return "NA";
    } else {
	return state->csv_write_na;
    }
}

int set_csv_na_write_string (const char *s)
{
    if (check_for_state()) {
	return E_DATA;
    } else {
	return set_string_setvar(state->csv_write_na, s, 7);
    }
}

/* and for setting what we read as NA on CSV input */

const char *get_csv_na_read_string (void)
{
    if (check_for_state()) {
	return "default";
    } else {
	return state->csv_read_na;
    }
}

int set_csv_na_read_string (const char *s)
{
    if (check_for_state()) {
	return E_DATA;
    } else {
	return set_string_setvar(state->csv_read_na, s, 7);
    }
}

int libset_write_script (const char *fname)
{
    PRN *prn;
    int err = 0;

    /* FIXME maybe adjust path for fname? */

    prn = gretl_print_new_with_filename(fname, &err);

    if (!err) {
	print_settings(prn, OPT_NONE);
	gretl_print_destroy(prn);
    }

    return err;
}

static char *get_quoted_arg (const char *s, int *err)
{
    const char *p;
    int n = 0, matched = 0;
    char *ret = NULL;

    p = s = strchr(s, '"') + 1;

    while (*p) {
	if (*p == '"') {
	    matched = 1;
	    break;
	} else {
	    n++;
	}
	p++;
    }

    if (!matched) {
	*err = E_PARSE;
    } else {
	ret = gretl_strndup(s, n);
	if (ret == NULL) {
	    *err = E_ALLOC;
	}
    }

    return ret;
}

/* If @prn is non-NULL we're called via the "set" command.
   Otherwise we're called by the gretl session apparatus.
*/

static int real_libset_read_script (const char *fname,
				    PRN *prn)
{
    FILE *fp;
    int err = 0;

    fp = gretl_fopen(fname, "r");

    if (fp == NULL) {
	char fullname[FILENAME_MAX];

	strcpy(fullname, fname);
	gretl_addpath(fullname, 0);
	fp = gretl_fopen(fname, "r");
	if (fp == NULL) {
	    err = E_FOPEN;
	}
    }

    if (!err) {
	char setobj[32], setarg[32], line[1024];
	int nf;

	while (fgets(line, sizeof line, fp)) {
	    if (*line == '#' || string_is_blank(line)) {
		continue;
	    }
	    tailstrip(line);
	    nf = sscanf(line, "%*s %31s %31s", setobj, setarg);
	    if (nf == 1) {
		err = execute_set(setobj, NULL, NULL, OPT_NONE, prn);
	    } else if (nf == 2) {
		if (*setarg == '"') {
		    char *q = get_quoted_arg(line, &err);

		    if (!err) {
			err = execute_set(setobj, q, NULL, OPT_NONE, prn);
			free(q);
		    }
		} else {
		    err = execute_set(setobj, setarg, NULL, OPT_NONE, prn);
		}
	    }
	    if (err && prn != NULL) {
		break;
	    }
	}

	fclose(fp);
    }

    return err;
}

int libset_read_script (const char *fname)
{
    return real_libset_read_script(fname, NULL);
}<|MERGE_RESOLUTION|>--- conflicted
+++ resolved
@@ -1983,12 +1983,7 @@
     *var = val;
 #else
     if (val) {
-<<<<<<< HEAD
-	const char *s =
-	    (key == R_FUNCTIONS)? "R_functions" : "R_lib";
-=======
-	const char *s = (key == R_FUNTIONS)? "R_functions" : "R_lib";
->>>>>>> dbfe85f7
+	const char *s = (key == R_FUNCTIONS)? "R_functions" : "R_lib";
 
 	gretl_errmsg_sprintf("%s: not supported", s);
 	err = E_EXTERNAL;
