--- conflicted
+++ resolved
@@ -24,10 +24,6 @@
 #define LIBGRETL_REVISION  0
 #define LIBGRETL_AGE       0
 
-<<<<<<< HEAD
-#define GRETL_VERSION "2021a"
-=======
 #define GRETL_VERSION "2021b-git"
->>>>>>> 571eaa32
 
 #endif /* GRETL__VERSION_H */