/*
 *  gretl -- Gnu Regression, Econometrics and Time-series Library
 *  Copyright (C) 2001 Allin Cottrell and Riccardo "Jack" Lucchetti
 *
 *  This program is free software: you can redistribute it and/or modify
 *  it under the terms of the GNU General Public License as published by
 *  the Free Software Foundation, either version 3 of the License, or
 *  (at your option) any later version.
 *
 *  This program is distributed in the hope that it will be useful,
 *  but WITHOUT ANY WARRANTY; without even the implied warranty of
 *  MERCHANTABILITY or FITNESS FOR A PARTICULAR PURPOSE.  See the
 *  GNU General Public License for more details.
 *
 *  You should have received a copy of the GNU General Public License
 *  along with this program.  If not, see <http://www.gnu.org/licenses/>.
 *
 */

/* monte_carlo.c - loop procedures */

#include "libgretl.h"
#include "monte_carlo.h"
#include "libset.h"
#include "compat.h"
#include "cmd_private.h"
#include "var.h"
#include "objstack.h"
#include "gretl_func.h"
#include "uservar.h"
#include "uservar_priv.h"
#include "flow_control.h"
#include "system.h"
#include "genparse.h"
#include "gretl_string_table.h"
#include "genr_optim.h"

#include <time.h>
#include <unistd.h>

#define LOOP_DEBUG 0
#define SUBST_DEBUG 0
#define COMP_DEBUG 0

enum loop_types {
    COUNT_LOOP,
    WHILE_LOOP,
    INDEX_LOOP,
    DATED_LOOP,
    FOR_LOOP,
    EACH_LOOP
};

#define DEFAULT_NOBS 512

#define indexed_loop(l) (l->type == INDEX_LOOP || \
                         l->type == DATED_LOOP || \
                         l->type == EACH_LOOP)

#if HAVE_GMP
# include <gmp.h>
typedef mpf_t bigval;
# include "prog_loop.h"
#endif

typedef enum {
    LOOP_PROGRESSIVE = 1 << 0,
    LOOP_VERBOSE     = 1 << 1,
    LOOP_DELVAR      = 1 << 2,
    LOOP_ATTACHED    = 1 << 3,
    LOOP_RENAMING    = 1 << 4,
    LOOP_ERR_CAUGHT  = 1 << 5,
    LOOP_CONDITIONAL = 1 << 6,
    LOOP_DECREMENT   = 1 << 7
} LoopFlags;

struct controller_ {
    double val;            /* evaluated value */
    char vname[VNAMELEN];  /* name of (scalar) variable, if used */
    user_var *uv;          /* pointer to scalar variable */
    int vsign;             /* 1 or -1, if vname is used */
    char *expr;            /* expression to pass to genr, if used */
    GENERATOR *genr;       /* compiled generator */
    int subst;             /* expression uses string substitution? */
};

typedef struct controller_ controller;

typedef enum {
    LOOP_LINE_LIT     = 1 << 0, /* literal printing */
    LOOP_LINE_DOLLAR  = 1 << 1, /* line contains '$' */
    LOOP_LINE_AT      = 1 << 2, /* line contains '@' */
    LOOP_LINE_CATCH   = 1 << 3, /* "catch" flag present */
    LOOP_LINE_PDONE   = 1 << 4, /* progressive loop command started */
    LOOP_LINE_NOCOMP  = 1 << 5, /* not compilable */
    LOOP_LINE_QUIET   = 1 << 6, /* non-printing model in progressive loop */
} LoopLineFlags;

/* local convenience typedef */
typedef struct stmt_ loop_line;

/* information on model estimated within loop */
struct model_record_ {
    int lno;
    MODEL *pmod;
    gretlopt opt;
};

typedef struct model_record_ model_record;

struct LOOPSET_ {
    /* basic characteristics */
    char type;
    LoopFlags flags;
    int level;
    int err;

    /* iterations */
    int itermax;
    int iter;
    int index;

    /* index/foreach control variables */
    char idxname[VNAMELEN];
    user_var *idxvar;
    int idxval;
    char eachname[VNAMELEN];
    GretlType eachtype;

    /* break, continue signals */
    char brk;
    char cont;

    /* control structures */
    controller init;
    controller test;
    controller delta;
    controller final;

    /* numbers of various subsidiary objects */
    int n_lines;
    int n_models;
    int n_children;

    /* subsidiary objects */
    loop_line *lines;      /* saved command info */
    char **eachstrs;       /* for use with "foreach" loop */
    model_record *mrecords;
    LOOPSET *parent;
    LOOPSET **children;
    int parent_line;

#if HAVE_GMP
    /* "progressive" objects and counts thereof */
    LOOP_MODEL *lmodels;
    LOOP_PRINT *prns;
    LOOP_STORE store;
    int n_loop_models;
    int n_prints;
#endif
};

#define loop_is_progressive(l)  (l->flags & LOOP_PROGRESSIVE)
#define loop_set_progressive(l) (l->flags |= LOOP_PROGRESSIVE)
#define loop_is_verbose(l)      (l->flags & LOOP_VERBOSE)
#define loop_set_verbose(l)     (l->flags |= LOOP_VERBOSE)
#define loop_is_attached(l)     (l->flags & LOOP_ATTACHED)
#define loop_set_attached(l)    (l->flags |= LOOP_ATTACHED)
#define loop_is_renaming(l)     (l->flags & LOOP_RENAMING)
#define loop_set_renaming(l)    (l->flags |= LOOP_RENAMING)
#define loop_has_cond(l)        (l->flags & LOOP_CONDITIONAL)
#define loop_set_has_cond(l)    (l->flags |= LOOP_CONDITIONAL)
#define loop_decrement(l)       (l->flags & LOOP_DECREMENT)
#define loop_set_decrement(l)   (l->flags |= LOOP_DECREMENT)

#define loop_line_catch(ll)  (ll->flags & LOOP_LINE_CATCH)
#define loop_line_nosub(ll)  (!(ll->flags & (LOOP_LINE_AT | LOOP_LINE_DOLLAR)))
#define loop_line_quiet(ll)  (ll->flags & LOOP_LINE_QUIET)

#define line_is_compiled(ll) (ll->ptr != NULL || ll->ci == ELSE || ll->ci == ENDIF)
#define line_has_dollar(ll)  (ll->flags & LOOP_LINE_DOLLAR)
#define line_has_at_sign(ll) (ll->flags & LOOP_LINE_AT)

#define may_be_compilable(ll)  (!(ll->flags & LOOP_LINE_NOCOMP))
#define set_non_compilable(ll) (ll->flags |= LOOP_LINE_NOCOMP)

#define model_print_deferred(o) (o & OPT_F)

static void controller_init (controller *clr);
static int gretl_loop_prepare (LOOPSET *loop);
static void controller_free (controller *clr);
static void destroy_loop_stack (LOOPSET *loop);

static int
make_dollar_substitutions (char *str, int maxlen,
                           const LOOPSET *loop,
                           const DATASET *dset,
                           int *subst,
                           gretlopt opt);

#define LOOP_BLOCK 32

/* record of state, and communication of state with outside world */

static LOOPSET *currloop;

static int compile_level;
static int loop_execute;
static int loop_renaming;

int gretl_compiling_loop (void)
{
    return compile_level;
}

void gretl_abort_compiling_loop (void)
{
    if (currloop != NULL) {
        destroy_loop_stack(currloop);
    }
}

int gretl_execute_loop (void)
{
    return loop_execute;
}

int get_loop_renaming (void)
{
    return loop_renaming;
}

/* Test for a "while" or "for" expression in a loop controller:
   if it involves string substitution we can't compile it.
*/

static int controller_does_string_sub (const char *s,
				       LOOPSET *loop,
				       DATASET *dset)
{
    int subst = 0;

    if (strchr(s, '@')) {
        subst = 1;
    } else if (strchr(s, '$')) {
        char test[64];

        *test = '\0';
        strncat(test, s, 63);
        make_dollar_substitutions(test, 63, loop, dset,
                                  &subst, OPT_T);
    }

    return subst;
}

/* For indexed loops: get a value from a loop "limit" element (lower
   or upper).  If we got the name of a scalar variable at setup time,
   look up its current value (and modify the sign if wanted).  Or if
   we got a "genr" expression, evaluate it.  Otherwise we should have
   got a numerical constant at setup, in which case we just return
   that value.
*/

static double controller_get_val (controller *clr,
                                  LOOPSET *loop,
                                  DATASET *dset,
                                  int *err)
{
    /* note: check for "compiled" variants first */
    if (clr->uv != NULL) {
        clr->val = uvar_get_scalar_value(clr->uv) * clr->vsign;
    } else if (clr->genr != NULL) {
        clr->val = evaluate_scalar_genr(clr->genr, dset, NULL, err);
    } else if (clr->vname[0] != '\0') {
        if (clr->vname[0] == '$') {
            /* built-in scalar constant */
            clr->val = get_const_by_name(clr->vname, err) * clr->vsign;
        } else {
            /* should be scalar uservar */
            if (clr->uv == NULL) {
                clr->uv = get_user_var_of_type_by_name(clr->vname, GRETL_TYPE_DOUBLE);
            }
            if (clr->uv == NULL) {
                gretl_errmsg_sprintf(_("'%s': not a scalar"), clr->vname);
                *err = E_TYPES;
            } else {
                clr->val = uvar_get_scalar_value(clr->uv) * clr->vsign;
            }
        }
    } else if (clr->expr != NULL && clr->subst) {
        int done = 0;

        if (strchr(clr->expr, '@')) {
            /* the expression needs string substitution? */
            char expr[64];

            *expr = '\0';
            strncat(expr, clr->expr, 63);
            *err = substitute_named_strings(expr, &clr->subst);
            if (!*err && clr->subst) {
                clr->val = generate_scalar(expr, dset, err);
                done = 1;
            }
        }
        if (!done && !*err && strchr(clr->expr, '$')) {
            /* the expression needs dollar substitution? */
            char expr[64];

            *expr = '\0';
            strncat(expr, clr->expr, 63);
            *err = make_dollar_substitutions(expr, 63, loop, dset,
                                             &clr->subst, OPT_T);
            if (!*err && clr->subst) {
                clr->val = generate_scalar(expr, dset, err);
                done = 1;
            }
        }
        if (!*err && !done) {
            clr->subst = 0;
            clr->val = generate_scalar(clr->expr, dset, err);
        }
    } else if (clr->expr != NULL) {
        /* expression with no string substitution */
        if (clr->genr == NULL) {
            clr->genr = genr_compile(clr->expr, dset, GRETL_TYPE_DOUBLE,
                                     OPT_P | OPT_N | OPT_A, NULL, err);
        }
        if (clr->genr != NULL) {
            clr->val = evaluate_scalar_genr(clr->genr, dset, NULL, err);
        } else {
            /* fallback: or should we just flag an error? */
            *err = 0;
            clr->val = generate_scalar(clr->expr, dset, err);
        }
    }

    if (*err && clr->expr != NULL) {
        gchar *msg;

        msg = g_strdup_printf("Bad loop-control expression '%s'", clr->expr);
        gretl_errmsg_append(msg, *err);
        g_free(msg);
    }

#if LOOP_DEBUG > 1
    fprintf(stderr, "clr->val: loop %p, vname='%s', uv=%p, expr='%s' val=%g, err=%d\n",
            (void *) loop, clr->vname, (void *) clr->uv, clr->expr, clr->val, *err);
#endif

    return clr->val;
}

/* apply initialization in case of for-loop */

static void
forloop_init (LOOPSET *loop, DATASET *dset, int *err)
{
    const char *expr = loop->init.expr;

    if (expr != NULL) {
        *err = generate(expr, dset, GRETL_TYPE_ANY, OPT_Q, NULL);
        if (*err) {
            gretl_errmsg_sprintf("%s: '%s'", _("error evaluating loop condition"),
                                 expr);
        }
    }
}

/* evaluate boolean condition in for-loop or while-loop */

static int
loop_testval (LOOPSET *loop, DATASET *dset, int *err)
{
    const char *expr = loop->test.expr;
    int ret = 1;

    if (expr != NULL) {
        double x = NADBL;

        if (loop->test.subst < 0) {
            /* not checked yet */
            loop->test.subst = controller_does_string_sub(expr, loop, dset);
        }

        if (!loop->test.subst && loop->test.genr == NULL) {
            loop->test.genr = genr_compile(expr, dset,
                                           GRETL_TYPE_BOOL,
                                           OPT_P | OPT_N,
                                           NULL, err);
        }

        if (loop->test.genr != NULL) {
            x = evaluate_if_cond(loop->test.genr, dset, NULL, err);
        } else if (!*err) {
            x = generate_scalar(expr, dset, err);
        }

        if (!*err && na(x)) {
            *err = E_DATA;
            ret = 0;
        } else {
            ret = x;
        }
        if (*err) {
            gretl_errmsg_sprintf("%s: '%s'", _("error evaluating loop condition"),
                                 expr);
        }
    }

    return ret;
}

/* evaluate third expression in for-loop, if any */

static void
loop_delta (LOOPSET *loop, DATASET *dset, int *err)
{
    const char *expr = loop->delta.expr;

    if (expr != NULL) {
        if (loop->delta.subst < 0) {
            /* not checked yet */
            loop->delta.subst = controller_does_string_sub(expr, loop, dset);
        }

        if (!loop->delta.subst && loop->delta.genr == NULL) {
            loop->delta.genr = genr_compile(expr, dset,
                                            GRETL_TYPE_ANY,
                                            OPT_N,
                                            NULL, err);
        }

        if (loop->delta.genr != NULL) {
            *err = execute_genr(loop->delta.genr, dset, NULL);
        } else if (!*err) {
            *err = generate(expr, dset, GRETL_TYPE_ANY, OPT_Q, NULL);
        }
        if (*err) {
            gretl_errmsg_sprintf("%s: '%s'", _("error evaluating loop condition"),
                                 expr);
        }
    }
}

static void set_loop_opts (LOOPSET *loop, gretlopt opt)
{
    if (opt & OPT_P) {
        loop_set_progressive(loop);
    }
    if (opt & OPT_V) {
        loop_set_verbose(loop);
    }
    if (opt & OPT_D) {
        loop_set_decrement(loop);
    }
}

#define plain_model_ci(c) (MODEL_COMMAND(c) && \
                           c != NLS && \
                           c != MLE && \
                           c != GMM)

/**
 * ok_in_loop:
 * @ci: command index.
 *
 * Returns: 1 if the given command is acceptable inside the loop construct,
 * 0 otherwise.
 */

int ok_in_loop (int c)
{
    /* here are the commands we _don't_ currently allow */

    if (c == FUNC ||
        c == INCLUDE ||
        c == NULLDATA ||
        c == RUN ||
        c == SETMISS ||
        c == QUIT) {
        return 0;
    }

#if 0
    if (c == RENAME) return 0;
#endif

    return 1;
}

static int loop_attach_child (LOOPSET *loop, LOOPSET *child)
{
    LOOPSET **children;
    int nc = loop->n_children;

    children = realloc(loop->children, (nc + 1) * sizeof *children);
    if (children == NULL) {
        return E_ALLOC;
    }

    loop->children = children;
    loop->children[nc] = child;
    child->parent = loop;
    child->parent_line = loop->n_lines;
    child->level = loop->level + 1;

#if LOOP_DEBUG
    fprintf(stderr, "child loop %p has parent %p\n",
            (void *) child, (void *) child->parent);
#endif

    loop->n_children += 1;

    return 0;
}

static void gretl_loop_init (LOOPSET *loop)
{
#if LOOP_DEBUG > 1
    fprintf(stderr, "gretl_loop_init: initing loop at %p\n", (void *) loop);
#endif

    loop->flags = 0;
    loop->level = 0;

    loop->itermax = 0;
    loop->iter = 0;
    loop->err = 0;
    *loop->idxname = '\0';
    loop->idxvar = NULL;
    loop->idxval = 0;
    loop->brk = loop->cont = 0;
    *loop->eachname = '\0';
    loop->eachtype = 0;
    loop->eachstrs = NULL;

    controller_init(&loop->init);
    controller_init(&loop->test);
    controller_init(&loop->delta);
    controller_init(&loop->final);

    loop->n_lines = 0;
    loop->lines = NULL;
    loop->n_models = 0;
    loop->mrecords = NULL;

    loop->parent = NULL;
    loop->children = NULL;
    loop->n_children = 0;
    loop->parent_line = 0;

#if HAVE_GMP
    /* "progressive" apparatus */
    loop->n_loop_models = 0;
    loop->lmodels = NULL;
    loop->n_prints = 0;
    loop->prns = NULL;
    loop_store_init(&loop->store);
#endif
}

static LOOPSET *gretl_loop_new (LOOPSET *parent)
{
    LOOPSET *loop = malloc(sizeof *loop);

    if (loop == NULL) {
        return NULL;
    }

    gretl_loop_init(loop);

    if (parent != NULL) {
        int err = loop_attach_child(parent, loop);

        if (err) {
            free(loop);
            loop = NULL;
        }
    }

    return loop;
}

void gretl_loop_destroy (LOOPSET *loop)
{
    int i;

    if (loop == NULL) {
        return;
    }

#if COMP_DEBUG || LOOP_DEBUG
    fprintf(stderr, "destroying LOOPSET at %p\n", (void *) loop);
#endif

    if (loop->children != NULL) {
        for (i=0; i<loop->n_children; i++) {
            gretl_loop_destroy(loop->children[i]);
            loop->children[i] = NULL;
        }
        free(loop->children);
        loop->children = NULL;
    }

    controller_free(&loop->init);
    controller_free(&loop->test);
    controller_free(&loop->delta);
    controller_free(&loop->final);

    if (loop->lines != NULL) {
        for (i=0; i<loop->n_lines; i++) {
            free(loop->lines[i].s);
            if (loop->lines[i].ptr != NULL) {
                destroy_genr(loop->lines[i].ptr);
            }
        }
        free(loop->lines);
    }

    if (loop->mrecords != NULL) {
        free(loop->mrecords);
    }

    if (loop->eachstrs != NULL && loop->eachtype != GRETL_TYPE_STRINGS) {
        strings_array_free(loop->eachstrs, loop->itermax);
    }

#if HAVE_GMP
    if (loop->lmodels != NULL) {
        for (i=0; i<loop->n_loop_models; i++) {
            loop_model_free(&loop->lmodels[i]);
        }
        free(loop->lmodels);
    }
    if (loop->prns != NULL) {
        for (i=0; i<loop->n_prints; i++) {
            loop_print_free(&loop->prns[i]);
        }
        free(loop->prns);
    }
    loop_store_free(&loop->store);
#endif

    if (loop->flags & LOOP_DELVAR) {
        user_var_delete_by_name(loop->idxname, NULL);
    }

    free(loop);
}

static void destroy_loop_stack (LOOPSET *loop)
{
    if (loop == NULL) {
        return;
    }

    /* find the origin of the stack */
    while (loop->parent != NULL) {
        loop = loop->parent;
    }

    /* and destroy recursively */
    gretl_loop_destroy(loop);

    compile_level = 0;
    loop_renaming = 0;
    set_loop_off();
    currloop = NULL;
}

static int parse_as_while_loop (LOOPSET *loop, const char *s)
{
    int err = 0;

#if LOOP_DEBUG > 1
    fprintf(stderr, "parse_as_while_loop: cond = '%s'\n", s);
#endif

    if (s == NULL || *s == '\0') {
        err = E_PARSE;
    } else {
        loop->type = WHILE_LOOP;
        loop->test.expr = gretl_strdup(s);
        if (loop->test.expr == NULL) {
            err = E_ALLOC;
        }
    }

    return err;
}

static int check_index_in_parentage (LOOPSET *loop, const char *vname)
{
    int thistype = loop->type;

    while ((loop = loop->parent) != NULL) {
        if ((loop->type != FOR_LOOP || loop->type != thistype) &&
            strcmp(vname, loop->idxname) == 0) {
            gretl_errmsg_sprintf(_("Using the same index variable (%s) for nested loops:\n"
                                   "this is acceptable only with \"for\" loops."), vname);
            return E_DATA;
        }
    }

    return 0;
}

static user_var *get_local_scalar_by_name (const char *s, int *err)
{
    user_var *u = get_user_var_by_name(s);

    if (u == NULL) {
        /* no pre-existing var, OK */
        return NULL;
    } else if (u->type != GRETL_TYPE_DOUBLE) {
        gretl_errmsg_set("loop index must be a scalar");
        *err = E_TYPES;
        return NULL;
    } else {
        return u;
    }
}

/* The following is called only once, at the point of initial
   "compilation" of a loop.
*/

static int loop_attach_index_var (LOOPSET *loop,
                                  const char *vname,
                                  DATASET *dset)
{
    int err = 0;

    if (loop->parent != NULL) {
        err = check_index_in_parentage(loop, vname);
        if (err) {
            return err;
        }
    }

    loop->idxvar = get_local_scalar_by_name(vname, &err);

    if (loop->idxvar != NULL) {
        strcpy(loop->idxname, vname);
        uvar_set_scalar_fast(loop->idxvar, loop->init.val);
    } else if (!err) {
        /* create index var from scratch */
        char genline[64];

        if (na(loop->init.val)) {
            sprintf(genline, "%s=NA", vname);
        } else {
            gretl_push_c_numeric_locale();
            sprintf(genline, "%s=%g", vname, loop->init.val);
            gretl_pop_c_numeric_locale();
        }

        err = generate(genline, dset, GRETL_TYPE_DOUBLE, OPT_Q, NULL);

        if (!err) {
            /* automatic index variable */
            strcpy(loop->idxname, vname);
            loop->idxvar = get_user_var_by_name(vname);
            loop->flags |= LOOP_DELVAR;
        }
    }

    return err;
}

/* for a loop control expression such as "j=start..end", get the
   initial or final value from the string @s (we also use this to get
   the count for a simple count loop).
*/

static int index_get_limit (LOOPSET *loop, controller *clr,
                            const char *s, DATASET *dset)
{
    int v, err = 0;

    if (integer_string(s)) {
        /* plain numerical value */
        clr->val = atoi(s);
    } else {
        if (*s == '-') {
            /* negative of variable? */
            clr->vsign = -1;
            s++;
        }
        if (gretl_is_scalar(s)) {
            *clr->vname = '\0';
            strncat(clr->vname, s, VNAMELEN - 1);
            clr->val = (int) gretl_scalar_get_value(s, NULL);
        } else if ((v = current_series_index(dset, s)) >= 0) {
            /* found a series by the name of @s */
            gretl_errmsg_sprintf(_("'%s': not a scalar"), s);
        } else if (loop->parent != NULL && strlen(s) == gretl_namechar_spn(s)) {
            /* potentially valid varname, but unknown at present */
            *clr->vname = '\0';
            strncat(clr->vname, s, VNAMELEN - 1);
        } else {
            /* expression to be evaluated to scalar? */
            clr->expr = gretl_strdup(s);
            if (clr->expr == NULL) {
                err = E_ALLOC;
            }
        }
    }

    return err;
}

#define maybe_date(s) (strchr(s, ':') || strchr(s, '/'))

static int parse_as_indexed_loop (LOOPSET *loop,
                                  DATASET *dset,
                                  const char *lvar,
                                  const char *start,
                                  const char *end)
{
    int err = 0;

    /* starting and ending values: the order in which we try
       for valid values is: dates, numeric constants,
       named scalars, scalar expressions.
    */

#if LOOP_DEBUG > 1
    fprintf(stderr, "parse_as_indexed_loop: start='%s', end='%s'\n", start, end);
#endif

    if (maybe_date(start)) {
        loop->init.val = dateton(start, dset);
        if (loop->init.val < 0) {
            err = E_DATA;
        } else {
            loop->init.val += 1;
            loop->final.val = dateton(end, dset);
            if (loop->final.val < 0) {
                err = E_DATA;
            } else {
                loop->final.val += 1;
                loop->type = DATED_LOOP;
            }
        }
    } else {
        err = index_get_limit(loop, &loop->init, start, dset);
        if (!err) {
            err = index_get_limit(loop, &loop->final, end, dset);
        }
        if (!err) {
            loop->type = INDEX_LOOP;
        }
    }

    if (!err) {
        err = loop_attach_index_var(loop, lvar, dset);
    }

#if LOOP_DEBUG > 1
    fprintf(stderr, "indexed_loop: init.val=%g, final.val=%g, err=%d\n",
            loop->init.val, loop->final.val, err);
#endif

    return err;
}

/* for example, "loop 100" or "loop K" */

static int parse_as_count_loop (LOOPSET *loop,
                                DATASET *dset,
                                const char *s)
{
    int err;

    err = index_get_limit(loop, &loop->final, s, dset);

    if (!err) {
        loop->init.val = 1;
        loop->type = COUNT_LOOP;
    }

#if LOOP_DEBUG > 1
    fprintf(stderr, "parse_as_count_loop: init.val=%g, final.val=%g\n",
            loop->init.val, loop->final.val);
#endif

    return err;
}

static int set_forloop_element (char *s, LOOPSET *loop, int i)
{
    controller *clr = (i == 0)? &loop->init :
        (i == 1)? &loop->test : &loop->delta;
    int len, err = 0;

#if LOOP_DEBUG > 1
    fprintf(stderr, "set_forloop_element: i=%d: '%s'\n", i, s);
#endif

    if (s == NULL || *s == '\0') {
        /* an empty "for" field */
        if (i == 1) {
            /* test is implicitly always true */
            clr->val = 1;
        } else {
            /* no-op */
            clr->val = 0;
        }
        return 0;
    }

    clr->expr = gretl_strdup(s);
    if (clr->expr == NULL) {
        err = E_ALLOC;
    }

    if (!err && i == 0) {
        /* initialization: look for varname for possible substitution */
        err = extract_varname(clr->vname, s, &len);
    }

#if LOOP_DEBUG > 1
    fprintf(stderr, " expr='%s', vname='%s'\n", clr->expr, clr->vname);
#endif

    return err;
}

static int allocate_each_strings (LOOPSET *loop, int n)
{
    loop->eachstrs = strings_array_new(n);

    return (loop->eachstrs == NULL)? E_ALLOC : 0;
}

static int list_vars_to_strings (LOOPSET *loop, const int *list,
                                 const DATASET *dset)
{
    int i, vi;
    int err;

#if LOOP_DEBUG > 1
    fprintf(stderr, "list_vars_to_strings: adding %d strings\n", list[0]);
#endif

    err = allocate_each_strings(loop, list[0]);

    for (i=0; i<list[0] && !err; i++) {
        vi = list[i+1];
        if (vi < 0 || vi >= dset->v) {
            err = E_DATA;
        } else {
            loop->eachstrs[i] = gretl_strdup(dset->varname[vi]);
            if (loop->eachstrs[i] == NULL) {
                err = E_ALLOC;
            }
        }
    }

    return err;
}

static void *get_eachvar_by_name (const char *s, GretlType *t)
{
    void *ptr = NULL;

    if (*t == GRETL_TYPE_LIST) {
        ptr = get_list_by_name(s);
    } else if (*t == GRETL_TYPE_STRINGS) {
        ptr = get_strings_array_by_name(s);
    } else if (*t == GRETL_TYPE_BUNDLE) {
        ptr = get_bundle_by_name(s);
    } else {
        /* type not yet determined */
        if ((ptr = get_list_by_name(s)) != NULL) {
            *t = GRETL_TYPE_LIST;
        } else if ((ptr = get_strings_array_by_name(s)) != NULL) {
            *t = GRETL_TYPE_STRINGS;
        } else if ((ptr = get_bundle_by_name(s)) != NULL) {
            *t = GRETL_TYPE_BUNDLE;
        }
    }

    return ptr;
}

/* At loop runtime, check the named list and insert the names (or
   numbers) of the variables as "eachstrs"; flag an error if the list
   has disappeared. We also have to handle the case where the name
   of the loop-controlling list is subject to $-substitution.
*/

static int loop_list_refresh (LOOPSET *loop, const DATASET *dset)
{
    void *eachvar = NULL;
    const char *strval = NULL;
    int err = 0;

    if (strchr(loop->eachname, '$') != NULL) {
        /* $-string substitution required */
        char vname[VNAMELEN];

        strcpy(vname, loop->eachname);
        err = make_dollar_substitutions(vname, VNAMELEN, loop,
                                        dset, NULL, OPT_T);
        if (!err) {
            eachvar = get_eachvar_by_name(vname, &loop->eachtype);
        }
    } else if (*loop->eachname == '@') {
        /* @-string substitution required */
        strval = get_string_by_name(loop->eachname + 1);
        if (strval != NULL && strlen(strval) < VNAMELEN) {
            eachvar = get_eachvar_by_name(strval, &loop->eachtype);
        }
    } else {
        /* no string substitution needed */
        eachvar = get_eachvar_by_name(loop->eachname, &loop->eachtype);
    }

    /* note: if @eachvar is an array of strings then loop->eachstrs
       will be borrowed data and should not be freed!
    */
    if (loop->eachstrs != NULL) {
        if (loop->eachtype != GRETL_TYPE_STRINGS) {
            strings_array_free(loop->eachstrs, loop->itermax);
        }
        loop->eachstrs = NULL;
    }

    loop->itermax = loop->final.val = 0;

    if (loop->eachtype != GRETL_TYPE_NONE && eachvar == NULL) {
        /* foreach variable has disappeared? */
        err = E_DATA;
    } else if (loop->eachtype == GRETL_TYPE_LIST) {
        int *list = eachvar;

        if (list[0] > 0) {
            err = list_vars_to_strings(loop, list, dset);
            if (!err) {
                loop->final.val = list[0];
            }
        }
    } else if (loop->eachtype == GRETL_TYPE_STRINGS) {
        gretl_array *a = eachvar;
        int n = gretl_array_get_length(a);

        if (n > 0) {
            loop->eachstrs = gretl_array_get_strings(a, &n);
            loop->final.val = n;
        }
    } else if (loop->eachtype == GRETL_TYPE_BUNDLE) {
        gretl_bundle *b = eachvar;
        int n = gretl_bundle_get_n_keys(b);

        if (n > 0) {
            loop->eachstrs = gretl_bundle_get_keys_raw(b, &n);
            loop->final.val = n;
        }
    } else if (!err) {
        /* FIXME do/should we ever come here? */
        if (strval != NULL) {
            /* maybe space separated strings? */
            int nf = 0;

            loop->eachstrs = gretl_string_split_quoted(strval, &nf, NULL, &err);
            if (!err) {
                loop->final.val = nf;
            }
        } else {
            err = E_UNKVAR;
        }
    }

    return err;
}

static GretlType find_target_in_parentage (LOOPSET *loop,
                                           const char *s)
{
    char lfmt[16], afmt[18], vname[VNAMELEN];
    int i;

    sprintf(lfmt, "list %%%d[^ =]", VNAMELEN-1);
    sprintf(afmt, "strings %%%d[^ =]", VNAMELEN-1);

    while ((loop = loop->parent) != NULL) {
        for (i=0; i<loop->n_lines; i++) {
            if (sscanf(loop->lines[i].s, lfmt, vname)) {
                if (!strcmp(vname, s)) {
                    return GRETL_TYPE_LIST;
                }
            } else if (sscanf(loop->lines[i].s, afmt, vname)) {
                if (!strcmp(vname, s)) {
                    return GRETL_TYPE_STRINGS;
                }
            }
        }
    }

    return GRETL_TYPE_NONE;
}

/* We're looking at a "foreach" loop with just one field after the
   index variable, so it's most likely a loop over a list or array.

   We begin by looking for a currently existing named list, but if
   this fails we don't give up immediately.  If we're working on an
   embedded loop, the list may be created within a parent loop whose
   commands have not yet been executed, so we search upward among the
   ancestors of this loop (if any) for a relevant list-creation
   command.

   Even if we find an already-existing list, we do not yet fill out
   the variable-name (or variable-number) strings: these will be set
   when the loop is actually run, since the list may have changed in
   the meantime.

   Besides the possibilities mentioned above, the single field
   may be an @-string that cashes out into one or more "words".
*/

static int list_loop_setup (LOOPSET *loop, char *s, int *nf,
                            int *idxmax)
{
    GretlType t = 0;
    gretl_array *a = NULL;
    gretl_bundle *b = NULL;
    int *list = NULL;
    int len = 0;
    int err = 0;

    while (isspace(*s)) s++;
    tailstrip(s);

    if (*s == '@') {
        /* tricksy: got a list-name that needs string subst? */
        *loop->eachname = '\0';
        strncat(loop->eachname, s, VNAMELEN - 1);
        *nf = 0;
        return 0;
    }

#if LOOP_DEBUG > 1
    fprintf(stderr, "list_loop_setup: s = '%s'\n", s);
#endif

    if ((list = get_list_by_name(s)) != NULL) {
        t = GRETL_TYPE_LIST;
        len = list[0];
    } else if ((a = get_array_by_name(s)) != NULL) {
        t = gretl_array_get_type(a);
        len = gretl_array_get_length(a);
        if (t != GRETL_TYPE_STRINGS) {
            *idxmax = len;
            return 0;
        }
    } else if ((b = get_bundle_by_name(s)) != NULL) {
        t = GRETL_TYPE_BUNDLE;
        len = gretl_bundle_get_n_keys(b);
    } else {
        t = find_target_in_parentage(loop, s);
    }

    if (t == GRETL_TYPE_NONE) {
        err = E_UNKVAR;
    } else {
        loop->eachtype = t;
        *loop->eachname = '\0';
        strncat(loop->eachname, s, VNAMELEN - 1);
        *nf = len;
    }

    return err;
}

enum {
    DOTTED_LIST,
    WILDCARD_LIST
};

static int
each_strings_from_list_of_vars (LOOPSET *loop, const DATASET *dset,
                                char *s, int *pnf, int type)
{
    int *list = NULL;
    int err = 0;

    if (type == WILDCARD_LIST) {
        s += strspn(s, " \t");
        list = varname_match_list(dset, s, &err);
    } else {
        char vn1[VNAMELEN], vn2[VNAMELEN];
        char fmt[16];

        gretl_delchar(' ', s);
        sprintf(fmt, "%%%d[^.]..%%%ds", VNAMELEN-1, VNAMELEN-1);

        if (sscanf(s, fmt, vn1, vn2) != 2) {
            err = E_PARSE;
        } else {
            int v1 = current_series_index(dset, vn1);
            int v2 = current_series_index(dset, vn2);

            if (v1 < 0 || v2 < 0) {
                err = E_UNKVAR;
            } else if (v2 - v1 + 1 <= 0) {
                err = E_DATA;
            } else {
                list = gretl_consecutive_list_new(v1, v2);
                if (list == NULL) {
                    err = E_ALLOC;
                }
            }
        }
        if (err) {
            *pnf = 0;
        }
    }

    if (list != NULL) {
        int i, vi;

        err = allocate_each_strings(loop, list[0]);
        if (!err) {
            for (i=1; i<=list[0] && !err; i++) {
                vi = list[i];
                loop->eachstrs[i-1] = gretl_strdup(dset->varname[vi]);
                if (loop->eachstrs[i-1] == NULL) {
                    strings_array_free(loop->eachstrs, list[0]);
                    loop->eachstrs = NULL;
                    err = E_ALLOC;
                }
            }
        }
        if (!err) {
            *pnf = list[0];
        }
        free(list);
    }

    return err;
}

/* in context of "foreach" loop, split a string variable by
   both spaces and newlines */

static int count_each_fields (const char *s)
{
    int nf = 0;

    if (s != NULL && *s != '\0') {
        const char *p;

        s += strspn(s, " ");

        if (*s != '\0' && *s != '\n') {
            s++;
            nf++;
        }

        while (*s) {
            p = strpbrk(s, " \n");
            if (p != NULL) {
                s = p + strspn(p, " \n");
                if (*s) {
                    nf++;
                }
            } else {
                break;
            }
        }
    }

    return nf;
}

/* Implement "foreach" for arrays other than strings:
   convert to index loop with automatic max value set
   to the length of the array.
*/

static int set_alt_each_loop (LOOPSET *loop, DATASET *dset,
                              const char *ivar, int len)
{
    loop->type = INDEX_LOOP;
    loop->init.val = 1;
    loop->final.val = len;
    return loop_attach_index_var(loop, ivar, dset);
}

static int
parse_as_each_loop (LOOPSET *loop, DATASET *dset, char *s)
{
    char ivar[VNAMELEN] = {0};
    int done = 0;
    int nf, err = 0;

    /* we're looking at the string that follows "loop foreach" */
    if (*s == '\0') {
        return E_PARSE;
    }

    s += strspn(s, " "); /* skip any spaces */

#if LOOP_DEBUG > 1
    fprintf(stderr, "parse_as_each_loop: s = '%s'\n", s);
#endif

    /* get the index variable name (as in "foreach i") */
    if (gretl_scan_varname(s, ivar) != 1) {
        return E_PARSE;
    }

    s += strlen(ivar);
    nf = count_each_fields(s);

#if LOOP_DEBUG > 1
    fprintf(stderr, " number of fields = %d\n", nf);
#endif

    if (nf == 0) {
        return E_PARSE;
    }

    if (nf <= 3 && strstr(s, "..") != NULL) {
        /* range of values, foo..quux */
        err = each_strings_from_list_of_vars(loop, dset, s, &nf,
                                             DOTTED_LIST);
        done = 1;
    } else if (nf == 1 && strchr(s, '*')) {
        err = each_strings_from_list_of_vars(loop, dset, s, &nf,
                                             WILDCARD_LIST);
        done = (err == 0);
    }

    if (!done && nf == 1) {
        /* try for a named list or array? */
        int nelem = -1;

        err = list_loop_setup(loop, s, &nf, &nelem);
        if (!err && nelem >= 0) {
            /* got an array, but not of strings */
            return set_alt_each_loop(loop, dset, ivar, nelem);
        }
        done = (err == 0);
    }

    if (!done) {
        /* simple array of strings: allow for quoted substrings */
        loop->eachstrs = gretl_string_split_quoted(s, &nf, NULL, &err);
    }

    if (!err) {
        loop->type = EACH_LOOP;
        loop->init.val = 1;
        loop->final.val = nf;
        loop->itermax = nf;
        err = loop_attach_index_var(loop, ivar, dset);
    }

#if LOOP_DEBUG > 1
    fprintf(stderr, "parse_as_each_loop: final.val=%g\n", loop->final.val);
#endif

    return err;
}

/* try to parse out (expr1; expr2; expr3) */

static int parse_as_for_loop (LOOPSET *loop, char *s)
{
    char *tmp, *q;
    int i, j, len;
    int sc = 0;
    int err = 0;

    s += strcspn(s, "(");
    if (*s != '(') {
        return E_PARSE;
    }

    s++;
    q = strrchr(s, ')');
    if (q == NULL) {
        return E_PARSE;
    }

    len = q - s;
    if (len < 2) { /* minimal OK string is ";;" */
        return E_PARSE;
    }

    tmp = malloc(len + 1);
    if (tmp == NULL) {
        return E_ALLOC;
    }

    for (j=0; j<3 && s!=q && !err; j++) {
        /* make a compressed copy of field j */
        i = 0;
        while (s != q) {
            if (*s == ';') {
                sc++;
                s++;
                break; /* onto next field */
            }
            if (*s != ' ') {
                tmp[i++] = *s;
            }
            s++;
        }
        tmp[i] = '\0';
        err = set_forloop_element(tmp, loop, j);
    }

    if (!err && (sc != 2 || s != q)) {
        /* we've reached the reached rightmost ')' but have not
           found two semi-colons */
        err = E_PARSE;
    }

    free(tmp);

    if (!err) {
        loop->type = FOR_LOOP;
    }

    return err;
}

static int is_indexed_loop (const char *s,
                            char *lvar,
                            char **start,
                            char **stop)
{
    int n;

    /* must conform to the pattern

      lvar = start..stop

      where @start and/or @stop may be compound terms,
      with or without whitespace between terms
    */

    s += strspn(s, " ");
    n = gretl_namechar_spn(s);

    if (n > 0 && n < VNAMELEN) {
        const char *s0 = s;
        const char *p = strstr(s, "..");

        if (p != NULL) {
            s += n;
            s += strspn(s, " ");
            if (*s == '=' && *(s+1) != '=') {
                *lvar = '\0';
                strncat(lvar, s0, n);
                /* skip any space after '=' */
                s++;
                s += strspn(s, " ");
                *start = gretl_strndup(s, p - s);
                g_strchomp(*start);
                p += 2; /* skip ".." */
                p += strspn(p, " ");
                *stop = gretl_strdup(p);
                g_strchomp(*stop);
                return 1;
            }
        }
    }

    return 0;
}

static int parse_first_loopline (char *s, LOOPSET *loop,
                                 DATASET *dset)
{
    char vname[VNAMELEN];
    char *start = NULL;
    char *stop = NULL;
    int err = 0;

    /* skip preliminary string */
    while (isspace(*s)) s++;
    if (!strncmp(s, "loop", 4)) {
        s += 4;
        while (isspace(*s)) s++;
    }

    /* syntactic slop: accept "for i=lo..hi" -> "i=lo..hi" */
    if (!strncmp(s, "for ", 4) && !strchr(s, ';')) {
        s += 4;
    }

#if LOOP_DEBUG > 1
    fprintf(stderr, "parse_first_loopline: '%s'\n", s);
#endif

    if (!strncmp(s, "foreach ", 8)) {
        err = parse_as_each_loop(loop, dset, s + 8);
    } else if (!strncmp(s, "for ", 4)) {
        err = parse_as_for_loop(loop, s + 4);
    } else if (!strncmp(s, "while ", 6)) {
        err = parse_as_while_loop(loop, s + 6);
    } else if (is_indexed_loop(s, vname, &start, &stop)) {
        err = parse_as_indexed_loop(loop, dset, vname, start, stop);
        free(start);
        free(stop);
    } else {
        /* must be a count loop, or erroneous */
        err = parse_as_count_loop(loop, dset, s);
    }

#if LOOP_DEBUG > 1
    fprintf(stderr, "parse_first_loopline: returning %d\n", err);
#endif

    return err;
}

/**
 * start_new_loop:
 * @s: loop specification line.
 * @inloop: current loop struct pointer, or %NULL.
 * @dset: dataset struct.
 * @opt: options associated with new loop.
 * @nested: location to receive info on whether a new
 * loop was created, nested within the input loop.
 * @err: location to receive error code.
 *
 * Create a new LOOPSET based on the input line; this may or
 * may not be a child of @inloop.
 *
 * Returns: loop pointer on successful completion, %NULL on error.
 */

static LOOPSET *start_new_loop (char *s, LOOPSET *inloop,
                                DATASET *dset,
                                gretlopt opt,
                                int *nested,
                                int *err)
{
    LOOPSET *loop = NULL;

    gretl_error_clear();

#if COMP_DEBUG || LOOP_DEBUG
    fprintf(stderr, "start_new_loop: inloop=%p, line='%s'\n",
            (void *) inloop, s);
#endif

    if (inloop == NULL || compile_level <= inloop->level) {
        loop = gretl_loop_new(NULL);
    } else {
        loop = gretl_loop_new(inloop);
        *nested = 1;
    }

    if (loop == NULL) {
        gretl_errmsg_set(_("Out of memory!"));
        *err = E_ALLOC;
        return NULL;
    }

#if COMP_DEBUG || LOOP_DEBUG
    fprintf(stderr, " added loop at %p (%s)\n", (void *) loop,
            (*nested)? "nested" : "independent");
#endif

    *err = parse_first_loopline(s, loop, dset);

    if (!*err) {
        *err = gretl_loop_prepare(loop);
    }

    if (*err) {
#if LOOP_DEBUG
        fprintf(stderr, "start_new_loop: aborting on error\n");
#endif
        destroy_loop_stack(loop);
        loop = NULL;
    }

    return loop;
}

#if LOOP_DEBUG
# define MAX_FOR_TIMES  10
#else
# define MAX_FOR_TIMES  50000000
#endif

static int loop_count_too_high (LOOPSET *loop)
{
    int nt = loop->iter + 1;

    if (loop->type == FOR_LOOP) {
        if (nt > MAX_FOR_TIMES) {
            gretl_errmsg_sprintf(_("Reached maximum iterations, %d"),
                                 MAX_FOR_TIMES);
            loop->err = 1;
        }
    } else {
        int maxit = libset_get_int(LOOP_MAXITER);

        if (maxit > 0 && nt > maxit) {
            gretl_errmsg_sprintf(_("Reached maximum iterations, %d"),
                                 maxit);
            gretl_errmsg_append(_("You can use \"set loop_maxiter\" "
                                  "to increase the limit"), 0);
            loop->err = 1;
        }
    }

    return loop->err;
}

/**
 * loop_condition:
 * @loop: pointer to loop commands struct.
 * @dset: data information struct.
 * @err: location to receive error code.
 *
 * Check whether a loop continuation condition is still satisfied.
 *
 * Returns: 1 to indicate looping should continue, 0 to terminate.
 */

static int loop_condition (LOOPSET *loop, DATASET *dset, int *err)
{
    int ok = 0;

    if (loop->brk) {
        /* got "break" comand */
        loop->brk = 0;
        ok = 0;
    } else if (loop->type == COUNT_LOOP || indexed_loop(loop)) {
        if (loop->iter < loop->itermax) {
            ok = 1;
            if (indexed_loop(loop) && loop->iter > 0) {
                if (loop->flags & LOOP_DECREMENT) {
                    loop->idxval -= 1;
                } else {
                    loop->idxval += 1;
                }
                uvar_set_scalar_fast(loop->idxvar, loop->idxval);
            }
        }
    } else if (!loop_count_too_high(loop)) {
        /* more complex forms of control (for, while) */
        if (loop->type == FOR_LOOP) {
            if (loop->iter > 0) {
                loop_delta(loop, dset, err);
            }
            ok = loop_testval(loop, dset, err);
        } else if (loop->type == WHILE_LOOP) {
            ok = loop_testval(loop, dset, err);
        }
    }

    return ok;
}

static void controller_init (controller *clr)
{
    clr->val = NADBL;
    clr->vname[0] = '\0';
    clr->uv = NULL;
    clr->vsign = 1;
    clr->expr = NULL;
    clr->genr = NULL;
    clr->subst = -1;
}

static void controller_free (controller *clr)
{
    if (clr->expr != NULL) {
        free(clr->expr);
        clr->expr = NULL;
    }
    if (clr->genr != NULL) {
        destroy_genr(clr->genr);
        clr->genr = NULL;
    }
}

static void loop_lines_init (LOOPSET *loop, int i1, int i2)
{
    int i;

    for (i=i1; i<i2; i++) {
        loop->lines[i].s = NULL;
        loop->lines[i].ci = 0;
        loop->lines[i].next = 0;
	loop->lines[i].idx = 0;
        loop->lines[i].ptr = NULL;
        loop->lines[i].flags = 0;
    }
}

static int gretl_loop_prepare (LOOPSET *loop)
{
#if HAVE_GMP
    mpf_set_default_prec(256);
#endif

    /* allocate some initial lines/commands for loop */
    loop->lines = malloc(LOOP_BLOCK * sizeof *loop->lines);

    if (loop->lines == NULL) {
        return E_ALLOC;
    } else {
        loop_lines_init(loop, 0, LOOP_BLOCK);
    }

    return 0;
}

/* See if we already have a model recorder in place for the command on
   line @lno of the loop.  If so, fetch it, otherwise create a new one
   and return it.
*/

static MODEL *get_model_record_by_line (LOOPSET *loop, int lno,
                                        gretlopt opt, int *err)
{
    model_record *mrec;
    MODEL *pmod = NULL;
    int n = loop->n_models;
    int i;

    for (i=0; i<n; i++) {
        if (lno == loop->mrecords[i].lno) {
            return loop->mrecords[i].pmod;
        }
    }

    mrec = realloc(loop->mrecords, (n + 1) * sizeof *mrec);
    if (mrec == NULL) {
        *err = E_ALLOC;
    } else {
        loop->mrecords = mrec;
        pmod = gretl_model_new();
        if (pmod == NULL) {
            *err = E_ALLOC;
        }
    }

    if (!*err) {
        /* 2016-10-24: I think this is right, AC. Note
           that there's a matching "unprotect" when a loop
           is destroyed.
        */
        gretl_model_protect(pmod);
        mrec = &loop->mrecords[n];
        mrec->lno = lno;
        mrec->opt = opt;
        mrec->pmod = pmod;
        pmod->ID = n + 1;
        loop->n_models += 1;
    }

    return pmod;
}

#if HAVE_GMP
/* functions specific to "progressive" loops, which require GMP */
# include "prog_loop.c"
#endif

int model_is_in_loop (const MODEL *pmod)
{
    LOOPSET *loop = currloop;
    int i;

    while (loop != NULL) {
        for (i=0; i<loop->n_models; i++) {
            if (pmod == loop->mrecords[i].pmod) {
                return 1;
            }
        }
        loop = loop->parent;
    }

    return 0;
}

static int loop_get_structure (LOOPSET *loop)
{
    return statements_get_structure(loop->lines, loop->n_lines,
				    LOOP, "loop");
}

static int add_more_loop_lines (LOOPSET *loop)
{
    int nb = 1 + (loop->n_lines + 1) / LOOP_BLOCK;
    int totlines = nb * LOOP_BLOCK;
    loop_line *lines;

    /* in case we ran out of space */
    lines = realloc(loop->lines, totlines * sizeof *lines);

    if (lines == NULL) {
        return E_ALLOC;
    }

    loop->lines = lines;
    loop_lines_init(loop, loop->n_lines, totlines);

    return 0;
}

static int real_append_line (ExecState *s, LOOPSET *loop)
{
    int n = loop->n_lines;
    int err = 0;

#if LOOP_DEBUG > 1
    fprintf(stderr, "real_append_line: s->line = '%s'\n", s->line);
#endif

    if ((n + 1) % LOOP_BLOCK == 0) {
        if (add_more_loop_lines(loop)) {
            return E_ALLOC;
        }
    }

    loop->lines[n].s = gretl_strdup(s->line);

    if (loop->lines[n].s == NULL) {
        err = E_ALLOC;
    } else {
	if (strchr(s->line, '$')) {
	    loop->lines[n].flags |= LOOP_LINE_DOLLAR;
	}
	if (strchr(s->line, '@')) {
	    loop->lines[n].flags |= LOOP_LINE_AT;
	}
        if (s->cmd->ci == PRINT) {
            if (!loop_is_progressive(loop) || strchr(s->line, '"')) {
                /* printing a literal string, not a variable's value */
                loop->lines[n].flags |= LOOP_LINE_LIT;
            }
        } else if (s->cmd->ci == RENAME || s->cmd->ci == OPEN) {
            loop_set_renaming(loop);
        } else if (s->cmd->ci == IF) {
            loop_set_has_cond(loop);
        }
        loop->lines[n].ci = s->cmd->ci;
        loop->n_lines += 1;
    }

#if LOOP_DEBUG > 1
    fprintf(stderr, "loop %p: n_lines=%d, line[%d]='%s', ci=%s\n",
            (void *) loop, loop->n_lines, n, loop->lines[n].s,
            gretl_command_word(loop->lines[n].ci));
#endif

    return err;
}

/**
 * gretl_loop_append_line:
 * @s: program execution state.
 * @dset: dataset struct.
 * @ploop: optional location to receive address of completed loop.
 *
 * Add the command line @s->line to accumulated loop buffer.
 *
 * Returns: 0 on success, non-zero code on error.
 */

int gretl_loop_append_line_full (ExecState *s, DATASET *dset,
				 LOOPSET **ploop)
{
    LOOPSET *loop = currloop;
    LOOPSET *newloop = currloop;
    int err = 0;

    warnmsg(s->prn); /* catch "end loop" if present */
    gretl_error_clear();

#if COMP_DEBUG > 1 || LOOP_DEBUG > 1
    fprintf(stderr, "gretl_loop_append_line: currloop = %p, line = '%s'\n",
            (void *) loop, s->line);
#endif

    if (!ok_in_loop(s->cmd->ci)) {
        gretl_errmsg_sprintf(_("The '%s' command is not available in loop mode"),
                             gretl_command_word(s->cmd->ci));
        destroy_loop_stack(loop);
        return E_NOTIMP;
    }

    if (s->cmd->ci == LOOP) {
        /* starting from scratch */
        char *spec = s->cmd->param;
        gretlopt opt = s->cmd->opt;
        int nested = 0;

        if (spec == NULL) {
            fprintf(stderr, "GRETL_ERROR: loop line is unparsed\n");
            err = E_DATA;
        }

#if !HAVE_GMP
        if (opt & OPT_P) {
            gretl_errmsg_set("The progressive option is not available "
                             "in this build");
            err = E_BADOPT;
        }
#endif

        if (!err) {
            newloop = start_new_loop(spec, loop, dset, opt,
                                     &nested, &err);
#if GLOBAL_TRACE || LOOP_DEBUG
            fprintf(stderr, "got LOOP: newloop at %p (err = %d)\n",
                    (void *) newloop, err);
#endif
            if (newloop == NULL) {
                return err;
            } else {
                set_loop_opts(newloop, opt);
                compile_level++;
                if (!nested) {
                    currloop = newloop;
                    return 0; /* done */
                }
            }
        }
    } else if (s->cmd->ci == ENDLOOP) {
        /* got to the end */
        compile_level--;
#if GLOBAL_TRACE || LOOP_DEBUG
        fprintf(stderr, "got ENDLOOP, compile_level now %d\n",
                compile_level);
#endif
        if (loop_has_cond(loop)) {
            err = loop_get_structure(loop);
        }
        if (!err && compile_level == 0) {
            /* set flag to run the loop */
	    if (ploop != NULL) {
		/* signal to caller that a loop is ready */
		*ploop = loop;
		loop_set_attached(loop);
	    }
            loop_execute = 1;
        } else {
            /* back up a level */
            newloop = loop->parent;
        }
    }

    if (!err && loop != NULL && s->cmd->ci != ENDLOOP) {
        err = real_append_line(s, loop);
    }

    if (err) {
        if (loop != NULL) {
            gretl_loop_destroy(loop);
            compile_level = 0;
        }
    } else {
        currloop = newloop;
    }

    return err;
}

int gretl_loop_append_line (ExecState *s, DATASET *dset)
{
    return gretl_loop_append_line_full(s, dset, NULL);
}

/**
 * print_loop_results:
 * @loop: pointer to loop struct.
 * @dset: data information struct.
 * @prn: gretl printing struct.
 *
 * Print out the results after completion of the loop @loop.
 * This function is not called for progressive loops.
 */

static void print_loop_results (LOOPSET *loop, const DATASET *dset,
                                PRN *prn)
{
    model_record *mrec;
    gretlopt popt;
    int i;

    for (i=0; i<loop->n_models; i++) {
        mrec = &loop->mrecords[i];
        if (model_print_deferred(mrec->opt)) {
            set_model_id(mrec->pmod, OPT_NONE);
            popt = get_printmodel_opt(mrec->pmod, mrec->opt);
            printmodel(mrec->pmod, dset, popt, prn);
        }
    }
}

static int substitute_dollar_targ (char *str, int maxlen,
                                   const LOOPSET *loop,
                                   const DATASET *dset,
                                   int *subst)
{
    char insert[32], targ[VNAMELEN + 3] = {0};
    char *p, *ins, *q, *s;
    int targlen, inslen, idx = 0;
    int incr, cumlen = 0;
    int err = 0;

#if SUBST_DEBUG
    fprintf(stderr, "subst_dollar_targ:\n original: '%s'\n", str);
#endif

    /* construct the target for substitution */

    if (loop->type == FOR_LOOP) {
        if (!gretl_is_scalar(loop->init.vname)) {
            /* nothing to substitute */
            return 0;
        }
        sprintf(targ, "$%s", loop->init.vname);
        targlen = strlen(targ);
    } else if (indexed_loop(loop)) {
        sprintf(targ, "$%s", loop->idxname);
        targlen = strlen(targ);
        idx = loop->init.val + loop->iter;
    } else {
        /* shouldn't be here! */
        return 1;
    }

#if SUBST_DEBUG
    fprintf(stderr, " target = '%s', idx = %d\n", targ, idx);
#endif

    if (strstr(str, targ) == NULL) {
        /* nothing to be done */
        return 0;
    }

    ins = insert;

    /* prepare the substitute string */

    if (loop->type == FOR_LOOP) {
        double x = gretl_scalar_get_value(loop->init.vname, NULL);

<<<<<<< HEAD
    return 0;

 cleanup:

    strings_array_free(lprn->names, lprn->nvars);
    lprn->names = NULL;
    lprn->nvars = 0;

    free(lprn->sum);
    free(lprn->ssq);
    free(lprn->xbak);
    free(lprn->diff);
    free(lprn->na);

    lprn->sum = NULL;
    lprn->ssq = NULL;
    lprn->xbak = NULL;
    lprn->diff = NULL;
    lprn->na = NULL;

    return E_ALLOC;
}

static void loop_print_init (LOOP_PRINT *lprn, int lno)
{
    lprn->lineno = lno;
    lprn->nvars = 0;
    lprn->names = NULL;
    lprn->sum = NULL;
    lprn->ssq = NULL;
    lprn->xbak = NULL;
    lprn->diff = NULL;
    lprn->na = NULL;
}

static LOOP_PRINT *get_loop_print_by_line (LOOPSET *loop, int lno, int *err)
{
    LOOP_PRINT *prns;
    int i, np = loop->n_prints;

    for (i=0; i<np; i++) {
	if (loop->prns[i].lineno == lno) {
	    return &loop->prns[i];
	}
    }

    prns = realloc(loop->prns, (np + 1) * sizeof *prns);
    if (prns == NULL) {
	*err = E_ALLOC;
	return NULL;
    } else {
	loop->prns = prns;
    }

    loop_print_init(&loop->prns[np], lno);
    loop->n_prints += 1;

    return &loop->prns[np];
}

static void loop_store_free (LOOP_STORE *lstore)
{
    destroy_dataset(lstore->dset);
    lstore->dset = NULL;

    strings_array_free(lstore->names, lstore->nvars);
    lstore->nvars = 0;
    lstore->names = NULL;

    free(lstore->fname);
    lstore->fname = NULL;

    lstore->lineno = -1;
    lstore->n = 0;
    lstore->opt = OPT_NONE;
}

static int loop_store_set_filename (LOOP_STORE *lstore,
				    const char *fname,
				    gretlopt opt)
{
    if (fname == NULL || *fname == '\0') {
	return E_ARGS;
    }

    lstore->fname = gretl_strdup(fname);
    if (lstore->fname == NULL) {
	return E_ALLOC;
    }

    lstore->opt = opt;

    return 0;
}

static void loop_store_init (LOOP_STORE *lstore)
{
    lstore->lineno = -1;
    lstore->n = 0;
    lstore->nvars = 0;
    lstore->names = NULL;
    lstore->fname = NULL;
    lstore->opt = OPT_NONE;
    lstore->dset = NULL;
}

/* check, allocate and initialize loop data storage */

static int loop_store_start (LOOPSET *loop, const char *names,
			     const char *fname, gretlopt opt)
{
    LOOP_STORE *lstore = &loop->store;
    int i, n, err = 0;

    if (names == NULL || *names == '\0') {
	gretl_errmsg_set("'store' list is empty");
	return E_DATA;
    }

    lstore->names = gretl_string_split(names, &lstore->nvars, NULL);
    if (lstore->names == NULL) {
	return E_ALLOC;
    }

    err = loop_store_set_filename(lstore, fname, opt);
    if (err) {
	return err;
    }

    n = (loop->itermax > 0)? loop->itermax : DEFAULT_NOBS;

    lstore->dset = create_auxiliary_dataset(lstore->nvars + 1, n, 0);
    if (lstore->dset == NULL) {
	return E_ALLOC;
    }

#if LOOP_DEBUG > 1
    fprintf(stderr, "loop_store_init: created sZ, v = %d, n = %d\n",
	    lstore->dset->v, lstore->dset->n);
#endif

    for (i=0; i<lstore->nvars && !err; i++) {
	const char *s = lstore->names[i];

	if (!gretl_is_scalar(s)) {
	    gretl_errmsg_sprintf(_("'%s': not a scalar"), s);
	    err = E_DATA;
	} else {
	    strcpy(lstore->dset->varname[i+1], s);
	}
    }

    return err;
}

static int loop_store_update (LOOPSET *loop, int j,
			      const char *names,
			      const char *fname,
			      gretlopt opt)
{
    LOOP_STORE *lstore = &loop->store;
    int i, t, err = 0;

    if (lstore->lineno >= 0 && lstore->lineno != j) {
	gretl_errmsg_set("Only one 'store' command is allowed in a "
			 "progressive loop");
	return E_DATA;
    }

    if (lstore->dset == NULL) {
	/* not started yet */
	err = loop_store_start(loop, names, fname, opt);
	if (err) {
	    return err;
	}
	lstore->lineno = j;
	loop->cmds[j].flags |= LOOP_CMD_PDONE;
    }

    t = lstore->n;

    if (t >= lstore->dset->n) {
	if (extend_loop_dataset(lstore)) {
	    err = E_ALLOC;
	}
    }

    for (i=0; i<lstore->nvars && !err; i++) {
	lstore->dset->Z[i+1][t] =
	    gretl_scalar_get_value(lstore->names[i], &err);
    }

    if (!err) {
	lstore->n += 1;
    }

    return err;
}

#endif /* HAVE_GMP: progressive option supported */

/* See if we already have a model recorder in place for the command on
   line @lno of the loop.  If so, fetch it, otherwise create a new one
   and return it.
*/

static MODEL *get_model_record_by_line (LOOPSET *loop, int lno, int *err)
{
    MODEL **models, *pmod;
    int *modlines;
    int n = loop->n_models;
    int i;

    for (i=0; i<n; i++) {
	if (lno == loop->model_lines[i]) {
	    return loop->models[i];
	}
    }

    modlines = realloc(loop->model_lines, (n + 1) * sizeof *modlines);
    if (modlines == NULL) {
	*err = E_ALLOC;
	return NULL;
    } else {
	loop->model_lines = modlines;
    }

    models = realloc(loop->models, (n + 1) * sizeof *models);
    if (models == NULL) {
	*err = E_ALLOC;
	return NULL;
    } else {
	loop->models = models;
    }

    pmod = gretl_model_new();
    if (pmod == NULL) {
	*err = E_ALLOC;
	return NULL;
    }

    /* 2016-10-24: I think this is right, AC. Note
       that there's a matching "unprotect" when a loop
       is destroyed.
    */
    gretl_model_protect(pmod);

    loop->model_lines[n] = lno;
    pmod->ID = n + 1;
    loop->models[n] = pmod;
    loop->n_models += 1;

    return pmod;
}

int model_is_in_loop (const MODEL *pmod)
{
    LOOPSET *loop = currloop;
    int i;

    while (loop != NULL) {
	for (i=0; i<loop->n_models; i++) {
	    if (pmod == loop->models[i]) {
		return 1;
	    }
	}
	loop = loop->parent;
    }

    return 0;
}

#if HAVE_GMP

/* See if we already have a LOOP_MODEL in place for the command
   on line @lno of the loop.  If so, return it, else create
   a new LOOP_MODEL and return it.
*/

static LOOP_MODEL *
get_loop_model_by_line (LOOPSET *loop, int lno, int *err)
{
    LOOP_MODEL *lmods;
    int n = loop->n_loop_models;
    int i;

#if LOOP_DEBUG > 1
    fprintf(stderr, "get_loop_model_by_line: loop->n_loop_models = %d\n",
	    loop->n_loop_models);
#endif

    for (i=0; i<n; i++) {
	if (loop->lmodels[i].lineno == lno) {
	    return &loop->lmodels[i];
	}
    }

    lmods = realloc(loop->lmodels, (n + 1) * sizeof *loop->lmodels);
    if (lmods == NULL) {
	*err = E_ALLOC;
	return NULL;
    }

    loop->lmodels = lmods;
    loop_model_init(&loop->lmodels[n], lno);
    loop->n_loop_models += 1;

    return &loop->lmodels[n];
}

#define realdiff(x,y) (fabs((x)-(y)) > 2.0e-13)

/* Update the info stored in LOOP_MODEL based on the results in pmod.
   If this is the first use we have to do some allocation first.
*/

static int loop_model_update (LOOP_MODEL *lmod, MODEL *pmod)
{
    mpf_t m;
    int j, err = 0;

#if LOOP_DEBUG > 1
    fprintf(stderr, "loop_model_update: lmod = %p, pmod = %p\n",
	    (void *) lmod, (void *) pmod);
#endif

    if (lmod == NULL) {
	fprintf(stderr, "loop_model_update: got NULL loop model\n");
	return E_DATA;
    }

    if (lmod->nc == 0) {
	/* not started yet */
	err = loop_model_start(lmod, pmod);
	if (err) {
	    return err;
	}
    } else if (pmod->ncoeff != lmod->nc) {
	gretl_errmsg_set(_("progressive loop: model must be of constant size"));
	return E_DATA;
    }

    mpf_init(m);

    for (j=0; j<pmod->ncoeff; j++) {
	mpf_set_d(m, pmod->coeff[j]);
	mpf_add(lmod->sum_coeff[j], lmod->sum_coeff[j], m);
	mpf_mul(m, m, m);
	mpf_add(lmod->ssq_coeff[j], lmod->ssq_coeff[j], m);

	mpf_set_d(m, pmod->sderr[j]);
	mpf_add(lmod->sum_sderr[j], lmod->sum_sderr[j], m);
	mpf_mul(m, m, m);
	mpf_add(lmod->ssq_sderr[j], lmod->ssq_sderr[j], m);
	if (!na(lmod->cbak[j]) && realdiff(pmod->coeff[j], lmod->cbak[j])) {
	    lmod->cdiff[j] = 1;
	}
	if (!na(lmod->sbak[j]) && realdiff(pmod->sderr[j], lmod->sbak[j])) {
	    lmod->sdiff[j] = 1;
	}
	lmod->cbak[j] = pmod->coeff[j];
	lmod->sbak[j] = pmod->sderr[j];
    }

    mpf_clear(m);

    lmod->n += 1;

#if LOOP_DEBUG > 1
    fprintf(stderr, "loop_model_update: returning %d\n", err);
#endif

    return err;
}

/* Update the LOOP_PRINT struct @lprn using the current values of the
   specified variables. If this is the first use we need to do some
   allocation first.
*/

static int loop_print_update (LOOPSET *loop, int j, const char *names)
{
    LOOP_PRINT *lprn;
    int err = 0;

    lprn = get_loop_print_by_line(loop, j, &err);

    if (!err && lprn->names == NULL) {
	/* not started yet */
	err = loop_print_start(lprn, names);
	if (!err) {
	    loop->cmds[j].flags |= LOOP_CMD_PDONE;
	}
    }

    if (!err) {
	mpf_t m;
	double x;
	int i;

	mpf_init(m);

	for (i=0; i<lprn->nvars; i++) {
	    if (lprn->na[i]) {
		continue;
	    }
	    x = gretl_scalar_get_value(lprn->names[i], &err);
	    if (err) {
		break;
	    }
	    if (na(x)) {
		lprn->na[i] = 1;
		continue;
	    }
	    mpf_set_d(m, x);
	    mpf_add(lprn->sum[i], lprn->sum[i], m);
	    mpf_mul(m, m, m);
	    mpf_add(lprn->ssq[i], lprn->ssq[i], m);
	    if (!na(lprn->xbak[i]) && realdiff(x, lprn->xbak[i])) {
		lprn->diff[i] = 1;
	    }
	    lprn->xbak[i] = x;
	}

	mpf_clear(m);

	lprn->n += 1;
    }

    return err;
}

#endif /* HAVE_GMP */

static int add_more_loop_commands (LOOPSET *loop)
{
    int nb = 1 + (loop->n_cmds + 1) / LOOP_BLOCK;
    int totcmds = nb * LOOP_BLOCK;
    loop_command *cmds;

    /* in case we ran out of space */
    cmds = realloc(loop->cmds, totcmds * sizeof *cmds);

    if (cmds == NULL) {
	return E_ALLOC;
    }

    loop->cmds = cmds;
    loop_cmds_init(loop, loop->n_cmds, totcmds);

    return 0;
}

static int real_append_line (ExecState *s, LOOPSET *loop)
{
    int n = loop->n_cmds;
    int err = 0;

#if LOOP_DEBUG > 1
    fprintf(stderr, "real_append_line: s->line = '%s'\n", s->line);
#endif

    if ((n + 1) % LOOP_BLOCK == 0) {
	if (add_more_loop_commands(loop)) {
	    return E_ALLOC;
	}
    }

    loop->cmds[n].line = gretl_strdup(s->line);

    if (loop->cmds[n].line == NULL) {
	err = E_ALLOC;
    } else {
	if (s->cmd->ci == PRINT) {
	    if (!loop_is_progressive(loop) || strchr(s->line, '"')) {
		/* printing a literal string, not a variable's value */
		loop->cmds[n].flags |= LOOP_CMD_LIT;
	    }
	} else if (s->cmd->ci == RENAME || s->cmd->ci == OPEN) {
	    loop_set_renaming(loop);
	} else if (s->cmd->ci == IF) {
	    loop_set_has_cond(loop);
	}
	loop->cmds[n].ci = s->cmd->ci;
	loop->n_cmds += 1;
    }

#if LOOP_DEBUG > 1
    fprintf(stderr, "loop %p: n_cmds=%d, line[%d]='%s', ci=%s\n",
	    (void *) loop, loop->n_cmds, n, loop->cmds[n].line,
	    gretl_command_word(loop->cmds[n].ci));
#endif

    return err;
}

/**
 * gretl_loop_append_line:
 * @s: program execution state.
 * @dset: dataset struct.
 *
 * Add the command line @s->line to accumulated loop buffer.
 *
 * Returns: 0 on success, non-zero code on error.
 */

int gretl_loop_append_line (ExecState *s, DATASET *dset)
{
    LOOPSET *loop = currloop;
    LOOPSET *newloop = currloop;
    int err = 0;

    warnmsg(s->prn); /* catch "end loop" if present */
    gretl_error_clear();

#if LOOP_DEBUG > 1
    fprintf(stderr, "gretl_loop_append_line: currloop = %p, line = '%s'\n",
	    (void *) loop, s->line);
#endif

    if (!ok_in_loop(s->cmd->ci)) {
	gretl_errmsg_sprintf(_("The '%s' command is not available in loop mode"),
			     gretl_command_word(s->cmd->ci));
	destroy_loop_stack(loop);
	return E_NOTIMP;
    }

    if (s->cmd->ci == LOOP) {
	/* starting from scratch */
	char *spec = s->cmd->param;
	gretlopt opt = s->cmd->opt;
	int nested = 0;

	if (spec == NULL) {
	    fprintf(stderr, "GRETL_ERROR: loop line is unparsed\n");
	    err = E_DATA;
	}

#if !HAVE_GMP
	if (opt & OPT_P) {
	    gretl_errmsg_set("The progressive option is not available "
			     "in this build");
	    err = E_BADOPT;
	}
#endif

	if (!err) {
	    newloop = start_new_loop(spec, loop, dset, opt,
				     &nested, &err);
#if GLOBAL_TRACE || LOOP_DEBUG
	    fprintf(stderr, "got LOOP: newloop at %p (err = %d)\n",
		    (void *) newloop, err);
#endif
	    if (newloop == NULL) {
		return err;
	    } else {
		set_loop_opts(newloop, opt);
		compile_level++;
		if (!nested) {
		    currloop = newloop;
		    return 0; /* done */
		}
	    }
	}
    } else if (s->cmd->ci == ENDLOOP) {
	/* got to the end */
	compile_level--;
#if GLOBAL_TRACE || LOOP_DEBUG
	fprintf(stderr, "got ENDLOOP, compile_level now %d\n",
		compile_level);
#endif
	if (compile_level == 0) {
	    /* set flag to run the loop */
	    loop_execute = 1;
	} else {
	    /* back up a level */
	    newloop = loop->parent;
	}
    }

    if (!err && loop != NULL && s->cmd->ci != ENDLOOP) {
	err = real_append_line(s, loop);
    }

    if (err) {
	if (loop != NULL) {
	    gretl_loop_destroy(loop);
	    compile_level = 0;
	}
    } else {
	currloop = newloop;
    }

    return err;
}

#if HAVE_GMP

static void print_loop_coeff (const DATASET *dset,
			      const LOOP_MODEL *lmod,
			      int i, PRN *prn)
{
    char pname[VNAMELEN];
    char tmp[NAMETRUNC];
    mpf_t c1, c2, m, sd1, sd2;
    unsigned long ln = lmod->n;

    mpf_init(c1);
    mpf_init(c2);
    mpf_init(m);
    mpf_init(sd1);
    mpf_init(sd2);

    mpf_div_ui(c1, lmod->sum_coeff[i], ln);
    if (lmod->cdiff[i] == 0) {
	mpf_set_d(sd1, 0.0);
    } else {
	mpf_mul(m, c1, c1);
	mpf_mul_ui(m, m, ln);
	mpf_sub(m, lmod->ssq_coeff[i], m);
	mpf_div_ui(sd1, m, ln);
	if (mpf_cmp_d(sd1, 0.0) > 0) {
	    mpf_sqrt(sd1, sd1);
	} else {
	    mpf_set_d(sd1, 0.0);
	}
    }

    mpf_div_ui(c2, lmod->sum_sderr[i], ln);
    if (lmod->sdiff[i] == 0) {
	mpf_set_d(sd2, 0.0);
    } else {
	mpf_mul(m, c2, c2);
	mpf_mul_ui(m, m, ln);
	mpf_sub(m, lmod->ssq_sderr[i], m);
	mpf_div_ui(sd2, m, ln);
	if (mpf_cmp_d(sd2, 0.0) > 0) {
	    mpf_sqrt(sd2, sd2);
	} else {
	    mpf_set_d(sd2, 0.0);
	}
    }

    gretl_model_get_param_name(lmod->model0, dset, i, pname);
    maybe_trim_varname(tmp, pname);
    pprintf(prn, "%*s", 15, tmp); /* FIXME length */
    pprintf(prn, "%#14g %#14g %#14g %#14g\n", mpf_get_d(c1), mpf_get_d(sd1),
	    mpf_get_d(c2), mpf_get_d(sd2));

    mpf_clear(c1);
    mpf_clear(c2);
    mpf_clear(m);
    mpf_clear(sd1);
    mpf_clear(sd2);
}

static void loop_model_print (LOOP_MODEL *lmod, const DATASET *dset,
			      PRN *prn)
{
    char startdate[OBSLEN], enddate[OBSLEN];
    int i;

    ntolabel(startdate, lmod->model0->t1, dset);
    ntolabel(enddate, lmod->model0->t2, dset);

    pputc(prn, '\n');
    pprintf(prn, _("%s estimates using the %d observations %s-%s\n"),
	    _(estimator_string(lmod->model0, prn)), lmod->model0->nobs,
	    startdate, enddate);
    print_model_vcv_info(lmod->model0, dset, prn);
    pprintf(prn, _("Statistics for %d repetitions\n"), lmod->n);
    pprintf(prn, _("Dependent variable: %s\n\n"),
	    gretl_model_get_depvar_name(lmod->model0, dset));

    pputs(prn, _("                     mean of      std. dev. of     mean of"
		 "     std. dev. of\n"
		 "                    estimated      estimated"
		 "      estimated      estimated\n"
		 "      Variable     coefficients   coefficients   std. errors"
		 "    std. errors\n\n"));

    for (i=0; i<lmod->model0->ncoeff; i++) {
	print_loop_coeff(dset, lmod, i, prn);
    }

    pputc(prn, '\n');
}

static void loop_print_print (LOOP_PRINT *lprn, PRN *prn)
{
    bigval mean, m, sd;
    int len, maxlen = 7;
    int i, n;
    const char *s;

    if (lprn == NULL) {
	return;
    }

    n = lprn->n;

    mpf_init(mean);
    mpf_init(m);
    mpf_init(sd);

    for (i=0; i<lprn->nvars; i++) {
	len = strlen(lprn->names[i]);
	if (len > maxlen) {
	    maxlen = len;
	}
    }

    pprintf(prn, _("Statistics for %d repetitions\n"), n);
    pputc(prn, '\n');
    bufspace(maxlen + 1, prn);

    len = get_utf_width(_("mean"), 14);
    pprintf(prn, "%*s ", len, _("mean"));

    len = get_utf_width(_("std. dev"), 14);
    pprintf(prn, "%*s\n", len, _("std. dev"));

    for (i=0; i<lprn->nvars; i++) {
	s = lprn->names[i];
	if (lprn->na[i]) {
	    pprintf(prn, "%*s", maxlen + 1, s);
	    pprintf(prn, "%14s %14s\n", "NA   ", "NA   ");
	    continue;
	}
	mpf_div_ui(mean, lprn->sum[i], (unsigned long) n);
	if (lprn->diff[i] == 0) {
	    mpf_set_d(sd, 0.0);
	} else {
	    mpf_mul(m, mean, mean);
	    mpf_mul_ui(m, m, (unsigned long) n);
	    mpf_sub(sd, lprn->ssq[i], m);
	    mpf_div_ui(sd, sd, (unsigned long) n);
	    if (mpf_cmp_d(sd, 0.0) > 0) {
		mpf_sqrt(sd, sd);
	    } else {
		mpf_set_d(sd, 0.0);
	    }
	}
	pprintf(prn, "%*s", maxlen + 1, s);
	pprintf(prn, "%#14g %#14g\n", mpf_get_d(mean), mpf_get_d(sd));
    }

    mpf_clear(mean);
    mpf_clear(m);
    mpf_clear(sd);

    pputc(prn, '\n');
}

static int loop_store_save (LOOP_STORE *lstore, PRN *prn)
{
    int *list;
    int err = 0;

    list = gretl_consecutive_list_new(1, lstore->dset->v - 1);
    if (list == NULL) {
	return E_ALLOC;
    }

    lstore->dset->t2 = lstore->n - 1;
    pprintf(prn, _("store: using filename %s\n"), lstore->fname);
    err = write_data(lstore->fname, list, lstore->dset, lstore->opt, prn);

    if (err) {
	pprintf(prn, _("write of data file failed\n"));
    }

    free(list);

    return err;
}

static int extend_loop_dataset (LOOP_STORE *lstore)
{
    double *x;
    int oldn = lstore->dset->n;
    int n = oldn + DEFAULT_NOBS;
    int i, t;

    for (i=0; i<lstore->dset->v; i++) {
	x = realloc(lstore->dset->Z[i], n * sizeof *x);
	if (x == NULL) {
	    return E_ALLOC;
	}
	lstore->dset->Z[i] = x;
	for (t=oldn; t<n; t++) {
	    lstore->dset->Z[i][t] = (i == 0)? 1.0 : NADBL;
	}
    }

    lstore->dset->n = n;
    lstore->dset->t2 = n - 1;

    ntolabel(lstore->dset->endobs, n - 1, lstore->dset);

    return 0;
}

static void progressive_loop_zero (LOOPSET *loop)
{
    int i;

    /* What we're doing here is debatable: could we get
       away with just "zeroing" the relevant structures
       in an appropriate way, rather than destroying
       them? Maybe, but so long as we're destroying them
       we have to remove the "started" flags from
       associated "print" and "store" commands, or else
       things will go awry on the second execution of
       a nested progressive loop.
    */

    if (loop->cmds != NULL) {
	for (i=0; i<loop->n_cmds; i++) {
	    if (loop->cmds[i].ci == PRINT ||
		loop->cmds[i].ci == STORE) {
		/* reset */
		loop->cmds[i].flags &= ~LOOP_CMD_PDONE;
	    }
	}
    }

    for (i=0; i<loop->n_loop_models; i++) {
	loop_model_free(&loop->lmodels[i]);
    }

    loop->lmodels = NULL;
    loop->n_loop_models = 0;

    for (i=0; i<loop->n_prints; i++) {
	loop_print_free(&loop->prns[i]);
    }

    loop->prns = NULL;
    loop->n_prints = 0;

    loop_store_free(&loop->store);
}

#endif /* HAVE_GMP */

#define loop_literal(l,i) (l->cmds[i].flags & LOOP_CMD_LIT)

/**
 * print_loop_results:
 * @loop: pointer to loop struct.
 * @dset: data information struct.
 * @prn: gretl printing struct.
 *
 * Print out the results after completion of the loop @loop.
 */

static void print_loop_results (LOOPSET *loop, const DATASET *dset,
				PRN *prn)
{
#if HAVE_GMP
    int k = 0;
#endif
    int i, j = 0;

    for (i=0; i<loop->n_cmds; i++) {
	gretlopt opt = loop->cmds[i].opt;
	int ci = loop->cmds[i].ci;

#if LOOP_DEBUG > 1
	fprintf(stderr, "print_loop_results: loop command %d: %s\n",
		i, loop->cmds[i].line);
#endif

	if (ci == OLS && !loop_is_progressive(loop)) {
	    if (model_print_deferred(opt)) {
		MODEL *pmod = loop->models[j++];
		gretlopt popt;

		set_model_id(pmod, OPT_NONE);
		popt = get_printmodel_opt(pmod, opt);
		printmodel(pmod, dset, popt, prn);
	    }
	}

#if HAVE_GMP
	if (loop_is_progressive(loop)) {
	    if (plain_model_ci(ci) && !(opt & OPT_Q)) {
		loop_model_print(&loop->lmodels[j], dset, prn);
		loop_model_zero(&loop->lmodels[j], 1);
		j++;
	    } else if (ci == PRINT && !loop_literal(loop, i)) {
		loop_print_print(&loop->prns[k], prn);
		loop_print_zero(&loop->prns[k], 1);
		k++;
	    } else if (ci == STORE) {
		loop_store_save(&loop->store, prn);
	    }
	}
#endif
    }
}

static int substitute_dollar_targ (char *str, int maxlen,
				   const LOOPSET *loop,
				   const DATASET *dset,
				   int *subst)
{
    char insert[32], targ[VNAMELEN + 3] = {0};
    char *p, *ins, *q, *s;
    int targlen, inslen, idx = 0;
    int incr, cumlen = 0;
    int err = 0;

#if SUBST_DEBUG
    fprintf(stderr, "subst_dollar_targ:\n original: '%s'\n", str);
#endif

    /* construct the target for substitution */

    if (loop->type == FOR_LOOP) {
	if (!gretl_is_scalar(loop->init.vname)) {
	    /* nothing to substitute */
	    return 0;
	}
	sprintf(targ, "$%s", loop->init.vname);
	targlen = strlen(targ);
    } else if (indexed_loop(loop)) {
	sprintf(targ, "$%s", loop->idxname);
	targlen = strlen(targ);
	idx = loop->init.val + loop->iter;
    } else {
	/* shouldn't be here! */
	return 1;
    }

#if SUBST_DEBUG
    fprintf(stderr, " target = '%s', idx = %d\n", targ, idx);
#endif

    if (strstr(str, targ) == NULL) {
	/* nothing to be done */
	return 0;
    }

    ins = insert;

    /* prepare the substitute string */

    if (loop->type == FOR_LOOP) {
	double x = gretl_scalar_get_value(loop->init.vname, NULL);

	if (na(x)) {
	    strcpy(insert, "NA");
	} else {
	    sprintf(insert, "%g", x);
	}
=======
        if (na(x)) {
            strcpy(insert, "NA");
        } else {
            sprintf(insert, "%g", x);
        }
>>>>>>> 1d552da4
    } else if (loop->type == INDEX_LOOP) {
        sprintf(insert, "%d", idx);
    } else if (loop->type == DATED_LOOP) {
        /* note: ntolabel is 0-based */
        ntolabel(insert, idx - 1, dset);
    } else if (loop->type == EACH_LOOP) {
        ins = loop->eachstrs[idx - 1];
    }

    inslen = strlen(ins);
    incr = inslen - targlen;
    if (incr > 0) {
        /* substitution will lengthen the string */
        cumlen = strlen(str);
    }

    q = malloc(strlen(strstr(str, targ)));
    if (q == NULL) {
        err = E_ALLOC;
    }

    /* crawl along str, replacing targ with ins */

    s = str;
    while ((p = strstr(s, targ)) != NULL && !err) {
        if (is_gretl_accessor(p)) {
            s++;
            continue;
        }
        if (incr > 0) {
            cumlen += incr;
            if (cumlen >= maxlen) {
                /* substitution would cause overflow */
                err = (maxlen == VNAMELEN)? E_UNKVAR : E_TOOLONG;
                break;
            }
        }
        strcpy(q, p + targlen);
        strcpy(p, ins);
        strcpy(p + inslen, q);
        if (subst != NULL) {
            *subst = 1;
        }
        s++; /* += strlen(ins)? */
    }

    free(q);

#if SUBST_DEBUG
    fprintf(stderr, " after: '%s'\n", str);
#endif

    return err;
}

/* When re-executing a loop that has been saved onto its
   calling function, the loop index variable may have been
   destroyed, in which case it has to be recreated.
*/

static int loop_reattach_index_var (LOOPSET *loop, DATASET *dset)
{
    char genline[64];
    int err = 0;

    if (na(loop->init.val)) {
        sprintf(genline, "%s=NA", loop->idxname);
    } else {
        gretl_push_c_numeric_locale();
        sprintf(genline, "%s=%g", loop->idxname, loop->init.val);
        gretl_pop_c_numeric_locale();
    }

    err = generate(genline, dset, GRETL_TYPE_DOUBLE, OPT_Q, NULL);

    if (!err) {
        loop->idxvar = get_user_var_by_name(loop->idxname);
    }

    return err;
}

/* Called at the start of iteration for a given loop */

static int top_of_loop (LOOPSET *loop, DATASET *dset)
{
    int err = 0;

    loop->iter = 0;

    if (loop->eachname[0] != '\0') {
        err = loop_list_refresh(loop, dset);
    } else if (loop->type == INDEX_LOOP) {
        loop->init.val = controller_get_val(&loop->init, loop, dset, &err);
    } else if (loop->type == FOR_LOOP) {
        forloop_init(loop, dset, &err);
    }

    if (!err && loop->idxname[0] != '\0' && loop->idxvar == NULL) {
        err = loop_reattach_index_var(loop, dset);
    }

    if (!err && (loop->type == COUNT_LOOP || indexed_loop(loop))) {
        loop->final.val = controller_get_val(&loop->final, loop, dset, &err);
        if (na(loop->init.val) || na(loop->final.val)) {
            gretl_errmsg_set(_("error evaluating loop condition"));
            fprintf(stderr, "loop: got NA for init and/or final value\n");
            err = E_DATA;
        } else if ((loop->type == INDEX_LOOP || loop->type == DATED_LOOP) &&
                   loop_decrement(loop)) {
            loop->itermax = loop->init.val - loop->final.val + 1;
        } else {
            loop->itermax = loop->final.val - loop->init.val + 1;
            loop->flags &= ~LOOP_DECREMENT;
        }
    }

    if (!err) {
        if (indexed_loop(loop)) {
            loop->idxval = loop->init.val;
            uvar_set_scalar_fast(loop->idxvar, loop->idxval);
        }
        /* initialization, in case this loop is being run more than
           once (i.e. it's embedded in an outer loop)
        */
#if HAVE_GMP
        if (loop_is_progressive(loop)) {
            progressive_loop_zero(loop);
        } else {
            free(loop->mrecords);
            loop->mrecords = NULL;
            loop->n_models = 0;
        }
#else
        free(loop->mrecords);
        loop->mrecords = NULL;
        loop->n_models = 0;
#endif /* HAVE_GMP */
    }

    return err;
}

static const LOOPSET *subst_loop_in_parentage (const LOOPSET *loop)
{
    while ((loop = loop->parent) != NULL) {
        if (indexed_loop(loop) || loop->type == FOR_LOOP) break;
    }

    return loop;
}

static int
make_dollar_substitutions (char *str, int maxlen,
                           const LOOPSET *loop,
                           const DATASET *dset,
                           int *subst,
                           gretlopt opt)
{
    int err = 0;

    if (subst != NULL) {
        *subst = 0;
    }

    /* if (opt & OPT_T) we're just processing a variable name, at the top
       of a loop, so we can skip to the "parentage" bit
    */

    if (!(opt & OPT_T) && (indexed_loop(loop) || loop->type == FOR_LOOP)) {
        err = substitute_dollar_targ(str, maxlen, loop, dset, subst);
    }

    while (!err && (loop = subst_loop_in_parentage(loop)) != NULL) {
        err = substitute_dollar_targ(str, maxlen, loop, dset, subst);
    }

    return err;
}

int scalar_is_read_only_index (const char *name)
{
    const LOOPSET *loop = currloop;

    while (loop != NULL) {
        if (indexed_loop(loop) && !strcmp(name, loop->idxname)) {
            return 1;
        }
        loop = loop->parent;
    }

    return 0;
}

static LOOPSET *get_child_loop_by_line (LOOPSET *loop, int lno)
{
    int i;

    for (i=0; i<loop->n_children; i++) {
        if (loop->children[i]->parent_line == lno) {
            return loop->children[i];
        }
    }

    return NULL;
}

static int try_add_loop_genr (LOOPSET *loop,
                              int lno,
                              CMD *cmd,
                              DATASET *dset,
                              PRN *prn)
{
    GretlType gtype = cmd->gtype;
    const char *line = cmd->vstart;
    gretlopt gopt = OPT_NONE;
    int err = 0;

    if (cmd->opt & OPT_O) {
        gopt |= OPT_O;
    }

    loop->lines[lno].ptr = genr_compile(line, dset, gtype,
                                        gopt, prn, &err);
    if (err == E_EQN) {
        /* may be a non-compilable special such as "genr time",
	   a non-fatal thing */
        err = 0;
    }

    return err;
}

static int loop_print_save_model (MODEL *pmod, DATASET *dset,
                                  PRN *prn, ExecState *s)
{
    int err = pmod->errcode;

    if (!err) {
        int havename = *s->cmd->savename != '\0';
        int window = (s->cmd->opt & OPT_W) != 0;

        set_gretl_errno(0);
        if (!(s->cmd->opt & OPT_Q)) {
            gretlopt popt = get_printmodel_opt(pmod, s->cmd->opt);

            printmodel(pmod, dset, popt, prn);
        }
        attach_subsample_to_model(pmod, dset);
        s->pmod = maybe_stack_model(pmod, s->cmd, prn, &err);
        if (!err && gretl_in_gui_mode() && s->callback != NULL &&
            (havename || window)) {
            s->callback(s, s->pmod, GRETL_OBJ_EQN);
        }
    }

    return err;
}

static int loop_process_error (LOOPSET *loop, loop_line *ll,
                               int err, PRN *prn)
{
    if (loop_line_catch(ll)) {
        set_gretl_errno(err);
        loop->flags |= LOOP_ERR_CAUGHT;
        err = 0;
    }

    return err;
}

/* Based on the stored flags in the loop-line record, set
   or unset some flags for the command parser: this can
   reduce the amount of work the parser has to do on each
   iteration of a loop (maybe some of this obsolete?).
*/

static inline void loop_info_to_cmd (LOOPSET *loop,
                                     loop_line *ll,
                                     CMD *cmd)
{
    if (loop_is_progressive(loop)) {
        cmd->flags |= CMD_PROG;
    } else {
        cmd->flags &= ~CMD_PROG;
    }

    /* don't carry this over */
    *cmd->savename = '\0';

    if (line_has_at_sign(ll)) {
	cmd->flags &= ~CMD_NOSUB;
    } else {
	/* tell parser not to bother trying for @-substitution */
	cmd->flags |= CMD_NOSUB;
    }

    /* readjust "catch" for commands that are not being
       sent through the parser again */
    if (loop_line_catch(ll)) {
        cmd->flags |= CMD_CATCH;
    } else if (!cmd->context) {
        cmd->flags &= ~CMD_CATCH;
    }
}

/* Based on the parsed info in @cmd, maybe modify some flags in
   the current loop-line record.
*/

static inline void cmd_info_to_loop (LOOPSET *loop, int j, CMD *cmd)
{
    loop_line *ll = &loop->lines[j];

    if (line_has_at_sign(ll) && !cmd_subst(cmd)) {
        /* This loop line has not already been marked as
           free of @-substitution, but has been found to
	   be such.
        */
	ll->flags &= ~LOOP_LINE_AT;
    }

    if (cmd->flags & CMD_CATCH) {
        ll->flags |= LOOP_LINE_CATCH;
    }
}

/* We come here when the --force option has been applied to
   the "delete" command, trying to prevent deletion of the
   index variable for the loop: even --force can't allow that,
   on penalty of crashing.
*/

static int loop_check_deletion (LOOPSET *loop, const char *param,
                                PRN *prn)
{
    user_var *uv = get_user_var_by_name(param);

    if (uv != NULL) {
        while (loop != NULL) {
            if (loop->idxvar == uv) {
                pprintf(prn, _("delete %s: not allowed\n"), param);
                return 1;
            }
            loop = loop->parent;
        }
    }

    return 0;
}

/* We come here if the --force option has not been applied to
   the "delete" command, and we'll be conservative.
*/

static int loop_delete_object (LOOPSET *loop, CMD *cmd, PRN *prn)
{
    int err = 0;

    if (cmd->list != NULL && cmd->list[0] > 0) {
        /* too dangerous! */
        pputs(prn, _("You cannot delete series in this context\n"));
        err = 1;
    } else if (gretl_is_scalar(cmd->param)) {
        /* could delete loop index */
        pputs(prn, _("You cannot delete scalars in this context\n"));
        err = 1;
    } else if (loop->parent != NULL || loop->n_children > 0) {
        /* not a "singleton" loop */
        pprintf(prn, _("delete %s: not allowed\n"), cmd->param);
        err = 1;
    } else {
        /* check for compiled genrs on board: don't let these
           get screwed up by deletion of variables of any kind
        */
        int i, ok = 1;

        for (i=0; i<loop->n_lines; i++) {
            if (loop->lines[i].ptr != NULL) {
                ok = 0;
                break;
            }
        }
        if (ok) {
            err = gretl_delete_var_by_name(cmd->param, prn);
        } else {
            pprintf(prn, _("delete %s: not allowed\n"), cmd->param);
            err = 1;
        }
    }

    return err;
}

static char *inner_errline;

static int loop_report_error (LOOPSET *loop, int err,
                              char *errline,
                              ExecState *state,
                              PRN *prn)
{
    int fd = gretl_function_depth();

    if (fd > 0 && inner_errline != NULL) {
        errline = inner_errline;
    }

    if (err) {
        if (fd == 0) {
            errmsg(err, prn);
            if (errline != NULL && *errline != '\0') {
                pprintf(prn, ">> %s\n", errline);
            }
        }
    } else if (loop->err) {
        if (fd == 0) {
            errmsg(loop->err, prn);
        }
        err = loop->err;
    }

    if (fd > 0 && err && errline != NULL && *errline != '\0') {
        strcpy(state->line, errline);
    }

    return err;
}

static void loop_reset_error (void)
{
    if (inner_errline != NULL) {
        free(inner_errline);
        inner_errline = NULL;
    }
}

#if !HAVE_GMP

static int model_command_post_process (ExecState *s,
                                       DATASET *dset,
                                       LOOPSET *loop,
                                       int j)
{
    int moderr = check_gretl_errno();
    gretlopt opt = s->cmd->opt;
    int err = 0;

    if (moderr) {
        if (model_print_deferred(opt)) {
            err = moderr;
        } else {
            errmsg(moderr, s->prn);
        }
    } else if (model_print_deferred(opt)) {
        MODEL *pmod = get_model_record_by_line(loop, j, opt, &err);

        if (!err) {
            swap_models(s->model, pmod);
            pmod->ID = j + 1;
            set_as_last_model(pmod, GRETL_OBJ_EQN);
            model_count_minus(NULL);
        }
    } else {
        loop_print_save_model(s->model, dset, s->prn, s);
    }

    return err;
}

#endif /* !HAVE_GMP */

<<<<<<< HEAD
static int maybe_preserve_loop (LOOPSET *loop)
{
    if (loop->flags & LOOP_ERR_CAUGHT) {
        /* don't preserve a "broken" loop? */
	return 0;
    }

    if (!loop_is_attached(loop) && gretl_function_depth() > 0) {
	if (gretl_iteration_depth() > 0 || gretl_looping()) {
	    int err = attach_loop_to_function(loop);

	    if (!err) {
		loop_set_attached(loop);
#if GLOBAL_TRACE
		fprintf(stderr, "loop %p attached to function\n",
			(void *) loop);
#endif
	    }
	}
    }

    return loop_is_attached(loop);
}

=======
>>>>>>> 1d552da4
/* loop_reset_uvars(): called on exit from a function onto
   which one or more "compiled" loops have been attached.
   The point is to reset to NULL the stored addresses of
   any "uservars" that have been recorded in the context
   of the loop, since in general on a subsequent invocation
   of the function a variable of a given name will occupy a
   different memory address. A reset to NULL will force a
   new lookup of these variables by name, both within "genr"
   and within the loop machinery.
*/

void loop_reset_uvars (LOOPSET *loop)
{
    controller *clrs[4] = {
        &loop->init, &loop->test,
        &loop->delta, &loop->final
    };
    int i;

    for (i=0; i<loop->n_children; i++) {
        loop_reset_uvars(loop->children[i]);
    }

    /* stored references within "genrs" */
    if (loop->lines != NULL) {
        for (i=0; i<loop->n_lines; i++) {
            if (loop->lines[i].ptr != NULL) {
                genr_reset_uvars(loop->lines[i].ptr);
            }
        }
    }

    /* stored refs in controllers? */
    for (i=0; i<4; i++) {
        if (clrs[i]->genr != NULL) {
            genr_reset_uvars(clrs[i]->genr);
        }
        clrs[i]->uv = NULL;
    }

    /* another (possibly) stored reference */
    loop->idxvar = NULL;
<<<<<<< HEAD
=======
}

/* We come here only if @ll has the LOOP_LINE_DOLLAR flag
   set. We scrub this flag if '$' turns out not to call
   string substitution.
*/

static int check_for_dollar_subst (loop_line *ll,
				   char *line,
				   LOOPSET *loop,
				   DATASET *dset)
{
    int err = 0;
    int subst = 0;

    /* handle loop-specific $-string substitution */
    err = make_dollar_substitutions(line, MAXLINE, loop,
				    dset, &subst, OPT_NONE);
    if (!err && !subst) {
	ll->flags &= ~LOOP_LINE_DOLLAR;
    } else if (subst) {
	ll->flags |= LOOP_LINE_NOCOMP;
    }

    return err;
>>>>>>> 1d552da4
}

static void abort_loop_execution (ExecState *s)
{
    *s->cmd->savename = '\0';
    gretl_cmd_destroy_context(s->cmd);
    errmsg(E_STOP, s->prn);
}

static int block_model (CMD *cmd)
{
    return cmd->ci == END &&
        (!strcmp(cmd->param, "mle") ||
         !strcmp(cmd->param, "nls") ||
         !strcmp(cmd->param, "gmm"));
}

#define LTRACE 0

int gretl_loop_exec (ExecState *s, DATASET *dset)
{
    LOOPSET *loop = NULL;
    char *line = s->line;
    CMD *cmd = s->cmd;
    PRN *prn = s->prn;
    char *currline = NULL;
    char *showline = NULL;
    int indent0;
    int gui_mode, echo;
    int show_activity = 0;
    int prev_messages;
#if HAVE_GMP
    int progressive;
#endif
    int err = 0;

    if (s->loop) {
        loop = s->loop;
	s->loop = NULL; /* avoid stale data */
    } else {
        loop = currloop;
    }

    /* for the benefit of the caller: register the fact that execution
       of this loop is already under way */
    loop_execute = 0;

    if (loop == NULL) {
        pputs(prn, "Got a NULL loop\n");
        set_loop_off();
        return 1;
    }

    gui_mode = gretl_in_gui_mode();
    echo = gretl_echo_on();
    prev_messages = gretl_messages_on();
    if (!prev_messages && loop_is_verbose(loop)) {
        set_gretl_messages(1);
    }
    indent0 = gretl_if_state_record();
    set_loop_on();
#if HAVE_GMP
    progressive = loop_is_progressive(loop);
#endif

#if LOOP_DEBUG
    fprintf(stderr, "loop_exec: loop = %p\n", (void *) loop);
#endif

    err = top_of_loop(loop, dset);

    if (!err) {
        if (loop_is_renaming(loop)) {
            loop_renaming = 1;
        }
        if (gui_mode) {
            show_activity = show_activity_func_installed();
        }
    }

    while (!err && loop_condition(loop, dset, &err)) {
        /* respective iterations of a given loop */
        int j;

#if LOOP_DEBUG > 1
        fprintf(stderr, "*** top of loop: iter = %d\n", loop->iter);
#endif
        if (gui_mode && loop->iter % 10 == 0 && check_for_stop()) {
            /* the GUI user clicked the "Stop" button */
            abort_loop_execution(s);
            err = E_STOP;
            break;
        }

        for (j=0; j<loop->n_lines && !err; j++) {
            /* execute commands on this iteration */
            loop_line *ll = &loop->lines[j];
            int compiled = line_is_compiled(ll);
            int ci = ll->ci;
            int parse = 1;

            currline = ll->s;
            if (compiled) {
                /* just for "echo" purposes */
                showline = currline;
            } else {
                /* line may be modified below */
                showline = strcpy(line, currline);
            }

#if LTRACE || (LOOP_DEBUG > 1)
<<<<<<< HEAD
	    fprintf(stderr, "iter=%d, j=%d, line='%s', ci=%s, compiled=%d\n",
		    loop->iter, j, showline, gretl_command_word(ci),
		    compiled);
=======
            fprintf(stderr, "iter=%d, j=%d, line='%s', ci=%s, compiled=%d\n",
                    loop->iter, j, showline, gretl_command_word(ci),
                    compiled);
>>>>>>> 1d552da4
#endif

	    if (gretl_if_state_true() && (ci == ELSE || ci == ELIF)) {
		if (ll->next > 0) {
		    j = ll->next - 1;
		}
		continue;
	    }

	    /* deal with compiled cases */
	    if (ci == GENR && compiled) {
                if (echo && loop_is_verbose(loop)) {
                    pprintf(prn, "? %s\n", showline);
                }
                err = execute_genr(ll->ptr, dset, prn);
                if (ll->next > 0) {
                    j = ll->next - 1;
                }
	    } else if ((ci == IF || ci == ELIF) && compiled) {
                cmd->ci = ci;
                s->cmd->vstart = NULL;
                flow_control(s, dset, &ll->ptr);
                if (cmd->err) {
                    /* we hit an error evaluating the if state */
                    err = cmd->err;
                } else if (gretl_if_state_false() && ll->next > 0) {
		    j = ll->next - 1;
                }
	    } else if (ci == ELSE || ci == ENDIF) {
		/* these don't need compilation */
		cmd->ci = ci;
		flow_control(s, dset, &ll->ptr);
		if (gretl_if_state_false() && ll->next > 0) {
		    j = ll->next - 1;
		}
	    }

	    if (err) {
		goto handle_err;
	    } else if (compiled) {
		continue;
	    }

	    /* handle other cases with no parsing required */
            if (ci == BREAK || ci == CONTINUE || ci == LOOP) {
                cmd->ci = ci;
                if (ci == BREAK) {
                    loop->brk = 1;
                    break;
                } else if (ci == CONTINUE) {
                    loop->cont = 1;
                    break;
                } else if (ci == LOOP) {
                    goto child_loop;
                }
            }

	    /* check for $-substitution? */
	    if (line_has_dollar(ll)) {
		err = check_for_dollar_subst(ll, line, loop, dset);
		if (err) {
		    goto handle_err;
		}
	    }

            /* transcribe saved loop info -> cmd */
            loop_info_to_cmd(loop, ll, cmd);

	    if (ci == GENR) {
		/* Looking at a "genr" line that's not yet compiled:
		   it might not really be a case of genr, for example
		   part of a "restrict" block.
		*/
		err = parse_command_line(s, dset, NULL);
<<<<<<< HEAD
#if LOOP_DEBUG > 1
		fprintf(stderr, "    after: '%s', ci=%s\n", line,
			gretl_command_word(cmd->ci));
		fprintf(stderr, "    cmd->savename = '%s'\n", cmd->savename);
		fprintf(stderr, "    err from parse_command_line: %d\n", err);
#endif
	    }

	handle_err:

	    if (err) {
		cmd_info_to_loop(loop, j, cmd, &subst);
		cmd->err = err = loop_process_error(loop, j, err, prn);
=======
>>>>>>> 1d552da4
		if (err) {
		    goto handle_err;
		} else if (cmd->ci != GENR) {
		    ci = ll->ci = cmd->ci;
		} else if (s->cmd->flags & CMD_SUBST) {
		    set_non_compilable(ll);
		}
		parse = 0;
	    }

	    if (ci == GENR) {
		if (may_be_compilable(ll)) {
		    err = try_add_loop_genr(loop, j, cmd, dset, prn);
		    if (ll->ptr == NULL && !err) {
                        /* fallback */
			set_non_compilable(ll);
                        err = generate(cmd->vstart, dset, cmd->gtype,
                                       cmd->opt, prn);
                    }
		} else {
		    /* string substitution or a "genr special" */
		    if (!err) {
			if (!loop_is_verbose(loop)) {
			    cmd->opt |= OPT_Q;
			}
			err = generate(cmd->vstart, dset, cmd->gtype,
				       cmd->opt, prn);
		    }
		}
		if (err) {
		    goto handle_err;
		} else {
                    if (ll->next > 0) {
                        j = ll->next - 1;
                    }
		    continue;
		}
	    } else if (ci == IF || ci == ELIF) {
		/* looking at a conditional that's not yet compiled */
		if (may_be_compilable(ll)) {
		    err = parse_command_line(s, dset, &ll->ptr);
		    if (s->cmd->flags & CMD_SUBST) {
			set_non_compilable(ll);
		    }
		} else {
		    err = parse_command_line(s, dset, NULL);
		}
		if (gretl_if_state_false() && ll->next > 0) {
		    j = ll->next - 1;
		}
		continue;
	    }

	    if (prog_cmd_started(loop, j)) {
                cmd->ci = ci;
                if (loop_line_nosub(ll)) {
                    parse = 0;
                }
            }

            if (parse && !err) {
                err = parse_command_line(s, dset, NULL);
#if LOOP_DEBUG > 1
                fprintf(stderr, "    after parse: '%s', ci=%s\n", line,
			gretl_command_word(cmd->ci));
                fprintf(stderr, "    cmd->savename = '%s'\n", cmd->savename);
                fprintf(stderr, "    err from parse_command_line: %d\n", err);
#endif
            }

        handle_err:

            if (err) {
                cmd_info_to_loop(loop, j, cmd);
                cmd->err = err = loop_process_error(loop, ll, err, prn);
                if (err) {
                    break;
                } else {
                    continue;
                }
            } else {
                gretl_exec_state_transcribe_flags(s, cmd);
                cmd_info_to_loop(loop, j, cmd);
            }

            if (echo && loop_is_verbose(loop)) {
		gretl_echo_command(cmd, showline, prn);
            }

            /* now branch based on the command index: some commands
               require special treatment in loop context
            */

        child_loop:

            if (cmd->ci == LOOP) {
                currloop = get_child_loop_by_line(loop, j);
                if (loop_is_attached(loop) && currloop != NULL) {
                    loop_set_attached(currloop);
                }
                err = gretl_loop_exec(s, dset);
            } else if (cmd->ci == FUNCRET) {
                /* The following clause added 2016-11-20: just in case
                   the return value is, or references, an automatic
                   loop index scalar.
                */
                loop->flags &= ~LOOP_DELVAR;
                err = set_function_should_return(line);
                loop->brk = 1;
                break;
            } else if (cmd->ci == DELEET && !(cmd->opt & (OPT_F | OPT_T))) {
                err = loop_delete_object(loop, cmd, prn);
#if HAVE_GMP
            } else if (progressive && handle_prog_command(loop, j, cmd, &err)) {
                ; /* OK, or not */
#endif
            } else {
                /* send command to the regular processor */
                int catch = cmd->flags & CMD_CATCH;

                if (cmd->ci == DELEET && cmd->param != NULL) {
                    /* don't delete loop indices! */
                    err = loop_check_deletion(loop, cmd->param, prn);
                }
                if (!err) {
                    err = gretl_cmd_exec(s, dset);
                }
                if (catch) {
                    /* ensure "catch" hasn't been scrubbed */
                    cmd->flags |= CMD_CATCH;
                }
                if (!err && plain_model_ci(cmd->ci)) {
                    err = model_command_post_process(s, dset, loop, j);
                } else if (!err && !check_gretl_errno() && block_model(cmd)) {
                    /* NLS, etc. */
                    loop_print_save_model(s->model, dset, prn, s);
                }
                if (ll->next > 0) {
                    j = ll->next - 1;
                }
            }
            if (err && (cmd->flags & CMD_CATCH)) {
                set_gretl_errno(err);
                cmd->flags ^= CMD_CATCH;
                err = 0;
            }
        } /* end execution of commands within loop */

        if (err || loop->brk || loop->cont) {
            /* 2022-02-06: gretl_if_state_clear() was called if @err */
            gretl_if_state_reset(indent0);
            if (loop->cont) {
                loop->cont = 0;
            }
        } else {
            err = gretl_if_state_check(indent0);
        }

        if (!err && !loop->brk) {
            loop->iter += 1;
            if (show_activity && (loop->iter % 10 == 0)) {
                show_activity_callback();
            }
        }

        if (err && inner_errline == NULL) {
            inner_errline = gretl_strdup(currline);
        }
    } /* end iterations of loop */

    cmd->flags &= ~CMD_NOSUB;

    if (loop->brk) {
        /* turn off break flag */
        loop->brk = 0;
    }

    if (err || loop->err) {
        err = loop_report_error(loop, err, currline, s, prn);
    }

    if (!err && loop->iter > 0) {
#if HAVE_GMP
        if (progressive) {
            progressive_loop_finalize(loop, dset, prn);
        } else if (loop->mrecords != NULL) {
            print_loop_results(loop, dset, prn);
        }
#else
        if (loop->mrecords != NULL) {
            print_loop_results(loop, dset, prn);
        }
#endif
    }

    if (loop->n_models > 0) {
        /* we need to update models[0] */
        GretlObjType type;
        void *ptr = get_last_model(&type);
        MODEL *pmod;
        int i;

        if (type == GRETL_OBJ_EQN && s->model != ptr) {
            pmod = loop->mrecords[loop->n_models - 1].pmod;
            swap_models(s->model, pmod);
            set_as_last_model(s->model, GRETL_OBJ_EQN);
        }
        for (i=0; i<loop->n_models; i++) {
            pmod = loop->mrecords[i].pmod;
            gretl_model_unprotect(pmod);
            gretl_model_free(pmod);
        }
    }

    if (err && gretl_function_depth() > 0) {
        ; /* leave 'line' alone */
    } else if (line != NULL) {
        *line = '\0';
    }

    /* be sure to clear some loop-special parser flags */
    cmd->flags &= ~CMD_PROG;

    if (err) {
        err = process_command_error(s, err);
    }

    set_gretl_messages(prev_messages);

    if (loop->parent == NULL) {
        /* reached top of stack: clean up */
        currloop = NULL;
        loop_renaming = 0;
        set_loop_off();
        loop_reset_error();
        if (loop_is_attached(loop)) {
            /* prevent destruction of saved loop */
            loop = NULL;
        }
        gretl_loop_destroy(loop);
    }

    return err;
}<|MERGE_RESOLUTION|>--- conflicted
+++ resolved
@@ -2054,971 +2054,11 @@
     if (loop->type == FOR_LOOP) {
         double x = gretl_scalar_get_value(loop->init.vname, NULL);
 
-<<<<<<< HEAD
-    return 0;
-
- cleanup:
-
-    strings_array_free(lprn->names, lprn->nvars);
-    lprn->names = NULL;
-    lprn->nvars = 0;
-
-    free(lprn->sum);
-    free(lprn->ssq);
-    free(lprn->xbak);
-    free(lprn->diff);
-    free(lprn->na);
-
-    lprn->sum = NULL;
-    lprn->ssq = NULL;
-    lprn->xbak = NULL;
-    lprn->diff = NULL;
-    lprn->na = NULL;
-
-    return E_ALLOC;
-}
-
-static void loop_print_init (LOOP_PRINT *lprn, int lno)
-{
-    lprn->lineno = lno;
-    lprn->nvars = 0;
-    lprn->names = NULL;
-    lprn->sum = NULL;
-    lprn->ssq = NULL;
-    lprn->xbak = NULL;
-    lprn->diff = NULL;
-    lprn->na = NULL;
-}
-
-static LOOP_PRINT *get_loop_print_by_line (LOOPSET *loop, int lno, int *err)
-{
-    LOOP_PRINT *prns;
-    int i, np = loop->n_prints;
-
-    for (i=0; i<np; i++) {
-	if (loop->prns[i].lineno == lno) {
-	    return &loop->prns[i];
-	}
-    }
-
-    prns = realloc(loop->prns, (np + 1) * sizeof *prns);
-    if (prns == NULL) {
-	*err = E_ALLOC;
-	return NULL;
-    } else {
-	loop->prns = prns;
-    }
-
-    loop_print_init(&loop->prns[np], lno);
-    loop->n_prints += 1;
-
-    return &loop->prns[np];
-}
-
-static void loop_store_free (LOOP_STORE *lstore)
-{
-    destroy_dataset(lstore->dset);
-    lstore->dset = NULL;
-
-    strings_array_free(lstore->names, lstore->nvars);
-    lstore->nvars = 0;
-    lstore->names = NULL;
-
-    free(lstore->fname);
-    lstore->fname = NULL;
-
-    lstore->lineno = -1;
-    lstore->n = 0;
-    lstore->opt = OPT_NONE;
-}
-
-static int loop_store_set_filename (LOOP_STORE *lstore,
-				    const char *fname,
-				    gretlopt opt)
-{
-    if (fname == NULL || *fname == '\0') {
-	return E_ARGS;
-    }
-
-    lstore->fname = gretl_strdup(fname);
-    if (lstore->fname == NULL) {
-	return E_ALLOC;
-    }
-
-    lstore->opt = opt;
-
-    return 0;
-}
-
-static void loop_store_init (LOOP_STORE *lstore)
-{
-    lstore->lineno = -1;
-    lstore->n = 0;
-    lstore->nvars = 0;
-    lstore->names = NULL;
-    lstore->fname = NULL;
-    lstore->opt = OPT_NONE;
-    lstore->dset = NULL;
-}
-
-/* check, allocate and initialize loop data storage */
-
-static int loop_store_start (LOOPSET *loop, const char *names,
-			     const char *fname, gretlopt opt)
-{
-    LOOP_STORE *lstore = &loop->store;
-    int i, n, err = 0;
-
-    if (names == NULL || *names == '\0') {
-	gretl_errmsg_set("'store' list is empty");
-	return E_DATA;
-    }
-
-    lstore->names = gretl_string_split(names, &lstore->nvars, NULL);
-    if (lstore->names == NULL) {
-	return E_ALLOC;
-    }
-
-    err = loop_store_set_filename(lstore, fname, opt);
-    if (err) {
-	return err;
-    }
-
-    n = (loop->itermax > 0)? loop->itermax : DEFAULT_NOBS;
-
-    lstore->dset = create_auxiliary_dataset(lstore->nvars + 1, n, 0);
-    if (lstore->dset == NULL) {
-	return E_ALLOC;
-    }
-
-#if LOOP_DEBUG > 1
-    fprintf(stderr, "loop_store_init: created sZ, v = %d, n = %d\n",
-	    lstore->dset->v, lstore->dset->n);
-#endif
-
-    for (i=0; i<lstore->nvars && !err; i++) {
-	const char *s = lstore->names[i];
-
-	if (!gretl_is_scalar(s)) {
-	    gretl_errmsg_sprintf(_("'%s': not a scalar"), s);
-	    err = E_DATA;
-	} else {
-	    strcpy(lstore->dset->varname[i+1], s);
-	}
-    }
-
-    return err;
-}
-
-static int loop_store_update (LOOPSET *loop, int j,
-			      const char *names,
-			      const char *fname,
-			      gretlopt opt)
-{
-    LOOP_STORE *lstore = &loop->store;
-    int i, t, err = 0;
-
-    if (lstore->lineno >= 0 && lstore->lineno != j) {
-	gretl_errmsg_set("Only one 'store' command is allowed in a "
-			 "progressive loop");
-	return E_DATA;
-    }
-
-    if (lstore->dset == NULL) {
-	/* not started yet */
-	err = loop_store_start(loop, names, fname, opt);
-	if (err) {
-	    return err;
-	}
-	lstore->lineno = j;
-	loop->cmds[j].flags |= LOOP_CMD_PDONE;
-    }
-
-    t = lstore->n;
-
-    if (t >= lstore->dset->n) {
-	if (extend_loop_dataset(lstore)) {
-	    err = E_ALLOC;
-	}
-    }
-
-    for (i=0; i<lstore->nvars && !err; i++) {
-	lstore->dset->Z[i+1][t] =
-	    gretl_scalar_get_value(lstore->names[i], &err);
-    }
-
-    if (!err) {
-	lstore->n += 1;
-    }
-
-    return err;
-}
-
-#endif /* HAVE_GMP: progressive option supported */
-
-/* See if we already have a model recorder in place for the command on
-   line @lno of the loop.  If so, fetch it, otherwise create a new one
-   and return it.
-*/
-
-static MODEL *get_model_record_by_line (LOOPSET *loop, int lno, int *err)
-{
-    MODEL **models, *pmod;
-    int *modlines;
-    int n = loop->n_models;
-    int i;
-
-    for (i=0; i<n; i++) {
-	if (lno == loop->model_lines[i]) {
-	    return loop->models[i];
-	}
-    }
-
-    modlines = realloc(loop->model_lines, (n + 1) * sizeof *modlines);
-    if (modlines == NULL) {
-	*err = E_ALLOC;
-	return NULL;
-    } else {
-	loop->model_lines = modlines;
-    }
-
-    models = realloc(loop->models, (n + 1) * sizeof *models);
-    if (models == NULL) {
-	*err = E_ALLOC;
-	return NULL;
-    } else {
-	loop->models = models;
-    }
-
-    pmod = gretl_model_new();
-    if (pmod == NULL) {
-	*err = E_ALLOC;
-	return NULL;
-    }
-
-    /* 2016-10-24: I think this is right, AC. Note
-       that there's a matching "unprotect" when a loop
-       is destroyed.
-    */
-    gretl_model_protect(pmod);
-
-    loop->model_lines[n] = lno;
-    pmod->ID = n + 1;
-    loop->models[n] = pmod;
-    loop->n_models += 1;
-
-    return pmod;
-}
-
-int model_is_in_loop (const MODEL *pmod)
-{
-    LOOPSET *loop = currloop;
-    int i;
-
-    while (loop != NULL) {
-	for (i=0; i<loop->n_models; i++) {
-	    if (pmod == loop->models[i]) {
-		return 1;
-	    }
-	}
-	loop = loop->parent;
-    }
-
-    return 0;
-}
-
-#if HAVE_GMP
-
-/* See if we already have a LOOP_MODEL in place for the command
-   on line @lno of the loop.  If so, return it, else create
-   a new LOOP_MODEL and return it.
-*/
-
-static LOOP_MODEL *
-get_loop_model_by_line (LOOPSET *loop, int lno, int *err)
-{
-    LOOP_MODEL *lmods;
-    int n = loop->n_loop_models;
-    int i;
-
-#if LOOP_DEBUG > 1
-    fprintf(stderr, "get_loop_model_by_line: loop->n_loop_models = %d\n",
-	    loop->n_loop_models);
-#endif
-
-    for (i=0; i<n; i++) {
-	if (loop->lmodels[i].lineno == lno) {
-	    return &loop->lmodels[i];
-	}
-    }
-
-    lmods = realloc(loop->lmodels, (n + 1) * sizeof *loop->lmodels);
-    if (lmods == NULL) {
-	*err = E_ALLOC;
-	return NULL;
-    }
-
-    loop->lmodels = lmods;
-    loop_model_init(&loop->lmodels[n], lno);
-    loop->n_loop_models += 1;
-
-    return &loop->lmodels[n];
-}
-
-#define realdiff(x,y) (fabs((x)-(y)) > 2.0e-13)
-
-/* Update the info stored in LOOP_MODEL based on the results in pmod.
-   If this is the first use we have to do some allocation first.
-*/
-
-static int loop_model_update (LOOP_MODEL *lmod, MODEL *pmod)
-{
-    mpf_t m;
-    int j, err = 0;
-
-#if LOOP_DEBUG > 1
-    fprintf(stderr, "loop_model_update: lmod = %p, pmod = %p\n",
-	    (void *) lmod, (void *) pmod);
-#endif
-
-    if (lmod == NULL) {
-	fprintf(stderr, "loop_model_update: got NULL loop model\n");
-	return E_DATA;
-    }
-
-    if (lmod->nc == 0) {
-	/* not started yet */
-	err = loop_model_start(lmod, pmod);
-	if (err) {
-	    return err;
-	}
-    } else if (pmod->ncoeff != lmod->nc) {
-	gretl_errmsg_set(_("progressive loop: model must be of constant size"));
-	return E_DATA;
-    }
-
-    mpf_init(m);
-
-    for (j=0; j<pmod->ncoeff; j++) {
-	mpf_set_d(m, pmod->coeff[j]);
-	mpf_add(lmod->sum_coeff[j], lmod->sum_coeff[j], m);
-	mpf_mul(m, m, m);
-	mpf_add(lmod->ssq_coeff[j], lmod->ssq_coeff[j], m);
-
-	mpf_set_d(m, pmod->sderr[j]);
-	mpf_add(lmod->sum_sderr[j], lmod->sum_sderr[j], m);
-	mpf_mul(m, m, m);
-	mpf_add(lmod->ssq_sderr[j], lmod->ssq_sderr[j], m);
-	if (!na(lmod->cbak[j]) && realdiff(pmod->coeff[j], lmod->cbak[j])) {
-	    lmod->cdiff[j] = 1;
-	}
-	if (!na(lmod->sbak[j]) && realdiff(pmod->sderr[j], lmod->sbak[j])) {
-	    lmod->sdiff[j] = 1;
-	}
-	lmod->cbak[j] = pmod->coeff[j];
-	lmod->sbak[j] = pmod->sderr[j];
-    }
-
-    mpf_clear(m);
-
-    lmod->n += 1;
-
-#if LOOP_DEBUG > 1
-    fprintf(stderr, "loop_model_update: returning %d\n", err);
-#endif
-
-    return err;
-}
-
-/* Update the LOOP_PRINT struct @lprn using the current values of the
-   specified variables. If this is the first use we need to do some
-   allocation first.
-*/
-
-static int loop_print_update (LOOPSET *loop, int j, const char *names)
-{
-    LOOP_PRINT *lprn;
-    int err = 0;
-
-    lprn = get_loop_print_by_line(loop, j, &err);
-
-    if (!err && lprn->names == NULL) {
-	/* not started yet */
-	err = loop_print_start(lprn, names);
-	if (!err) {
-	    loop->cmds[j].flags |= LOOP_CMD_PDONE;
-	}
-    }
-
-    if (!err) {
-	mpf_t m;
-	double x;
-	int i;
-
-	mpf_init(m);
-
-	for (i=0; i<lprn->nvars; i++) {
-	    if (lprn->na[i]) {
-		continue;
-	    }
-	    x = gretl_scalar_get_value(lprn->names[i], &err);
-	    if (err) {
-		break;
-	    }
-	    if (na(x)) {
-		lprn->na[i] = 1;
-		continue;
-	    }
-	    mpf_set_d(m, x);
-	    mpf_add(lprn->sum[i], lprn->sum[i], m);
-	    mpf_mul(m, m, m);
-	    mpf_add(lprn->ssq[i], lprn->ssq[i], m);
-	    if (!na(lprn->xbak[i]) && realdiff(x, lprn->xbak[i])) {
-		lprn->diff[i] = 1;
-	    }
-	    lprn->xbak[i] = x;
-	}
-
-	mpf_clear(m);
-
-	lprn->n += 1;
-    }
-
-    return err;
-}
-
-#endif /* HAVE_GMP */
-
-static int add_more_loop_commands (LOOPSET *loop)
-{
-    int nb = 1 + (loop->n_cmds + 1) / LOOP_BLOCK;
-    int totcmds = nb * LOOP_BLOCK;
-    loop_command *cmds;
-
-    /* in case we ran out of space */
-    cmds = realloc(loop->cmds, totcmds * sizeof *cmds);
-
-    if (cmds == NULL) {
-	return E_ALLOC;
-    }
-
-    loop->cmds = cmds;
-    loop_cmds_init(loop, loop->n_cmds, totcmds);
-
-    return 0;
-}
-
-static int real_append_line (ExecState *s, LOOPSET *loop)
-{
-    int n = loop->n_cmds;
-    int err = 0;
-
-#if LOOP_DEBUG > 1
-    fprintf(stderr, "real_append_line: s->line = '%s'\n", s->line);
-#endif
-
-    if ((n + 1) % LOOP_BLOCK == 0) {
-	if (add_more_loop_commands(loop)) {
-	    return E_ALLOC;
-	}
-    }
-
-    loop->cmds[n].line = gretl_strdup(s->line);
-
-    if (loop->cmds[n].line == NULL) {
-	err = E_ALLOC;
-    } else {
-	if (s->cmd->ci == PRINT) {
-	    if (!loop_is_progressive(loop) || strchr(s->line, '"')) {
-		/* printing a literal string, not a variable's value */
-		loop->cmds[n].flags |= LOOP_CMD_LIT;
-	    }
-	} else if (s->cmd->ci == RENAME || s->cmd->ci == OPEN) {
-	    loop_set_renaming(loop);
-	} else if (s->cmd->ci == IF) {
-	    loop_set_has_cond(loop);
-	}
-	loop->cmds[n].ci = s->cmd->ci;
-	loop->n_cmds += 1;
-    }
-
-#if LOOP_DEBUG > 1
-    fprintf(stderr, "loop %p: n_cmds=%d, line[%d]='%s', ci=%s\n",
-	    (void *) loop, loop->n_cmds, n, loop->cmds[n].line,
-	    gretl_command_word(loop->cmds[n].ci));
-#endif
-
-    return err;
-}
-
-/**
- * gretl_loop_append_line:
- * @s: program execution state.
- * @dset: dataset struct.
- *
- * Add the command line @s->line to accumulated loop buffer.
- *
- * Returns: 0 on success, non-zero code on error.
- */
-
-int gretl_loop_append_line (ExecState *s, DATASET *dset)
-{
-    LOOPSET *loop = currloop;
-    LOOPSET *newloop = currloop;
-    int err = 0;
-
-    warnmsg(s->prn); /* catch "end loop" if present */
-    gretl_error_clear();
-
-#if LOOP_DEBUG > 1
-    fprintf(stderr, "gretl_loop_append_line: currloop = %p, line = '%s'\n",
-	    (void *) loop, s->line);
-#endif
-
-    if (!ok_in_loop(s->cmd->ci)) {
-	gretl_errmsg_sprintf(_("The '%s' command is not available in loop mode"),
-			     gretl_command_word(s->cmd->ci));
-	destroy_loop_stack(loop);
-	return E_NOTIMP;
-    }
-
-    if (s->cmd->ci == LOOP) {
-	/* starting from scratch */
-	char *spec = s->cmd->param;
-	gretlopt opt = s->cmd->opt;
-	int nested = 0;
-
-	if (spec == NULL) {
-	    fprintf(stderr, "GRETL_ERROR: loop line is unparsed\n");
-	    err = E_DATA;
-	}
-
-#if !HAVE_GMP
-	if (opt & OPT_P) {
-	    gretl_errmsg_set("The progressive option is not available "
-			     "in this build");
-	    err = E_BADOPT;
-	}
-#endif
-
-	if (!err) {
-	    newloop = start_new_loop(spec, loop, dset, opt,
-				     &nested, &err);
-#if GLOBAL_TRACE || LOOP_DEBUG
-	    fprintf(stderr, "got LOOP: newloop at %p (err = %d)\n",
-		    (void *) newloop, err);
-#endif
-	    if (newloop == NULL) {
-		return err;
-	    } else {
-		set_loop_opts(newloop, opt);
-		compile_level++;
-		if (!nested) {
-		    currloop = newloop;
-		    return 0; /* done */
-		}
-	    }
-	}
-    } else if (s->cmd->ci == ENDLOOP) {
-	/* got to the end */
-	compile_level--;
-#if GLOBAL_TRACE || LOOP_DEBUG
-	fprintf(stderr, "got ENDLOOP, compile_level now %d\n",
-		compile_level);
-#endif
-	if (compile_level == 0) {
-	    /* set flag to run the loop */
-	    loop_execute = 1;
-	} else {
-	    /* back up a level */
-	    newloop = loop->parent;
-	}
-    }
-
-    if (!err && loop != NULL && s->cmd->ci != ENDLOOP) {
-	err = real_append_line(s, loop);
-    }
-
-    if (err) {
-	if (loop != NULL) {
-	    gretl_loop_destroy(loop);
-	    compile_level = 0;
-	}
-    } else {
-	currloop = newloop;
-    }
-
-    return err;
-}
-
-#if HAVE_GMP
-
-static void print_loop_coeff (const DATASET *dset,
-			      const LOOP_MODEL *lmod,
-			      int i, PRN *prn)
-{
-    char pname[VNAMELEN];
-    char tmp[NAMETRUNC];
-    mpf_t c1, c2, m, sd1, sd2;
-    unsigned long ln = lmod->n;
-
-    mpf_init(c1);
-    mpf_init(c2);
-    mpf_init(m);
-    mpf_init(sd1);
-    mpf_init(sd2);
-
-    mpf_div_ui(c1, lmod->sum_coeff[i], ln);
-    if (lmod->cdiff[i] == 0) {
-	mpf_set_d(sd1, 0.0);
-    } else {
-	mpf_mul(m, c1, c1);
-	mpf_mul_ui(m, m, ln);
-	mpf_sub(m, lmod->ssq_coeff[i], m);
-	mpf_div_ui(sd1, m, ln);
-	if (mpf_cmp_d(sd1, 0.0) > 0) {
-	    mpf_sqrt(sd1, sd1);
-	} else {
-	    mpf_set_d(sd1, 0.0);
-	}
-    }
-
-    mpf_div_ui(c2, lmod->sum_sderr[i], ln);
-    if (lmod->sdiff[i] == 0) {
-	mpf_set_d(sd2, 0.0);
-    } else {
-	mpf_mul(m, c2, c2);
-	mpf_mul_ui(m, m, ln);
-	mpf_sub(m, lmod->ssq_sderr[i], m);
-	mpf_div_ui(sd2, m, ln);
-	if (mpf_cmp_d(sd2, 0.0) > 0) {
-	    mpf_sqrt(sd2, sd2);
-	} else {
-	    mpf_set_d(sd2, 0.0);
-	}
-    }
-
-    gretl_model_get_param_name(lmod->model0, dset, i, pname);
-    maybe_trim_varname(tmp, pname);
-    pprintf(prn, "%*s", 15, tmp); /* FIXME length */
-    pprintf(prn, "%#14g %#14g %#14g %#14g\n", mpf_get_d(c1), mpf_get_d(sd1),
-	    mpf_get_d(c2), mpf_get_d(sd2));
-
-    mpf_clear(c1);
-    mpf_clear(c2);
-    mpf_clear(m);
-    mpf_clear(sd1);
-    mpf_clear(sd2);
-}
-
-static void loop_model_print (LOOP_MODEL *lmod, const DATASET *dset,
-			      PRN *prn)
-{
-    char startdate[OBSLEN], enddate[OBSLEN];
-    int i;
-
-    ntolabel(startdate, lmod->model0->t1, dset);
-    ntolabel(enddate, lmod->model0->t2, dset);
-
-    pputc(prn, '\n');
-    pprintf(prn, _("%s estimates using the %d observations %s-%s\n"),
-	    _(estimator_string(lmod->model0, prn)), lmod->model0->nobs,
-	    startdate, enddate);
-    print_model_vcv_info(lmod->model0, dset, prn);
-    pprintf(prn, _("Statistics for %d repetitions\n"), lmod->n);
-    pprintf(prn, _("Dependent variable: %s\n\n"),
-	    gretl_model_get_depvar_name(lmod->model0, dset));
-
-    pputs(prn, _("                     mean of      std. dev. of     mean of"
-		 "     std. dev. of\n"
-		 "                    estimated      estimated"
-		 "      estimated      estimated\n"
-		 "      Variable     coefficients   coefficients   std. errors"
-		 "    std. errors\n\n"));
-
-    for (i=0; i<lmod->model0->ncoeff; i++) {
-	print_loop_coeff(dset, lmod, i, prn);
-    }
-
-    pputc(prn, '\n');
-}
-
-static void loop_print_print (LOOP_PRINT *lprn, PRN *prn)
-{
-    bigval mean, m, sd;
-    int len, maxlen = 7;
-    int i, n;
-    const char *s;
-
-    if (lprn == NULL) {
-	return;
-    }
-
-    n = lprn->n;
-
-    mpf_init(mean);
-    mpf_init(m);
-    mpf_init(sd);
-
-    for (i=0; i<lprn->nvars; i++) {
-	len = strlen(lprn->names[i]);
-	if (len > maxlen) {
-	    maxlen = len;
-	}
-    }
-
-    pprintf(prn, _("Statistics for %d repetitions\n"), n);
-    pputc(prn, '\n');
-    bufspace(maxlen + 1, prn);
-
-    len = get_utf_width(_("mean"), 14);
-    pprintf(prn, "%*s ", len, _("mean"));
-
-    len = get_utf_width(_("std. dev"), 14);
-    pprintf(prn, "%*s\n", len, _("std. dev"));
-
-    for (i=0; i<lprn->nvars; i++) {
-	s = lprn->names[i];
-	if (lprn->na[i]) {
-	    pprintf(prn, "%*s", maxlen + 1, s);
-	    pprintf(prn, "%14s %14s\n", "NA   ", "NA   ");
-	    continue;
-	}
-	mpf_div_ui(mean, lprn->sum[i], (unsigned long) n);
-	if (lprn->diff[i] == 0) {
-	    mpf_set_d(sd, 0.0);
-	} else {
-	    mpf_mul(m, mean, mean);
-	    mpf_mul_ui(m, m, (unsigned long) n);
-	    mpf_sub(sd, lprn->ssq[i], m);
-	    mpf_div_ui(sd, sd, (unsigned long) n);
-	    if (mpf_cmp_d(sd, 0.0) > 0) {
-		mpf_sqrt(sd, sd);
-	    } else {
-		mpf_set_d(sd, 0.0);
-	    }
-	}
-	pprintf(prn, "%*s", maxlen + 1, s);
-	pprintf(prn, "%#14g %#14g\n", mpf_get_d(mean), mpf_get_d(sd));
-    }
-
-    mpf_clear(mean);
-    mpf_clear(m);
-    mpf_clear(sd);
-
-    pputc(prn, '\n');
-}
-
-static int loop_store_save (LOOP_STORE *lstore, PRN *prn)
-{
-    int *list;
-    int err = 0;
-
-    list = gretl_consecutive_list_new(1, lstore->dset->v - 1);
-    if (list == NULL) {
-	return E_ALLOC;
-    }
-
-    lstore->dset->t2 = lstore->n - 1;
-    pprintf(prn, _("store: using filename %s\n"), lstore->fname);
-    err = write_data(lstore->fname, list, lstore->dset, lstore->opt, prn);
-
-    if (err) {
-	pprintf(prn, _("write of data file failed\n"));
-    }
-
-    free(list);
-
-    return err;
-}
-
-static int extend_loop_dataset (LOOP_STORE *lstore)
-{
-    double *x;
-    int oldn = lstore->dset->n;
-    int n = oldn + DEFAULT_NOBS;
-    int i, t;
-
-    for (i=0; i<lstore->dset->v; i++) {
-	x = realloc(lstore->dset->Z[i], n * sizeof *x);
-	if (x == NULL) {
-	    return E_ALLOC;
-	}
-	lstore->dset->Z[i] = x;
-	for (t=oldn; t<n; t++) {
-	    lstore->dset->Z[i][t] = (i == 0)? 1.0 : NADBL;
-	}
-    }
-
-    lstore->dset->n = n;
-    lstore->dset->t2 = n - 1;
-
-    ntolabel(lstore->dset->endobs, n - 1, lstore->dset);
-
-    return 0;
-}
-
-static void progressive_loop_zero (LOOPSET *loop)
-{
-    int i;
-
-    /* What we're doing here is debatable: could we get
-       away with just "zeroing" the relevant structures
-       in an appropriate way, rather than destroying
-       them? Maybe, but so long as we're destroying them
-       we have to remove the "started" flags from
-       associated "print" and "store" commands, or else
-       things will go awry on the second execution of
-       a nested progressive loop.
-    */
-
-    if (loop->cmds != NULL) {
-	for (i=0; i<loop->n_cmds; i++) {
-	    if (loop->cmds[i].ci == PRINT ||
-		loop->cmds[i].ci == STORE) {
-		/* reset */
-		loop->cmds[i].flags &= ~LOOP_CMD_PDONE;
-	    }
-	}
-    }
-
-    for (i=0; i<loop->n_loop_models; i++) {
-	loop_model_free(&loop->lmodels[i]);
-    }
-
-    loop->lmodels = NULL;
-    loop->n_loop_models = 0;
-
-    for (i=0; i<loop->n_prints; i++) {
-	loop_print_free(&loop->prns[i]);
-    }
-
-    loop->prns = NULL;
-    loop->n_prints = 0;
-
-    loop_store_free(&loop->store);
-}
-
-#endif /* HAVE_GMP */
-
-#define loop_literal(l,i) (l->cmds[i].flags & LOOP_CMD_LIT)
-
-/**
- * print_loop_results:
- * @loop: pointer to loop struct.
- * @dset: data information struct.
- * @prn: gretl printing struct.
- *
- * Print out the results after completion of the loop @loop.
- */
-
-static void print_loop_results (LOOPSET *loop, const DATASET *dset,
-				PRN *prn)
-{
-#if HAVE_GMP
-    int k = 0;
-#endif
-    int i, j = 0;
-
-    for (i=0; i<loop->n_cmds; i++) {
-	gretlopt opt = loop->cmds[i].opt;
-	int ci = loop->cmds[i].ci;
-
-#if LOOP_DEBUG > 1
-	fprintf(stderr, "print_loop_results: loop command %d: %s\n",
-		i, loop->cmds[i].line);
-#endif
-
-	if (ci == OLS && !loop_is_progressive(loop)) {
-	    if (model_print_deferred(opt)) {
-		MODEL *pmod = loop->models[j++];
-		gretlopt popt;
-
-		set_model_id(pmod, OPT_NONE);
-		popt = get_printmodel_opt(pmod, opt);
-		printmodel(pmod, dset, popt, prn);
-	    }
-	}
-
-#if HAVE_GMP
-	if (loop_is_progressive(loop)) {
-	    if (plain_model_ci(ci) && !(opt & OPT_Q)) {
-		loop_model_print(&loop->lmodels[j], dset, prn);
-		loop_model_zero(&loop->lmodels[j], 1);
-		j++;
-	    } else if (ci == PRINT && !loop_literal(loop, i)) {
-		loop_print_print(&loop->prns[k], prn);
-		loop_print_zero(&loop->prns[k], 1);
-		k++;
-	    } else if (ci == STORE) {
-		loop_store_save(&loop->store, prn);
-	    }
-	}
-#endif
-    }
-}
-
-static int substitute_dollar_targ (char *str, int maxlen,
-				   const LOOPSET *loop,
-				   const DATASET *dset,
-				   int *subst)
-{
-    char insert[32], targ[VNAMELEN + 3] = {0};
-    char *p, *ins, *q, *s;
-    int targlen, inslen, idx = 0;
-    int incr, cumlen = 0;
-    int err = 0;
-
-#if SUBST_DEBUG
-    fprintf(stderr, "subst_dollar_targ:\n original: '%s'\n", str);
-#endif
-
-    /* construct the target for substitution */
-
-    if (loop->type == FOR_LOOP) {
-	if (!gretl_is_scalar(loop->init.vname)) {
-	    /* nothing to substitute */
-	    return 0;
-	}
-	sprintf(targ, "$%s", loop->init.vname);
-	targlen = strlen(targ);
-    } else if (indexed_loop(loop)) {
-	sprintf(targ, "$%s", loop->idxname);
-	targlen = strlen(targ);
-	idx = loop->init.val + loop->iter;
-    } else {
-	/* shouldn't be here! */
-	return 1;
-    }
-
-#if SUBST_DEBUG
-    fprintf(stderr, " target = '%s', idx = %d\n", targ, idx);
-#endif
-
-    if (strstr(str, targ) == NULL) {
-	/* nothing to be done */
-	return 0;
-    }
-
-    ins = insert;
-
-    /* prepare the substitute string */
-
-    if (loop->type == FOR_LOOP) {
-	double x = gretl_scalar_get_value(loop->init.vname, NULL);
-
-	if (na(x)) {
-	    strcpy(insert, "NA");
-	} else {
-	    sprintf(insert, "%g", x);
-	}
-=======
         if (na(x)) {
             strcpy(insert, "NA");
         } else {
             sprintf(insert, "%g", x);
         }
->>>>>>> 1d552da4
     } else if (loop->type == INDEX_LOOP) {
         sprintf(insert, "%d", idx);
     } else if (loop->type == DATED_LOOP) {
@@ -3490,33 +2530,6 @@
 
 #endif /* !HAVE_GMP */
 
-<<<<<<< HEAD
-static int maybe_preserve_loop (LOOPSET *loop)
-{
-    if (loop->flags & LOOP_ERR_CAUGHT) {
-        /* don't preserve a "broken" loop? */
-	return 0;
-    }
-
-    if (!loop_is_attached(loop) && gretl_function_depth() > 0) {
-	if (gretl_iteration_depth() > 0 || gretl_looping()) {
-	    int err = attach_loop_to_function(loop);
-
-	    if (!err) {
-		loop_set_attached(loop);
-#if GLOBAL_TRACE
-		fprintf(stderr, "loop %p attached to function\n",
-			(void *) loop);
-#endif
-	    }
-	}
-    }
-
-    return loop_is_attached(loop);
-}
-
-=======
->>>>>>> 1d552da4
 /* loop_reset_uvars(): called on exit from a function onto
    which one or more "compiled" loops have been attached.
    The point is to reset to NULL the stored addresses of
@@ -3559,8 +2572,6 @@
 
     /* another (possibly) stored reference */
     loop->idxvar = NULL;
-<<<<<<< HEAD
-=======
 }
 
 /* We come here only if @ll has the LOOP_LINE_DOLLAR flag
@@ -3586,7 +2597,6 @@
     }
 
     return err;
->>>>>>> 1d552da4
 }
 
 static void abort_loop_execution (ExecState *s)
@@ -3698,15 +2708,9 @@
             }
 
 #if LTRACE || (LOOP_DEBUG > 1)
-<<<<<<< HEAD
-	    fprintf(stderr, "iter=%d, j=%d, line='%s', ci=%s, compiled=%d\n",
-		    loop->iter, j, showline, gretl_command_word(ci),
-		    compiled);
-=======
             fprintf(stderr, "iter=%d, j=%d, line='%s', ci=%s, compiled=%d\n",
                     loop->iter, j, showline, gretl_command_word(ci),
                     compiled);
->>>>>>> 1d552da4
 #endif
 
 	    if (gretl_if_state_true() && (ci == ELSE || ci == ELIF)) {
@@ -3781,22 +2785,6 @@
 		   part of a "restrict" block.
 		*/
 		err = parse_command_line(s, dset, NULL);
-<<<<<<< HEAD
-#if LOOP_DEBUG > 1
-		fprintf(stderr, "    after: '%s', ci=%s\n", line,
-			gretl_command_word(cmd->ci));
-		fprintf(stderr, "    cmd->savename = '%s'\n", cmd->savename);
-		fprintf(stderr, "    err from parse_command_line: %d\n", err);
-#endif
-	    }
-
-	handle_err:
-
-	    if (err) {
-		cmd_info_to_loop(loop, j, cmd, &subst);
-		cmd->err = err = loop_process_error(loop, j, err, prn);
-=======
->>>>>>> 1d552da4
 		if (err) {
 		    goto handle_err;
 		} else if (cmd->ci != GENR) {
