/*
 *  gretl -- Gnu Regression, Econometrics and Time-series Library
 *  Copyright (C) 2001 Allin Cottrell and Riccardo "Jack" Lucchetti
 *
 *  This program is free software: you can redistribute it and/or modify
 *  it under the terms of the GNU General Public License as published by
 *  the Free Software Foundation, either version 3 of the License, or
 *  (at your option) any later version.
 *
 *  This program is distributed in the hope that it will be useful,
 *  but WITHOUT ANY WARRANTY; without even the implied warranty of
 *  MERCHANTABILITY or FITNESS FOR A PARTICULAR PURPOSE.  See the
 *  GNU General Public License for more details.
 *
 *  You should have received a copy of the GNU General Public License
 *  along with this program.  If not, see <http://www.gnu.org/licenses/>.
 *
 */

/* interact.c for gretl */

#include "libgretl.h"
#include "monte_carlo.h"
#include "var.h"
#include "johansen.h"
#include "gretl_func.h"
#include "compat.h"
#include "system.h"
#include "forecast.h"
#include "cmd_private.h"
#include "libset.h"
#include "uservar.h"
#include "gretl_panel.h"
#include "texprint.h"
#include "gretl_join.h"
#include "gretl_xml.h"
#include "gretl_string_table.h"
#include "gretl_typemap.h"
#include "gretl_midas.h"
#include "dbread.h"
#include "gretl_foreign.h"
#include "boxplots.h"
#include "gretl_plot.h"
#include "flow_control.h"
#include "libglue.h"
#include "csvdata.h"
#include "gretl_zip.h"
#include "matrix_extra.h"
#include "addons_utils.h"
#ifdef USE_CURL
# include "gretl_www.h"
#endif
#ifdef HAVE_MPI
# include "gretl_mpi.h"
#endif

#include <errno.h>

/* for the "shell" command */
#ifdef WIN32
# include "gretl_win32.h"
#else
# ifdef HAVE_PATHS_H
#  include <paths.h>
# endif
#endif

#define CMD_DEBUG 0
#define ECHO_DEBUG 0

#include "tokenize.c"

#define bare_quote(p,s)   (*p == '"' && (p-s==0 || *(p-1) != '\\'))
#define starts_comment(p) (*p == '/' && *(p+1) == '*')
#define ends_comment(p)   (*p == '*' && *(p+1) == '/')

static int install_function_package (const char *pkgname,
                                     gretlopt opt,
                                     ExecState *s,
                                     PRN *prn);

static int strip_inline_comments (char *s)
{
    int ret = 0;

    if (*s == '#') {
        /* the entire line is a comment */
        ret = 1;
    } else if (strstr(s, "#")) {
        int quoted = 0;
        int braced = 0;
        char *p = s;

        while (*p) {
            if (bare_quote(p, s)) {
                quoted = !quoted;
            } else if (!quoted) {
                if (*p == '{') {
                    braced++;
                } else if (*p == '}') {
                    braced--;
                }
            }
            if (!quoted && !braced) {
                if (*p == '#') {
                    *p = '\0';
                    break;
                }
            }
            p++;
        }
    }

    return ret;
}

/* filter_comments: strip comments out of line; return non-zero if
   the whole line is a comment */

static int filter_comments (char *s, CMD *cmd)
{
    char tmp[MAXLINE];
    char *p = s;
    int quoted = 0;
    int ignore = (cmd->flags & CMD_IGNORE);
    int j = 0, filt = 0;

    if (strlen(s) >= MAXLINE) {
        cmd->err = E_TOOLONG;
        return 0;
    }

    while (*p) {
        if (!quoted && !ignore && *p == '#') {
            break;
        }
        if (!ignore && bare_quote(p, s)) {
            quoted = !quoted;
        }
        if (!quoted) {
            if (starts_comment(p)) {
                ignore = 1;
                p += 2;
            } else if (ends_comment(p)) {
                if (!ignore) {
                    cmd->err = E_PARSE;
                    return 0;
                }
                ignore = 0;
                p += 2;
                p += strspn(p, " ");
            }
        }
        if (!ignore && *p != '\r') {
            tmp[j++] = *p;
        }
        if (*p) {
            p++;
        }
    }

    tmp[j] = '\0';
    strcpy(s, tmp);
    tailstrip(s);

    if (*s == '\0') {
        filt = 1;
    } else if (!ignore) {
        /* '#' comments */
        filt = strip_inline_comments(s);
        tailstrip(s);
    }

    if (filt) {
        /* the whole line is a comment */
        cmd->ci = CMD_COMMENT;
    }

    if (ignore) {
        /* the line ends in multi-line comment mode */
        cmd->flags |= CMD_IGNORE;
    } else {
        cmd->flags &= ~CMD_IGNORE;
    }

    return filt;
}

#define MODIFIES_LIST(c) (c == DIFF ||          \
                          c == DUMMIFY ||       \
                          c == LDIFF ||         \
                          c == SDIFF ||         \
                          c == LAGS ||          \
                          c == LOGS ||          \
                          c == SQUARE ||        \
                          c == ORTHDEV ||       \
                          c == STDIZE)

static int has_param (const CMD *cmd)
{
    return cmd->param != NULL && *cmd->param != '\0';
}

/* Look for a line with an "implicit genr", such as
   y = 3*x, x += 10, etc. This is used in nls.c to
   assess auxiliary genrs in nls, mle, gmm.
*/

int plausible_genr_start (const char *s, const DATASET *dset)
{
    int ret = 0;

    if (strchr(s, '=') || strstr(s, "++") || strstr(s, "--")) {
        const char *ok = ".+-*/%^~|=[";
        char word[VNAMELEN] = {0};
        char fmt[20];

        sprintf(fmt, "%%%d[^[ .+*/%%^~|=-]", VNAMELEN - 1);

        if (sscanf(s, fmt, word)) {
            s += strlen(word);
            while (*s == ' ') s++;
            if (strspn(s, ok) > 0 && check_identifier(word) == 0) {
                ret = 1;
            }
        }
    } else if (gretl_type_from_name(s, dset) != 0) {
        ret = 1;
    }

    return ret;
}

static int ends_foreign_block (const char *s)
{
    s += strspn(s, " \t");

    if (!strncmp(s, "end ", 4)) {
        s += 3;
        s += strspn(s, " \t");
        if (!strncmp(s, "foreign", 7)) {
            return 1;
        } else if (!strncmp(s, "mpi", 3)) {
            return 1;
        }
    }

    return 0;
}

/**
 * parse_command_line:
 * @s: pointer to execution-state struct.
 * @cmd: pointer to command struct.
 * @dset: dataset struct.
 * @ptr: pointer for use with "compilation" of
 * conditionals in loops.
 *
 * Parses @line and fills out @cmd accordingly.
 *
 * Returns: 0 on success, non-zero code on error.
 */

int parse_command_line (ExecState *s, DATASET *dset, void *ptr)
{
    char *line = s->line;
    CMD *cmd = s->cmd;

    gretl_cmd_clear(cmd);
    gretl_error_clear();

#if CMD_DEBUG
    fprintf(stderr, "parse_command_line: '%s' (nosub=%d)\n",
            line, cmd_nosub(cmd) ? 1 : 0);
#endif

    if (cmd_nosub(cmd)) {
        cmd->flags &= ~CMD_SUBST;
    } else {
        int subst = 0;

        cmd->err = substitute_named_strings(line, &subst);
        if (cmd->err) {
            return cmd->err;
        } else if (subst) {
            /* record the fact that substitution has been done */
            cmd->flags |= CMD_SUBST;
        } else {
            cmd->flags &= ~CMD_SUBST;
        }
    }

#if CMD_DEBUG
    if (cmd->flags & CMD_SUBST) {
        fprintf(stderr, "after substitution: '%s'\n", line);
    }
#endif

    if ((cmd->context == FOREIGN || cmd->context == MPI) &&
        !ends_foreign_block(line)) {
        cmd->opt = OPT_NONE;
        cmd->ci = cmd->context;
        return 0;
    }

    if ((cmd->flags & CMD_SUBST) || !gretl_looping_currently()) {
        /* normalize line spaces */
        compress_spaces(line);

        /* trap lines that are nothing but comments */
        if (filter_comments(line, cmd)) {
            return 0;
        }

        /* catch errors associated with comment syntax */
        if (cmd->err) {
            return cmd->err;
        }
    }

    cmd->err = real_parse_command(s, dset, 0, ptr);

    if (cmd->err) {
        gretl_cmd_destroy_context(cmd);
    }

    return cmd->err;
}

#ifndef WIN32

static int gretl_shell_async (const char *cmdline, PRN *prn)
{
    GError *gerr = NULL;
    int err = 0;

    g_spawn_command_line_async(cmdline, &gerr);

    if (gerr != NULL) {
        pprintf(prn, "%s\n", gerr->message);
        g_error_free(gerr);
        err = 1;
    }

    return err;
}

static int gretl_shell_sync (const char *arg, gchar **psout,
                             PRN *prn)
{
    gchar *sout = NULL;
    gchar *serr = NULL;
    GError *gerr = NULL;
    int status;
    gchar *argv[5];
    const char *theshell = getenv("SHELL");
    const char *namep;
    char shellnam[40];
    int err = 0;

    if (theshell == NULL) {
#ifdef HAVE_PATHS_H
        theshell =_PATH_BSHELL;
#else
        theshell = "/bin/sh";
#endif
    }

    namep = strrchr(theshell, '/');
    if (namep == NULL) {
        namep = theshell;
    }

    strcpy(shellnam, "-");
    strcat(shellnam, ++namep);
    if (strcmp(namep, "sh") != 0) {
        shellnam[0] = '+';
    }

    argv[0] = g_strdup(theshell);
    argv[1] = shellnam;
    argv[2] = g_strdup("-c");
    argv[3] = g_strdup(arg);
    argv[4] = NULL;

    g_spawn_sync(gretl_workdir(), argv, NULL, 0, NULL, NULL,
                 &sout, &serr, &status, &gerr);

    g_free(argv[0]);
    g_free(argv[2]);
    g_free(argv[3]);

    if (gerr != NULL) {
        if (prn != NULL) {
            pprintf(prn, "%s\n", gerr->message);
        } else {
            gretl_errmsg_set(gerr->message);
        }
        g_error_free(gerr);
        err = 1;
    }

    if (psout != NULL) {
        *psout = sout;
    } else if (sout != NULL) {
        pputs(prn, sout);
        g_free(sout);
    }

    if (serr != NULL) {
        pputs(prn, serr);
        g_free(serr);
    }

    return err;
}

/**
 * gretl_shell_grab:
 * @arg: command line to be executed.
 * @sout: location to receive output from command.
 *
 * Calls the shell to execute @arg syncronously and captures the
 * standard output, if any, in @sout.
 *
 * Returns: 0 on successful completion, non-zero on error.
 */

int gretl_shell_grab (const char *arg, char **sout)
{
    /* note: the win32 implementation of gretl_shell_grab()
       is defined in gretl_win32.c
    */
    return gretl_shell_sync(arg, sout, NULL);
}

static int gretl_shell (const char *arg, gretlopt opt, PRN *prn)
{
    int err = 0;

    if (arg == NULL || *arg == '\0') {
        return 0;
    }

    if (!libset_get_bool(SHELL_OK)) {
        gretl_errmsg_set(_("The shell command is not activated."));
        return 1;
    }

    arg += strspn(arg, " \t");

    if (opt & OPT_A) {
        /* "launch" */
        err = gretl_shell_async(arg, prn);
    } else {
        err = gretl_shell_sync(arg, NULL, prn);
    }

    return err;
}

#endif /* ! WIN32 */

#define SAFELEN 78 /* ? */

static void trim_to_length (char *s)
{
    int i, n = strlen(s);

    if (n < SAFELEN - 1) return;

    for (i=n-1; i>0; i--) {
        if (s[i] == ' ') {
            s[i] = '\0';
            break;
        }
    }
}

void safe_print_line (const char *line, int *plen, PRN *prn)
{
    char tmp[SAFELEN];
    const char *q, *p = line;
    int n, m, rem, out = 0;
    int len0 = *plen;

    rem = n = strlen(line);

    while (out < n) {
        *tmp = 0;
        q = p;
        strncat(tmp, p, SAFELEN - 1);
        len0 = 0;
        trim_to_length(tmp - len0);
        len0 = 0;
        m = strlen(tmp);
        out += m;
        rem = n - out;
        p = q + m;
        if (rem > 0) {
            pprintf(prn, "%s \\\n ", tmp);
            *plen = 1;
        } else {
            pprintf(prn, "%s", tmp);
            *plen += m;
        }
    }
}

static void new_trim_to_length (char *s, int len)
{
    int n = strlen(s);

    if (n > len) {
        int i, quoted = 0;
        int bp0 = 0, bp1 = 0;

        for (i=1; i<n-1; i++) {
            if (s[i] == '"' && s[i-1] != '\\') {
                quoted = !quoted;
            }
            if (!quoted && s[i] == ' ') {
                if (i < len) {
                    bp0 = i;
                } else {
                    bp1 = i;
                    break;
                }
            }
        }
        if (bp0 > 0) {
            s[bp0] = '\0';
        } else if (bp1 > 0) {
            s[bp1] = '\0';
        }
    }
}

static void basic_trim_to_length (char *s, int len)
{
    int n = strlen(s);

    if (n > len) {
        int i;
        int bp0 = 0, bp1 = 0;

        for (i=1; i<n-1; i++) {
            if (s[i] == ' ') {
                if (i < len) {
                    bp0 = i;
                } else {
                    bp1 = i;
                    break;
                }
            }
        }
        if (bp0 > 0) {
            s[bp0] = '\0';
        } else if (bp1 > 0) {
            s[bp1] = '\0';
        }
    }
}

#define TESTLEN 256
#define LINELEN 70

static void reflow_line (const char *line, const CMD *cmd,
                         const char *leader, PRN *prn)
{
    int maxline = LINELEN;

    if (leader != NULL) {
        maxline -= 2;
        pputs(prn, leader);
    }

    if (cmd != NULL && (cmd->ciflags & CI_EXPR)) {
        /* "genr"-type lines: be more generous? */
        maxline += 10;
    } else if (gretl_in_gui_mode()) {
        /* we can handle a little more width */
        maxline += 4;
    }

    if (strlen(line) < maxline) {
        pputs(prn, line);
    } else {
        const char *p = line;
        char buf[TESTLEN];
        int linenum = 0;

        while (*p) {
            *buf = '\0';
            strncat(buf, p, TESTLEN - 1);
            if (linenum > 0 && leader == NULL) {
                new_trim_to_length(buf, maxline - 2);
            } else {
                new_trim_to_length(buf, maxline);
            }
            p += strlen(buf);
            if (!string_is_blank(buf)) {
                if (linenum > 0) {
                    pputs(prn, "  ");
                }
                pputs(prn, (*buf == ' ')? buf + 1 : buf);
                if (*p) {
                    pputs(prn, " \\\n");
                }
            }
            linenum++;
        }
    }
}

static int command_is_silent (const CMD *cmd, const char *line)
{
    if (cmd == NULL) {
        return 0;
    }

    if (cmd->ci == FUNCERR || cmd->ci == PRINTF ||
        (cmd->ci == PRINT && strchr(line, '"'))) {
        return 1;
    }

    if (!strcmp(line, "set echo off") ||
        !strcmp(line, "set verbose off") ||
        !strcmp(line, "flush")) {
        return 1;
    }

    if (!strncmp(line, "quit", 4) && string_is_blank(line + 4)) {
        return 1;
    }

    if (cmd->ci == SET && cmd->param != NULL &&
        !strcmp(cmd->param, "echo") &&
        gretl_function_depth() > 0) {
        return 1;
    }

    if ((cmd->ci == OUTFILE && cmd->opt == OPT_C) ||
        (cmd->ci == END && cmd->param != NULL &&
         !strcmp(cmd->param, "outfile"))) {
        return 1;
    }

    if (*line == '!') {
        return 1;
    }

    return 0;
}

/*
 * real_echo_command:
 * @cmd: pointer to #CMD struct.
 * @line: "raw" command line associated with @cmd.
 * @recording: echo is going to command log (0/1).
 * @prn: pointer to gretl printing struct.
 *
 * Echoes the user command represented by @cmd and @line to
 * @prn.  This is used for two distinct purposes: to give
 * visual feedback on the command supplied, and (in some
 * contexts) to record a command that was executed interactively.
 */

static void real_echo_command (CMD *cmd, const char *line,
                               int recording, PRN *prn)
{
    const char *leader = NULL;
    int commented_store = 0;
    int compiling = 0;

    if (line == NULL || *line == '\0' || prn == NULL) {
        return;
    }

    if (cmd != NULL && cmd->ci >= NC) {
        return;
    }

    if (gretl_compiling_function() || gretl_compiling_loop()) {
        compiling = 1;
    }

#if ECHO_DEBUG
    if (cmd != NULL) {
        fprintf(stderr, "echo_cmd:\n*** line='%s'\n param='%s' parm2='%s'\n",
                line, cmd->param, cmd->parm2);
        fprintf(stderr, " cmd->opt=%d, recording=%d, compiling=%d\n",
                cmd->opt, recording, compiling);
        fprintf(stderr, " cmd->ci = %d (%s), context = %d\n", cmd->ci,
                gretl_command_word(cmd->ci), cmd->context);
        fprintf(stderr, " cmd->savename = '%s'\n", cmd->savename);
        if (cmd->list != NULL) {
            printlist(cmd->list, "cmd->list");
        }
    }
#endif

    /* certain things don't get echoed at all, if not recording or
       compiling a function or loop */
    if (!recording && !compiling && command_is_silent(cmd, line)) {
#if ECHO_DEBUG
        fprintf(stderr, " silent: no echo\n");
#endif
        return;
    }

    /* print leading string before echo? */
    if (recording) {
        if (cmd != NULL && cmd->ci == STORE) {
            commented_store = 1;
        }
    } else if (compiling) {
        leader = "> ";
    } else {
        leader = "? ";
    }

    if (commented_store) {
        pputs(prn, "# ");
        pputs(prn, line);
    } else if (cmd != NULL && (cmd->context == FOREIGN || cmd->context == MPI)) {
        if (leader != NULL) {
            pputs(prn, leader);
        }
        pputs(prn, line);
    } else {
        reflow_line(line, cmd, leader, prn);
    }

    pputc(prn, '\n');

    gretl_print_flush_stream(prn);
}

void gretl_echo_command (CMD *cmd, const char *line, PRN *prn)
{
    real_echo_command(cmd, line, 0, prn);
}

void gretl_record_command (CMD *cmd, const char *line, PRN *prn)
{
    real_echo_command(cmd, line, 1, prn);
}

static int set_var_info (const int *list,
                         const char *parm1,
                         const char *parm2,
                         gretlopt opt,
                         DATASET *dset)
{
    int vi, v = list[1];
    int i, err = 0;

    if (dset == NULL || dset->varinfo == NULL) {
        return E_NODATA;
    } else if (v <= 0 || v >= dset->v) {
        return E_DATA;
    }

    if (opt & OPT_M) {
        err = gretl_list_set_midas(list, dset);
        if (err) {
            return err;
        }
    }

    for (i=1; i<=list[0]; i++) {
        vi = list[i];
        if (opt & OPT_D) {
            series_set_discrete(dset, vi, 1);
        } else if (opt & OPT_C) {
            series_set_discrete(dset, vi, 0);
        }
        if (opt & OPT_F) {
            /* --coded */
            int ivals = series_is_integer_valued(dset, vi);
            int isdum = gretl_isdummy(0, dset->n - 1, dset->Z[vi]);

            if (ivals && !isdum) {
                series_set_flag(dset, vi, VAR_CODED);
            } else {
                gretl_errmsg_sprintf("%s cannot be set as 'coded' (%s)",
                                     dset->varname[vi], ivals ?
                                     _("is a 0/1 variable") :
                                     _("not integer-valued"));
                err = E_TYPES;
            }
        } else if (opt & OPT_N) {
            /* -- numeric (i.e. not-coded) */
            series_unset_flag(dset, vi, VAR_CODED);
        }
    }

    if (err) {
        return err;
    }

    /* below: we'll accept multi-series lists, but the
       string-setting facility will apply to just the
       first member, as "representative" of the list
    */

    if (opt & OPT_I) {
        const char *s = get_optval_string(SETINFO, OPT_I);

        if (s == NULL) {
            err = E_ARGS;
        } else {
            series_record_label(dset, v, s);
        }
    } else if (parm1 != NULL) {
        /* backward compatibility */
        series_record_label(dset, v, parm1);
    }

    if (opt & OPT_G) {
        const char *s = get_optval_string(SETINFO, OPT_G);

        if (s == NULL) {
            err = E_ARGS;
        } else {
            series_record_display_name(dset, v, s);
        }
    } else if (parm2 != NULL) {
        /* backward compatibility */
        series_record_display_name(dset, v, parm2);
    }

    return err;
}

static void reflow_label (const char *line, PRN *prn)
{
    int maxline = 72;

    if (strlen(line) < maxline) {
        pputc(prn, ' ');
        pputs(prn, line);
        pputc(prn, '\n');
    } else {
        const char *p = line;
        char buf[TESTLEN];
        int lnum = 0;

        while (*p) {
            *buf = '\0';
            strncat(buf, p, TESTLEN - 1);
            if (lnum == 1) {
                maxline -= 2;
            }
            basic_trim_to_length(buf, maxline);
            p += strlen(buf);
            if (!string_is_blank(buf)) {
                if (lnum == 0) {
                    pputc(prn, ' ');
                } else {
                    pputs(prn, "   ");
                }
                pputs(prn, (*buf == ' ')? buf + 1 : buf);
                pputc(prn, '\n');
            } else {
                pputc(prn, '\n');
            }
            lnum++;
        }
    }
}

static void showlabels (const int *list, gretlopt opt,
                        const DATASET *dset, PRN *prn)
{
    const char *label;
    gchar *tmp;
    int i, v, vmax, nl = 0;

    if (dset == NULL || dset->v == 0) {
        pprintf(prn, _("No series are defined\n"));
        return;
    }

    vmax = list == NULL ? dset->v - 1 : list[0];

    for (i=1; i<=vmax; i++) {
        v = list == NULL ? i : list[i];
        if (v >= 0 && v < dset->v) {
            label = series_get_label(dset, v);
            if (label != NULL && *label != '\0') {
                nl++;
            }
        }
    }

    if (nl == 0) {
        pprintf(prn, _("No series labels are defined\n"));
        return;
    }

    pputc(prn, '\n');
    for (i=1; i<=vmax; i++) {
        v = list == NULL ? i : list[i];
        if (v >= 0 && v < dset->v) {
            label = series_get_label(dset, v);
            if (label != NULL && *label != '\0') {
                if (opt & OPT_Q) {
                    pprintf(prn, "%s: %s\n", dset->varname[v], label);
                } else {
                    tmp = g_strdup_printf("%s: %s", dset->varname[v], label);
                    reflow_label(tmp, prn);
                    g_free(tmp);
                }
            }
        }
    }
    pputc(prn, '\n');
}

static int outfile_redirect (PRN *prn, FILE *fp, const char *strvar,
                             const char *fname, gretlopt opt,
                             int *parms)
{
    int err;

    err = print_start_redirection(prn, fp, fname, strvar);

    if (!err) {
	if (opt & OPT_Q) {
	    parms[0] = gretl_echo_on();
	    parms[1] = gretl_messages_on();
	    set_gretl_echo(0);
	    set_gretl_messages(0);
	} else {
	    parms[0] = parms[1] = -1;
	}
    }

    return err;
}

static void maybe_restore_vparms (int *parms)
{
    if (parms[0] == 1) {
        set_gretl_echo(1);
    }
    if (parms[1] == 1) {
        set_gretl_messages(1);
    }
    parms[0] = parms[1] = -1;
}

static int cwd_is_workdir (void)
{
    gchar *thisdir = g_get_current_dir();
    int ret = 0;

    if (thisdir != NULL) {
        int n = strlen(thisdir);

        ret = (strncmp(thisdir, gretl_workdir(), n) == 0);
        g_free(thisdir);
    }

    return ret;
}

static int redirection_ok (PRN *prn)
{
    int fd = gretl_function_depth();

    if (fd == 0) {
        return 0;
    } else if (print_redirected_at_level(prn, fd)) {
        /* we may want to lift this ban in future? */
        return 0;
    } else {
        return 1;
    }
}

static int outname_check (const char *name, int backward,
                          const DATASET *dset)
{
    GretlType t = gretl_type_from_name(name, dset);
    int err = 0;

    if (t != GRETL_TYPE_NONE && t != GRETL_TYPE_STRING) {
        err = E_TYPES;
    } else if (t == GRETL_TYPE_NONE) {
        if (backward) {
            /* compatibility: create the variable if possible */
            err = check_identifier(name);
            if (!err) {
                err = create_user_var(name, GRETL_TYPE_STRING);
            }
        } else {
            /* we now require that the variable already exists */
            gretl_errmsg_sprintf(_("'%s' : not a string variable"), name);
            err = E_DATA;
        }
    }

    return err;
}

#define TMPFILE_DEBUG 0

/* We come here in the --tempfile and --buffer cases of
   "outfile". The @strvar argument, which names a string
   variable, plays a different role in each case:

   * With --tempfile (OPT_T) @strvar should hold the name of
   the temporary file to be created.

   * With --buffer (OPT_B) @strvar should hold the name of
   the string variable that gets the _content_ of the tempfile
   when the restriction ends.

   We accomplish the former effect here, but arrange for the
   latter effect by passing @strvar to outfile_redirect().
*/

static int redirect_to_tempfile (const char *strvar, PRN *prn,
                                 gretlopt opt, int *vparms)
{
    gchar *tempname = NULL;
    FILE *fp = NULL;
    int err = 0;

#if TMPFILE_DEBUG
    fprintf(stderr, "redirect_to_tempfile, strvar '%s'\n", strvar);
#endif

    if (opt & OPT_T) {
	const char *s = get_string_by_name(strvar);

	if (s != NULL && strstr(s, "XXXXXX")) {
	    tempname = gretl_make_dotpath(s);
	}
    }
    if (tempname == NULL) {
	tempname = gretl_make_dotpath("outfile.XXXXXX");
    }

    if (opt & OPT_B) {
        fp = gretl_mktemp(tempname, "wb+");
    } else {
        fp = gretl_mktemp(tempname, "wb");
    }

#if TMPFILE_DEBUG
    fprintf(stderr, " tempname = '%s', fp %p\n", tempname, (void *) fp);
#endif

    if (fp == NULL) {
        err = E_FOPEN;
    } else if (opt & OPT_B) {
	/* the buffer variant */
        err = outfile_redirect(prn, fp, strvar, tempname, opt, vparms);
    } else {
	/* the explicit tempfile variant */
        err = outfile_redirect(prn, fp, NULL, tempname, opt, vparms);
    }
    if (!err && (opt & OPT_T)) {
        /* write @tempname into @strvar */
        user_string_reset(strvar, tempname, &err);
        if (err) {
            fclose(fp);
        }
    }

    g_free(tempname);

    return err;
}

static const char *maybe_get_string_name (gretlopt opt)
{
    if (opt & (OPT_B | OPT_T)) {
        gretlopt active = (opt & OPT_T)? OPT_T : OPT_B;

        return get_optval_string(OUTFILE, active);
    } else {
        return NULL;
    }
}

static int
do_outfile_command (gretlopt opt, const char *fname,
                    const DATASET *dset, PRN *prn)
{
    static char savename[MAXLEN];
    static int vparms[2];
    const char *strvar = NULL;
    const char *check = NULL;
    int rlevel = 0;
    int err = 0;

    if (prn == NULL) {
        return 0;
    }

    /* make --write the default in the absence of a
       contrary option (--append or --close)
    */
    if (!(opt & (OPT_A | OPT_C))) {
        opt |= OPT_W;
    }

    /* allow at most one of --append, --buffer, --tempfile, --close */
    err = incompatible_options(opt, (OPT_A | OPT_B | OPT_T | OPT_C));
    if (err) {
        return err;
    }

    rlevel = print_redirection_level(prn);

    if (opt & OPT_C) {
        /* command to close outfile */
        if (rlevel == 0) {
            pputs(prn, _("Output is not currently diverted to file\n"));
            err = 1;
        } else {
            print_end_redirection(prn);
            maybe_restore_vparms(vparms);
            if (gretl_messages_on() && *savename != '\0') {
                pprintf(prn, _("Closed output file '%s'\n"), savename);
            }
        }
        return err;
    }

    /* pre-check: in the buffer or tempfile cases, did we
       get a string-name attached to the option flag?
    */
    strvar = maybe_get_string_name(opt);
    check = strvar != NULL ? strvar : fname;

    /* below: diverting output to a file or buffer: first
       check that this is feasible */

    if (check == NULL || *check == '\0') {
        return E_ARGS;
    } else if (rlevel > 0 && !redirection_ok(prn)) {
        gretl_errmsg_sprintf(_("Output is already diverted to '%s'"),
                             savename);
        return 1;
    }

    /* Handle the cases where we're going via a temporary
       file (and the @fname that was passed in is really the
       name of a string variable).
    */
    if (opt & (OPT_B | OPT_T)) {
        int backward = 0;

        if (strvar == NULL) {
            /* backward compatibility */
            strvar = fname;
            backward = 1;
        }
        err = outname_check(strvar, backward, dset);
        if (!err) {
            err = redirect_to_tempfile(strvar, prn, opt, vparms);
        }
        *savename = '\0';
        return err; /* we're done */
    }

    /* Handle the remaining file-based cases */

    if (!strcmp(fname, "null")) {
        if (gretl_messages_on()) {
            pputs(prn, _("Now discarding output\n"));
        }
        err = outfile_redirect(prn, NULL, NULL, "null", opt, vparms);
        *savename = '\0';
    } else if (!strcmp(fname, "stderr")) {
        err = outfile_redirect(prn, stderr, NULL, "stderr", opt, vparms);
        *savename = '\0';
    } else if (!strcmp(fname, "stdout")) {
        err = outfile_redirect(prn, stdout, NULL, "stdout", opt, vparms);
        *savename = '\0';
    } else {
        /* Should the stream be opened in binary mode on Windows?
	   2020-12-12: it seems this may be better.
	*/
        char outname[FILENAME_MAX];
        const char *targ;
        FILE *fp;

        /* switch to workdir if needed */
        strcpy(outname, fname);
        gretl_maybe_prepend_dir(outname);
        if (opt & OPT_A) {
            /* appending */
            fp = gretl_fopen(outname, "ab");
        } else {
            /* writing */
            fp = gretl_fopen(outname, "wb");
        }

        if (fp == NULL) {
            pprintf(prn, _("Couldn't open %s for writing\n"), outname);
            return E_FOPEN;
        }

        /* string to identify the output stream for display */
        targ = cwd_is_workdir() ? fname : outname;

        if (gretl_messages_on()) {
            /* print message before actual redirection! */
            if (opt & OPT_A) {
                pprintf(prn, _("Now appending output to '%s'\n"), targ);
            } else {
                pprintf(prn, _("Now writing output to '%s'\n"), targ);
            }
        }

        err = outfile_redirect(prn, fp, NULL, targ, opt, vparms);
        if (err) {
            fclose(fp);
            remove(outname);
        } else {
            strcpy(savename, targ);
        }
    }

    return err;
}

int call_pca_plugin (VMatrix *cmat, DATASET *dset,
                     gretlopt opt, PRN *prn)
{
    int (*pca_from_cmatrix) (VMatrix *, DATASET *,
                             gretlopt, PRN *);

    gretl_error_clear();

    pca_from_cmatrix = get_plugin_function("pca_from_cmatrix");
    if (pca_from_cmatrix == NULL) {
        return 1;
    }

    return (*pca_from_cmatrix) (cmat, dset, opt, prn);
}

static int do_pca (int *list, DATASET *dset,
                   gretlopt opt, PRN *prn)
{
    int freelist = 0;
    int err = 0;

    if (list != NULL && list[0] == 0) {
        return 0;
    }

    if (list == NULL) {
        list = full_var_list(dset, NULL);
        freelist = 1;
    }

    if (list != NULL) {
        VMatrix *cmat = NULL;

        /* adding OPT_U ensures a uniform sample for the
           correlation or covariance matrix */
        cmat = corrlist(PCA, list, dset, opt, &err);
        if (!err) {
            err = call_pca_plugin(cmat, dset, opt, prn);
            if (!err && (opt & (OPT_O | OPT_A))) {
                /* results saved as series */
                if (gretl_messages_on()) {
                    pputs(prn, "Generated principal component series\n");
                }
            }
            free_vmatrix(cmat);
        }
        if (freelist) {
            free(list);
        }
    }

    return err;
}

static void query_package (const char *pkgname,
                           gretlopt opt, PRN *prn)
{
    char path[MAXLEN];
    fnpkg *pkg = NULL;
    int err = 0;

    pkg = get_function_package_by_name(pkgname);

    if (pkg != NULL) {
        const char *p = function_package_get_string(pkg, "fname");

        strcpy(path, p);
    } else if (has_suffix(pkgname, ".gfn")) {
        err = get_full_filename(pkgname, path, OPT_I);
    } else {
        gchar *gfn = g_strdup_printf("%s.gfn", pkgname);

        err = get_full_filename(gfn, path, OPT_I);
        g_free(gfn);
    }

    if (opt & OPT_Q) {
        /* --quiet */
        gretl_bundle *b = gretl_bundle_new();

	if (b != NULL) {
	    if (!err) {
		bundle_function_package_info(path, b);
	    }
            set_last_result_data(b, GRETL_TYPE_BUNDLE);
        }
    } else {
        if (err) {
            pprintf(prn, "%s: not found\n\n", pkgname);
        } else {
            print_function_package_info(path, 0, prn);
        }
    }
}

static int do_pkg_command (const char *action,
                           const char *pkgname,
                           gretlopt opt,
                           ExecState *s,
                           PRN *prn)
{
    int err = 0;

    if (!strcmp(action, "install")) {
        err = install_function_package(pkgname, opt, s, prn);
    } else if (!strcmp(action, "unload")) {
        err = uninstall_function_package(pkgname, OPT_NONE, prn);
    } else if (!strcmp(action, "remove")) {
        err = uninstall_function_package(pkgname, OPT_P, prn);
    } else if (!strcmp(action, "query")) {
        query_package(pkgname, opt, prn);
    } else if (!strcmp(action, "index") && !strcmp(pkgname, "addons")) {
        update_addons_index((opt & OPT_V)? prn : NULL);
    } else {
        gretl_errmsg_sprintf("pkg: unknown action '%s'", action);
        err = E_PARSE;
    }

    return err;
}

static void print_info (gretlopt opt, DATASET *dset, PRN *prn)
{
    if (dset != NULL && dset->descrip != NULL) {
        pprintf(prn, "%s\n", dset->descrip);
    } else {
        pputs(prn, _("No data information is available.\n"));
    }
}

/* After estimating a model, check its errcode member to see
   if anything went wrong, and reset gretl_errno to zero.

   If we're looping (that is, if a loop is in progress at the
   current level of function execution) and @loop_force is 0,
   that's all, but if not then:

   (a) print the model (this may require special handling inside
   loops);

   (b) if the user has employed the "name <- command" mechanism,
   attach the supplied name to the model;

   (c) conditionally add the model to the stack in objstack.c,
   and if this is done, signal the fact by setting the 'pmod'
   member of @ExecState.

   (d) if we're called by the GUI program and the model has
   been assigned a name, activate the callback that adds the
   model to the GUI session.
*/

static int print_save_model (MODEL *pmod, DATASET *dset,
                             gretlopt opt, int loop_force,
                             PRN *prn, ExecState *s)
{
    int err = pmod->errcode;

    if (!err) {
        set_gretl_errno(0);
        if (!gretl_looping_currently() || loop_force) {
            int havename = *s->cmd->savename != '\0';
            int window = (opt & OPT_W) != 0;
            gretlopt popt;

            if (havename) {
                gretl_model_set_name(pmod, s->cmd->savename);
            }

            popt = get_printmodel_opt(pmod, opt);
            printmodel(pmod, dset, popt, prn);
            attach_subsample_to_model(pmod, dset);
            s->pmod = maybe_stack_model(pmod, s->cmd, prn, &err);
            if (!err && gretl_in_gui_mode() && s->callback != NULL &&
                (havename || window)) {
                if (s->pmod != NULL && (opt & OPT_Q) && !window) {
                    /* With OPT_Q (--quiet) and without the --window
                       flag, this model will not have a unique ID;
                       but that will be needed if it's going to be
                       a fully fledged gui model, as requested by
                       its having been given a "savename".
                    */
                    set_model_id(s->pmod, OPT_NONE);
                }
                s->callback(s, s->pmod, GRETL_OBJ_EQN);
            }
        }
    }

    return err;
}

static void save_var_vecm (ExecState *s)
{
    maybe_stack_var(s->var, s->cmd);

    if (gretl_in_gui_mode() && s->callback != NULL) {
        int havename = *s->cmd->savename != '\0';
        int window = (s->cmd->opt & OPT_W) != 0;

        if (havename || window) {
            s->callback(s, s->var, GRETL_OBJ_VAR);
        }
    }
}

static void gui_save_system (ExecState *s)
{
    equation_system *sys = s->sys;

    if (!gretl_in_gui_mode() || s->callback == NULL) {
        return;
    }
    /* note: with GRETL_OBJ_SYS, the business of calling
       "maybe_stack" is handled within system.c, so here
       all we have to do is invoke the GUI callback, if
       appropriate
    */
    if (sys == NULL && s->cmd->ci == ESTIMATE && s->cmd->param != NULL) {
        sys = get_equation_system_by_name(s->cmd->param);
    }
    if (sys != NULL && (*s->cmd->savename != '\0' || (s->cmd->opt & OPT_W))) {
        s->callback(s, sys, GRETL_OBJ_SYS);
    }
}

static int model_test_check (CMD *cmd, DATASET *dset, PRN *prn)
{
    int err = last_model_test_ok(cmd->ci, cmd->opt, dset, prn);

    if (err == E_DATA && cmd->ci == RESTRICT && has_param(cmd)) {
        /* try for a not-yet estimated anonymous system */
        if (get_anonymous_equation_system() != NULL) {
            gretl_error_clear();
            err = 0;
        }
    }

    return err;
}

static int get_line_continuation (char *line, FILE *fp, PRN *prn)
{
    char tmp[MAXLINE];
    int err = 0;

    if (!strncmp(line, "quit", 4)) {
        return 0;
    }

    while (top_n_tail(line, MAXLINE, &err)) {
        if (err) {
            break;
        }
        *tmp = '\0';
        if (fgets(tmp, sizeof tmp, fp) && *tmp != '\0') {
            if (strlen(line) + strlen(tmp) > MAXLINE - 1) {
                pprintf(prn, _("Maximum length of command line "
                               "(%d bytes) exceeded"), MAXLINE);
                pputc(prn, '\n');
                err = E_TOOLONG;
                break;
            } else {
                strcat(line, tmp);
                compress_spaces(line);
            }
        }
    }

    return err;
}

static int run_script (const char *fname, ExecState *s,
                       DATASET *dset, gretlopt opt,
                       PRN *prn)
{
    int indent = gretl_if_state_record();
    int echo = gretl_echo_on();
    int messages = gretl_messages_on();
    FILE *fp;
    int iferr, err = 0;

    fp = gretl_fopen(fname, "r");
    if (fp == NULL) {
        gretl_errmsg_sprintf(_("Couldn't open %s"), fname);
        return E_FOPEN;
    }

    strcpy(s->runfile, fname);

    if (opt & OPT_Q) {
        set_gretl_echo(0);
        set_gretl_messages(0);
    }

    if (gretl_echo_on()) {
        pprintf(prn, "run \"%s\"\n", fname);
    }

    while (fgets(s->line, MAXLINE - 1, fp) && !err) {
        err = get_line_continuation(s->line, fp, prn);
        if (!err) {
            err = maybe_exec_line(s, dset, NULL);
        }
    }

    fclose(fp);

    if (opt & OPT_Q) {
        set_gretl_echo(echo);
        set_gretl_messages(messages);
    }

    iferr = gretl_if_state_check(indent);
    if (iferr && !err) {
        err = iferr;
    }

    return err;
}

static int lib_clear_data (ExecState *s, DATASET *dset)
{
    int err = 0;

    if (dset->Z != NULL) {
        err = restore_full_sample(dset, NULL);
        free_Z(dset);
    }

    clear_model(s->model);
    clear_datainfo(dset, CLEAR_FULL);
    libgretl_session_cleanup(SESSION_CLEAR_DATASET);
    set_model_count(0);
    gretl_cmd_destroy_context(s->cmd);

    return err;
}

static int join_aggregation_method (const char *s, int *seqval,
                                    char **auxname, int *err)
{
    int ret = -1;

    if (!strncmp(s, "seq:", 4)) {
        char *endptr;

        *seqval = (int) strtol(s + 4, &endptr, 10);
        if (*endptr == '\0' && *seqval != 0) {
            ret = AGGR_SEQ;
        } else {
            gretl_errmsg_sprintf(_("%s: invalid input '%s'\n"), "--seq", s + 4);
            *err = E_DATA;
        }
    } else if (!strcmp(s, "count")) {
        ret = AGGR_COUNT;
    } else if (!strcmp(s, "avg")) {
        ret = AGGR_AVG;
    } else if (!strcmp(s, "sum")) {
        ret = AGGR_SUM;
    } else if (!strcmp(s, "min")) {
        ret = AGGR_MIN;
    } else if (!strcmp(s, "max")) {
        ret = AGGR_MAX;
    } else if (!strcmp(s, "none")) {
        ret = AGGR_NONE;
    } else if (!strcmp(s, "spread")) {
        ret = AGGR_MIDAS;
    } else if (!strncmp(s, "min(", 4) ||
               !strncmp(s, "max(", 4)) {
        const char *p = strchr(s + 4, ')');

        if (p != NULL && strlen(p) == 1) {
            int len = p - (s + 4);

            if (len > 0) {
                *auxname = gretl_strndup(s + 4, len);
                if (*auxname == NULL) {
                    *err = E_ALLOC;
                } else {
                    ret = (s[1] == 'a')? AGGR_MAX : AGGR_MIN;
                }
            }
        } else {
            *err = E_PARSE;
        }
    } else {
        *err = E_PARSE;
    }

    return ret;
}

static int get_inner_key_id (const char *s, int n,
                             const DATASET *dset,
                             int *err)
{
    char vname[VNAMELEN];
    int id = -1;

    if (n == 0 || n >= VNAMELEN) {
        *err = E_PARSE;
    } else {
        *vname = '\0';
        strncat(vname, s, n);
        if (gretl_namechar_spn(vname) != n) {
            gretl_errmsg_sprintf(_("field '%s' in command is invalid"), vname);
            *err = E_PARSE;
        } else {
            id = current_series_index(dset, vname);
            if (id < 0) {
                gretl_errmsg_sprintf("'%s': no such series", vname);
                *err = E_UNKVAR;
            }
        }
    }

    return id;
}

static int *get_inner_keys (const char *s, DATASET *dset,
                            int *err)
{
    int *klist = NULL;
    int ikey1 = -1, ikey2 = -1;
    int nkeys = 0;

    if (strchr(s, ',') == NULL) {
        /* just one key, fine */
        ikey1 = current_series_index(dset, s);
        if (ikey1 < 0) {
            gretl_errmsg_sprintf("'%s': no such series", s);
            *err = E_UNKVAR;
        } else {
            nkeys = 1;
        }
    } else {
        /* we should have a double key */
        int n = strcspn(s, ",");

        ikey1 = get_inner_key_id(s, n, dset, err);

        if (!*err) {
            s += n + 1;
            n = strlen(s);
            ikey2 = get_inner_key_id(s, n, dset, err);
        }

        if (!*err) {
            nkeys = 2;
        }
    }

    if (!*err) {
        klist = gretl_list_new(nkeys);
        if (klist == NULL) {
            *err = E_ALLOC;
        } else {
            klist[1] = ikey1;
            if (nkeys == 2) {
                klist[2] = ikey2;
            }
        }
    }

    return klist;
}

static int check_import_names (char **S, int ns,
			       int ci, DATASET *dset)
{
    int i, err = 0;

    for (i=0; i<ns && !err; i++) {
        if (S[i] == NULL || S[i][0] == '\0') {
            err = E_DATA;
        } else if (ci == JOIN && (strchr(S[i], '*') || strchr(S[i], '?'))) {
            ; /* wildcards: may be OK? */
        } else if (ci == JOIN && current_series_index(dset, S[i]) < 0) {
            err = check_varname(S[i]);
            if (!err && gretl_type_from_name(S[i], NULL)) {
                err = E_TYPES;
            }
        }
    }

    return err;
}

static char **names_from_array_arg (gretl_array *A,
                                    int *ns,
                                    int *err)
{
    char **S = NULL;

    if (gretl_array_get_type(A) != GRETL_TYPE_STRINGS) {
        *err = E_TYPES;
    } else {
        S = gretl_array_get_strings(A, ns);
        if (S == NULL) {
            *err = E_DATA;
        }
    }

    return S;
}

static char **strings_array_singleton (const char *s,
                                       int *err)
{
    int len = strlen(s) + 1;
    char **S = strings_array_new_with_length(1, len);

    if (S == NULL) {
        *err = E_ALLOC;
    } else {
        strcat(S[0], s);
    }

    return S;
}

static int get_selected_import_names (const char *s,
				      int ci,
				      DATASET *dset,
				      char ***pvnames,
				      int *pnvars)
{
    char **S = NULL;
    gretl_array *A = NULL;
    int ns = 0;
    int err = 0;

    if (s == NULL) {
        return E_PARSE;
    }

    if (strchr(s, ' ') != NULL) {
        /* @s should hold two or more names */
        S = gretl_string_split(s, &ns, NULL);
        if (S == NULL) {
            err = E_DATA;
        }
    } else if ((A = get_array_by_name(s)) != NULL) {
        /* @s should be the name of an array of strings */
        S = names_from_array_arg(A, &ns, &err);
    } else {
        /* @s should be a legit series name */
        S = strings_array_singleton(s, &err);
        ns = 1;
    }

    if (S != NULL) {
        err = check_import_names(S, ns, ci, dset);
    }

    if (!err) {
        if (A != NULL) {
            /* copy strings "borrowed" from array */
            *pvnames = strings_array_dup(S, ns);
            if (*pvnames == NULL) {
                err = E_ALLOC;
            }
        } else {
            /* grab strings allocated here */
            *pvnames = S;
        }
        *pnvars = ns;
    }

    return err;
}

int lib_join_data (const char *param,
                   const char *filename,
                   DATASET *dset,
                   gretlopt opt,
                   PRN *prn)
{
    gretlopt opts[] = {
        OPT_I, /* ikey: inner key(s) */
        OPT_O, /* okey: outer key(s) */
        OPT_F, /* filter: filter expression */
        OPT_A, /* aggr: aggregation method */
        OPT_D, /* data: "payload" spec */
        OPT_K, /* tkey: outer time-key name,format */
        OPT_X, /* tconvert: date columns for conversion */
        OPT_T, /* tconv-fmt: format for "tconvert" */
        OPT_P, /* pd: outer data frequency */
        0
    };
    char *okey = NULL, *filter = NULL;
    char **vnames = NULL;
    char *dataname = NULL;
    char *auxname = NULL;
    char *tconvstr = NULL;
    char *tconvfmt = NULL;
    int *ikeyvars = NULL;
    int aggr = 0, seqval = 0;
    int tseries, nvars = 1;
    int midas_pd = 0;
    int i, err = 0;

    tseries = dataset_is_time_series(dset);

    if (opt & OPT_K) {
        /* --tkey implies special handling of keys */
        if (opt & (OPT_I | OPT_O)) {
            return E_BADOPT;
        } else if (!tseries) {
            return E_PDWRONG;
        }
    }

    err = get_selected_import_names(param, JOIN, dset, &vnames, &nvars);

    if (!err && nvars > 1) {
        /* multiple series: we can't handle the --data option */
        if (opt & OPT_D) {
            err = E_BADOPT;
        }
    }

    for (i=0; opts[i] && !err; i++) {
        gretlopt jopt = opts[i];
        const char *optparm;

        if (opt & jopt) {
            optparm = get_optval_string(JOIN, jopt);
            if (optparm == NULL) {
                gretl_errmsg_set("Missing option parameter");
                err = E_DATA;
            } else if (jopt == OPT_I) {
                /* --ikey: the inner key(s) string */
                ikeyvars = get_inner_keys(optparm, dset, &err);
            } else if (jopt == OPT_O) {
                /* --okey: the outer key(s) string */
                okey = gretl_strdup(optparm);
            } else if (jopt == OPT_F) {
                /* --filter: string specifying a row filter */
                filter = gretl_strdup(optparm);
            } else if (jopt == OPT_A) {
                /* --aggr: aggregation */
                aggr = join_aggregation_method(optparm, &seqval,
                                               &auxname, &err);
            } else if (jopt == OPT_D) {
                /* --data: string specifying the outer data series */
                dataname = gretl_strdup(optparm);
            } else if (jopt == OPT_K) {
                /* --tkey: string specifying outer time key */
                okey = gretl_strdup(optparm);
            } else if (jopt == OPT_X) {
                /* --tconvert: list of time/date cols */
                tconvstr = gretl_strdup(optparm);
            } else if (jopt == OPT_T) {
                /* --tconv-fmt: format for tconvert columns */
                tconvfmt = gretl_strdup(optparm);
            } else if (jopt == OPT_P) {
                midas_pd = atoi(optparm);
            }
        }
    }

    if (!err && okey != NULL && ikeyvars == NULL && !(opt & OPT_K)) {
        /* We can't have an outer key but no inner one, unless
           we're matching by the time-series structure of the
           left-hand dataset (implied by OPT_K)
        */
        gretl_errmsg_set(_("Inner key is missing"));
        err = E_PARSE;
    }

    if (!err && aggr != 0 && ikeyvars == NULL && !tseries) {
        /* aggregation requires ikeyvars, unless there's
           an implicit time-series inner key
        */
        gretl_errmsg_set(_("Inner key is missing"));
        err = E_ARGS;
    }

    if (!err) {
        err = gretl_join_data(filename,
                              (const char **) vnames,
                              nvars, dset,
                              ikeyvars, okey, filter,
                              dataname, aggr, seqval,
                              auxname, tconvstr,
                              tconvfmt, midas_pd,
                              opt, prn);
    }

    strings_array_free(vnames, nvars);
    free(ikeyvars);
    free(okey);
    free(filter);
    free(dataname);
    free(auxname);
    free(tconvstr);
    free(tconvfmt);

    return err;
}

static int is_http (const char *s)
{
    return (strncmp(s, "http://", 7) == 0 ||
            strncmp(s, "https://", 8) == 0);
}

static void open_op_init (CMD *cmd, OpenOp *op)
{
    op->fname[0] = '\0';
    op->quiet = (cmd->opt & OPT_Q)? 1 : 0;
    op->http = 0;
    op->dbdata = 0;
    op->ftype = -1;
}

/* selection of series by name: applicable only for "open"
   for native gretl data files
*/

static int check_import_subsetting (CMD *cmd, OpenOp *op)
{
    if (cmd->ci != OPEN || (op->ftype != GRETL_XML_DATA &&
			    op->ftype != GRETL_BINARY_DATA)) {
	return E_BADOPT;
    } else {
	const char *s = get_optval_string(OPEN, OPT_E);

	if (get_array_by_name(s)) {
	    /* protect array from deletion */
	    cmd->opt |= OPT_P;
	}
	return 0;
    }
}

static int open_append_stage_1 (CMD *cmd,
                                DATASET *dset,
                                OpenOp *op,
                                PRN *prn)
{
    gretlopt opt = cmd->opt;
    int pkgdata = 0;
    int err = 0;

    open_op_init(cmd, op);

    /* initial detection of some open/append variants */

    if (opt & OPT_W) {
        /* --www: remote databases only, no other options
           applicable
        */
        if (opt != OPT_W) {
            return E_BADOPT;
        }
        op->ftype = GRETL_NATIVE_DB_WWW;
        op->dbdata = 1;
        strncat(op->fname, cmd->param, MAXLEN - 1);
    } else if (cmd->ci != JOIN && (opt & OPT_O)) {
        op->ftype = GRETL_ODBC;
        op->dbdata = 1;
    } else if (cmd->ci == OPEN && (opt & OPT_K)) {
        /* --frompkg=whatever */
        pkgdata = 1;
    } else if (!strcmp(cmd->param, "dbnomics")) {
	strcpy(op->fname, "dbnomics");
        op->ftype = GRETL_DBNOMICS;
        op->dbdata = 1;
    } else if (is_http(cmd->param)) {
        op->http = 1;
    }

    if (!op->dbdata) {
        if (op->http) {
            err = try_http(cmd->param, op->fname, NULL);
        } else if (pkgdata) {
            err = get_package_data_path(cmd->param, op->fname);
        } else {
            err = get_full_filename(cmd->param, op->fname, OPT_NONE);
        }
    }

    if (!err) {
	if (op->ftype < 0) {
	    op->ftype = detect_filetype(op->fname, OPT_P);
	}
	if (opt & OPT_E) {
	    err = check_import_subsetting(cmd, op);
	}
    }

    if (op->ftype == GRETL_SESSION) {
	if (gretl_in_gui_mode() && (cmd->opt & OPT_U)) {
	    ; /* experimental, could be OK */
	} else {
	    gretl_errmsg_set(_("gretl session files can only be opened via the GUI program"));
	    err = E_DATA;
	}
    }

    if (err) {
        errmsg(err, prn);
        return err;
    }

    if (cmd->ci == JOIN) {
        if (op->ftype == GRETL_CSV || op->ftype == GRETL_XML_DATA ||
            op->ftype == GRETL_BINARY_DATA) {
            set_dataset_is_changed(dset, 0);
            err = lib_join_data(cmd->parm2, op->fname, dset, opt, prn);
        } else {
            gretl_errmsg_set("join: only CSV and gdt[b] files are supported");
            err = E_DATA;
        }
        if (err) {
            errmsg(err, prn);
        }
    } else {
        if (!op->dbdata) {
            op->dbdata = (op->ftype == GRETL_NATIVE_DB ||
                          op->ftype == GRETL_RATS_DB ||
                          op->ftype == GRETL_PCGIVE_DB);
        }
        if (cmd->ci == OPEN && !op->dbdata && gretl_function_depth() > 0) {
            gretl_errmsg_sprintf(_("The \"%s\" command cannot be used in this context"),
                                 gretl_command_word(cmd->ci));
            err = E_DATA;
        }
    }

    return err;
}

/* respond to --select (select specific series) on OPEN
   for native gdt or gdtb data files
*/

static int handle_gdt_selection (const char *fname,
				 DATASET *dset,
				 gretlopt opt,
				 PRN *prn)
{
    const char *s = get_optval_string(OPEN, OPT_E);
    char **S_sel = NULL;
    char **S_ok = NULL;
    int n_ok, n_sel = 0;
    int err = 0;

    if (s == NULL || *s == '\0') {
	return E_BADOPT;
    }

    err = get_selected_import_names(s, OPEN, dset, &S_sel, &n_sel);
    if (!err) {
	err = gretl_read_gdt_varnames(fname, &S_ok, &n_ok);
    }

    if (!err) {
	int *list = gretl_list_new(n_sel);
	int i, j, k = 0;

	for (j=0; j<n_sel; j++) {
	    for (i=1; i<n_ok; i++) {
		if (!strcmp(S_sel[j], S_ok[i])) {
		    list[++k] = i;
		    break;
		}
	    }
	}
	if (k != n_sel) {
	    pputs(prn, "Invalid selection");
	    pputc(prn, '\n');
	    err = E_DATA;
	} else {
	    err = gretl_read_gdt_subset(fname, dset, list, opt);
	}
	free(list);
    }

    strings_array_free(S_ok, n_ok);
    strings_array_free(S_sel, n_sel);

    return err;
}

static int lib_open_append (ExecState *s,
                            DATASET *dset,
                            char *newfile,
                            PRN *prn)
{
    CMD *cmd = s->cmd;
    gretlopt opt = cmd->opt;
    int catch = cmd->flags & CMD_CATCH;
    OpenOp op = {0};
    PRN *vprn = prn;
    int err;

    *newfile = '\0';

    err = open_append_stage_1(cmd, dset, &op, prn);

    if (cmd->ci == JOIN) {
        /* handled by stage 1 */
        return err;
    } else if (err) {
        /* error at stage 1, don't proceed */
        return err;
    }

    if (cmd->ci == OPEN && op.ftype == GRETL_SESSION) {
	/* open session as bundle in GUI */
	s->callback(s, NULL, GRETL_OBJ_SESSION);
	return 0;
    }

    if (cmd->ci == OPEN && !op.dbdata) {
        if (s->callback != NULL) {
            /* allow aborting a destructive "open" */
            int stop = s->callback(s, dset, GRETL_OBJ_DSET);

            if (stop) return 0;
        } else {
            lib_clear_data(s, dset);
        }
    }

    if (op.quiet) {
	if (catch) {
	    vprn = NULL;
	} else {
	    /* in case we hit any problems below... */
	    vprn = gretl_print_new(GRETL_PRINT_BUFFER, NULL);
	}
    }

    if (op.ftype == GRETL_XML_DATA || op.ftype == GRETL_BINARY_DATA) {
	if (opt & OPT_E) {
	    err = handle_gdt_selection(op.fname, dset, opt, vprn);
	} else {
	    err = gretl_read_gdt(op.fname, dset, opt, vprn);
	}
    } else if (op.ftype == GRETL_CSV) {
        err = import_csv(op.fname, dset, opt, vprn);
    } else if (SPREADSHEET_IMPORT(op.ftype)) {
        err = import_spreadsheet(op.fname, op.ftype, cmd->list, cmd->parm2,
                                 dset, opt, vprn);
    } else if (OTHER_IMPORT(op.ftype)) {
        err = import_other(op.fname, op.ftype, dset, opt, vprn);
    } else if (op.ftype == GRETL_ODBC) {
        err = set_odbc_dsn(cmd->param, vprn);
    } else if (op.dbdata) {
        err = set_db_name(op.fname, op.ftype, vprn);
    } else {
        err = gretl_get_data(op.fname, dset, opt, vprn);
    }

    if (vprn != NULL && vprn != prn) {
        if (err) {
            /* The user asked for --quiet operation, but something
               went wrong so let's print any info we got on
               @vprn.
            */
            const char *buf = gretl_print_get_buffer(vprn);

            if (buf != NULL && *buf != '\0') {
                pputs(prn, buf);
            }
        } else if (op.ftype != GRETL_NATIVE_DB_WWW && op.ftype != GRETL_ODBC) {
#ifdef HAVE_MPI
	    /* print minimal success message? */
	    if (!gretl_mpi_initialized() || gretl_mpi_rank() == 0) {
		pprintf(prn, _("Read datafile %s\n"), op.fname);
	    }
#else
	    pprintf(prn, _("Read datafile %s\n"), op.fname);
#endif
        }
        gretl_print_destroy(vprn);
    }


    if (err) {
	if (op.quiet && catch) {
	    ; /* keep quiet */
	} else {
	    errmsg(err, prn);
	}
    } else {
        if (dset->v > 0 && !op.dbdata && !op.quiet) {
            list_series(dset, OPT_NONE, prn);
        }
        if (op.http) {
            remove(op.fname);
        }
        if (!op.dbdata && !op.http) {
            /* redundant? */
            strcpy(newfile, op.fname);
        }
        if (cmd->ci == OPEN && !op.dbdata) {
            if (s->callback != NULL) {
                if (op.http) {
                    op.fname[0] = '\0';
                }
                s->callback(s, &op, GRETL_OBJ_ANY);
            }
        }
    }

    return err;
}

static int check_clear (gretlopt opt)
{
    int err = 0;

    if (gretl_function_depth() > 0) {
        gretl_errmsg_sprintf(_("The \"%s\" command cannot be used in this context"),
                             gretl_command_word(CLEAR));
        err = E_DATA;
    } else {
	err = incompatible_options(opt, OPT_D | OPT_F);
    }

    return err;
}

static EXEC_CALLBACK gui_callback;

static void schedule_callback (ExecState *s)
{
    if (s->callback != NULL) {
        s->flags |= CALLBACK_EXEC;
    }
}

static void maybe_schedule_set_callback (ExecState *s)
{
    if (s->callback != NULL && s->cmd->param != NULL) {
	if (!strcmp(s->cmd->param, "plot_collection")) {
	    s->flags |= CALLBACK_EXEC;
	}
    }
}

static int callback_scheduled (ExecState *s)
{
    return (s->flags & CALLBACK_EXEC) ? 1 : 0;
}

static void callback_exec (ExecState *s, char *fname, int err)
{
    if (!err && s->callback != NULL) {
        if (s->cmd->ci == OPEN) {
            s->callback(s, fname, 0);
        } else {
            s->callback(s, NULL, 0);
        }
    }

    s->flags &= ~CALLBACK_EXEC;
    *s->cmd->savename = '\0';
}

/* for use in contexts where we don't have an
   ExecState (or CMD) to hand
*/

void manufacture_gui_callback (int ci)
{
    if (gui_callback != NULL) {
        ExecState s = {0};
        CMD cmd = {0};

        cmd.ci = ci;
        if (ci == FLUSH) {
            cmd.opt = OPT_Q;
        }
        s.cmd = &cmd;
        gui_callback(&s, NULL, 0);
    }
}

/* whether we're in gui or cli mode, try to ensure
   that printed output gets displayed
*/

void gretl_flush (PRN *prn)
{
    if (gui_callback != NULL) {
        ExecState s = {0};
        CMD cmd = {0};

        cmd.ci = FLUSH;
        cmd.opt = OPT_Q;
        s.cmd = &cmd;
        gui_callback(&s, NULL, 0);
    } else {
        gretl_print_flush_stream(prn);
    }
}

static int do_end_restrict (ExecState *s, DATASET *dset)
{
    GretlObjType otype = gretl_restriction_get_type(s->rset);
    gretlopt ropt = gretl_restriction_get_options(s->rset);
    gretlopt opt = s->cmd->opt | ropt;
    int err = 0;

    if (opt & OPT_F) {
        /* restrict --full */
        if (otype == GRETL_OBJ_VAR) {
            s->var = gretl_restricted_vecm(s->rset, dset,
                                           opt, s->prn, &err);
            if (!err && s->var != NULL) {
                save_var_vecm(s);
            }
        } else if (otype == GRETL_OBJ_EQN) {
            err = gretl_restriction_finalize_full(s, s->rset, dset,
                                                  opt, s->prn);
            if (!err) {
                gretlopt printopt = OPT_NONE;

                if (opt & (OPT_Q | OPT_S)) {
                    printopt = OPT_Q;
                }
                print_save_model(s->pmod, dset, printopt, 1,
                                 s->prn, s);
            }
        }
    } else {
        err = gretl_restriction_finalize(s->rset, dset,
                                         opt, s->prn);
    }

    s->rset = NULL;

    return err;
}

/* Given the name of a discrete variable, perform a command for each
   value of the discrete variable. Note that at present the only
   command supported in this way is SUMMARY.
*/

static int do_command_by (CMD *cmd, DATASET *dset, PRN *prn)
{
    const char *byname = get_optval_string(cmd->ci, OPT_B);
    int byvar;
    series_table *st = NULL;
    gretl_matrix *xvals = NULL;
    const double *x;
    int *list = cmd->list;
    int i, nvals = 0;
    int single, err = 0;

    if (dset == NULL || byname == NULL) {
        return E_DATA;
    }

    /* FIXME accept "unit" and "time"/"period" in place of actual
       variables for panel data? */

    byvar = current_series_index(dset, byname);
    if (byvar < 0) {
        return E_UNKVAR;
    } else if (!accept_as_discrete(dset, byvar, 0)) {
        gretl_errmsg_sprintf(_("The variable '%s' is not discrete"), byname);
        return E_DATA;
    }

    x = (const double *) dset->Z[byvar];

    if (list == NULL) {
        /* compose full series list, but exclude the "by" variable */
        int pos;

        list = full_var_list(dset, NULL);
        if (list == NULL) {
            return E_ALLOC;
        }
        pos = in_gretl_list(list, byvar);
        if (pos > 0) {
            gretl_list_delete_at_pos(list, pos);
        }
        if (list[0] == 0) {
            free(list);
            return E_DATA;
        }
    }

    single = (list[0] == 1);

    xvals = gretl_matrix_values(x + dset->t1, dset->t2 - dset->t1 + 1,
                                OPT_S, &err);

    if (!err) {
        nvals = gretl_vector_get_length(xvals);
        if (nvals == 0) {
            err = E_DATA;
        } else {
            st = series_get_string_table(dset, byvar);
        }
    }

    if (!err && single) {
        pputc(prn, '\n');
        pprintf(prn, _("Summary statistics for %s, by value of %s"),
                dset->varname[list[1]], byname);
        pputc(prn, '\n');
    }

    for (i=0; i<nvals && !err; i++) {
        Summary *summ = NULL;
        char genline[64];
        double xi = gretl_vector_get(xvals, i);
        double *rv = NULL;

        gretl_push_c_numeric_locale();
        sprintf(genline, "%s == %g", byname, xi);
        gretl_pop_c_numeric_locale();
        rv = generate_series(genline, dset, prn, &err);

        if (!err) {
            summ = get_summary_restricted(list, dset, rv,
                                          cmd->opt, prn, &err);
        }

        if (!err) {
            if (i == 0) {
                pputc(prn, '\n');
            }
            if (single) {
                bufspace(2, prn);
            }
            if (st != NULL) {
                const char *s = series_table_get_string(st, xi);

                pprintf(prn, "%s = %s (n = %d):\n", byname, s, summ->n);
            } else {
                pprintf(prn, "%s = %g (n = %d):\n", byname, xi, summ->n);
            }
            print_summary(summ, dset, prn);
            free_summary(summ);
        }

        free(rv);
    }

    gretl_matrix_free(xvals);
    if (list != cmd->list) {
        free(list);
    }

    return err;
}

static void exec_state_prep (ExecState *s)
{
    s->flags &= ~CALLBACK_EXEC;
    s->pmod = NULL;
}

int gretl_delete_variables (int *list,
                            const char *param,
                            gretlopt opt,
                            DATASET *dset,
                            int *renumber,
                            PRN *prn)
{
    int err;

    err = incompatible_options(opt, OPT_T | OPT_D | OPT_F);

    if (!err) {
        if (opt & OPT_T) {
            /* delete all vars of given type */
            if (list != NULL || param != NULL) {
                err = E_BADOPT;
            }
        } else if (opt & OPT_D) {
            /* delete named vars from database */
            if (list != NULL || param == NULL) {
                err = E_BADOPT;
            }
        }
    }

    if (err) {
        return err;
    }

    if (opt & OPT_T) {
        const char *s = get_optval_string(DELEET, OPT_T);

        if (s == NULL) {
            err = E_ARGS;
        } else {
            GretlType type = gretl_type_from_string(s);

            err = delete_user_vars_of_type(type, prn);
        }
    } else if (opt & OPT_D) {
        err = db_delete_series_by_name(param, prn);
    } else if (param != NULL) {
        err = gretl_delete_var_by_name(param, prn);
    } else if (list != NULL) {
        /* delete listed series from dataset */
        if (renumber == NULL && !(opt & OPT_F)) {
            /* lacking the --force option */
            pputs(prn, _("You cannot delete series in this context\n"));
            err = E_DATA;
        } else {
            err = dataset_drop_listed_variables(list, dset,
                                                renumber, prn);
        }
    } else {
        err = E_DATA;
    }

    return err;
}

/* OMIT and ADD: if we're estimating a revised model, should
   we be saving it as the "last model", or are we just treating
   the command as a stand-alone test?
*/

static int add_omit_save (CMD *cmd, MODEL *pmod)
{
    int ret = 1;

    if (cmd->ci == ADD) {
        if (cmd->opt & OPT_L) {
            /* not saving if given the --lm option */
            ret = 0;
        }
    } else if (cmd->ci == OMIT) {
        if (cmd->opt & OPT_W) {
            /* not saving under the --test-only (Wald) option */
            ret = 0;
        } else if (!(cmd->opt & OPT_A)) {
            /* not in --auto mode */
            if (cmd->list != NULL && pmod->list != NULL &&
                cmd->list[0] == pmod->list[0] - 1) {
                /* omitting everything, can't save */
                ret = 0;
            }
        }
    }

    return ret;
}

static int VAR_omit_driver (CMD *cmd, DATASET *dset, PRN *prn)
{
    GRETL_VAR *var = get_last_model(NULL);
    int err = 0;

    if (cmd->opt & OPT_W) {
        /* Wald test using VCV */
        err = gretl_VAR_wald_omit_test(var, cmd->list, dset,
                                       cmd->opt, prn);
    } else {
        /* the full deal: estimate reduced system */
        GRETL_VAR *vnew;

        vnew = gretl_VAR_omit_test(var, cmd->list, dset, cmd->opt,
                                   prn, &err);
        if (!err) {
            err = maybe_stack_var(vnew, cmd);
        }
    }

    return err;
}

static int model_print_driver (MODEL *pmod, DATASET *dset,
                               int ci, const char *param,
                               gretlopt opt, PRN *prn)
{
    int err = incompatible_options(opt, OPT_R | OPT_C);

    if (!err) {
        char fname[FILENAME_MAX];

        *fname = '\0';

        if (param != NULL) {
            /* the legacy mechanism */
            strcpy(fname, param);
        } else if (opt & OPT_U) {
            /* try for --output=filename, and if found let
               the suffix determine the output type
            */
            const char *s = get_optval_string(ci, OPT_U);

            if (s != NULL && *s != '\0') {
                strcpy(fname, s);
                if (has_suffix(fname, ".rtf")) {
                    opt |= OPT_R;
                } else if (has_suffix(fname, ".csv")) {
                    opt |= OPT_C;
                }
            }
        }

        if (*fname == '\0') {
            /* fallback */
            const char *sfx = (opt & OPT_R)? "rtf" :
                (opt & OPT_C)? "csv" : "tex";

            if (pmod->ID > 0) {
                sprintf(fname, "model_%d.%s", pmod->ID, sfx);
            } else {
                /* FIXME: this needs to be checked! */
                sprintf(fname, "model_%" G_GINT64_FORMAT ".%s",
                        pmod->esttime, sfx);
            }
        }

        if (opt & OPT_R) {
            err = rtfprint(pmod, dset, fname, opt);
        } else if (opt & OPT_C) {
            err = csvprint(pmod, dset, fname, opt);
        } else {
            gretlopt texopt = opt;

            if (ci == EQNPRINT) {
                texopt |= OPT_E;
            }
            err = texprint(pmod, dset, fname, texopt);
        }
        if (!err) {
            pprintf(prn, _("Model printed to %s\n"), fname);
        }
    }

    return err;
}

#if USE_CURL

static int package_check_dependencies (const char *fname,
                                       ExecState *s,
                                       PRN *prn)
{
    char **depends;
    int ndeps;
    int err = 0;

    if (has_suffix(fname, ".zip")) {
        /* we need to map from @fname to the gfn name */
        gchar *tmp, *gfnname;
        const char *p;

        tmp = g_strndup(fname, strlen(fname) - 4);
        p = path_last_element(tmp);
        gfnname = g_strdup_printf("%s%c%s.gfn", tmp, SLASH, p);
        depends = package_peek_dependencies(gfnname, &ndeps);
        g_free(tmp);
        g_free(gfnname);
    } else {
        depends = package_peek_dependencies(fname, &ndeps);
    }

    if (depends != NULL) {
        char *pkgpath;
        int i;

        for (i=0; i<ndeps && !err; i++) {
            pkgpath = gretl_function_package_get_path(depends[i], PKG_ALL);
            if (pkgpath == NULL) {
                err = install_function_package(depends[i], OPT_D, s, prn);
            }
            free(pkgpath);
        }
        strings_array_free(depends, ndeps);
    }

    return err;
}

/* For now DO_BINPGK (that is, handle binary packages -- x13as and
   tramo-seats -- via the "pkg" command) is specific to macOS. It
   could in principle be extended to other OSes.
*/

#ifdef OS_OSX
# define DO_BINPKG 1
#else
# define DO_BINPKG 0
#endif

#if DO_BINPKG

#include "gretl_untar.h"

static int handle_tgz (const char *fname,
                       ExecState *s,
                       PRN *prn)
{
    const char *path_id = NULL;
    gchar *uri, *fullname;
    int err;

    fullname = gretl_make_dotpath(fname);
    uri = g_strdup_printf("https://sourceforge.net/projects/gretl/files/x13as/%s", fname);
    err = retrieve_public_file(uri, fullname);

    if (!err) {
        gchar *s, *topdir = NULL;
        int try = 0;

    try_again:

        if (try == 0) {
            topdir = g_strdup(gretl_bindir());
            s = strstr(topdir, "/bin/");
        } else {
            topdir = g_strdup(gretl_function_package_path());
            s = strstr(topdir, "/functions");
        }

        if (s == NULL) {
            err = E_DATA;
        } else {
            *s = '\0';
            fprintf(stderr, "topdir %d: '%s'\n", try, topdir);
            err = gretl_chdir(topdir);
            if (err) {
                fprintf(stderr, "chdir %d error\n", try);
            } else {
                err = gretl_untar(fullname);
                fprintf(stderr, "untar %d: err = %d\n", try, err);
            }
        }

        if (err && try == 0) {
            g_free(topdir);
            err = 0;
            try = 1;
            goto try_again;
        }
        if (!err) {
            if (strstr(fname, "tramo") != NULL) {
                path_id = "tramo";
                s = g_strdup_printf("%s/bin/tramo", topdir);
                gretl_set_path_by_name(path_id, s);
                g_free(s);
            } else if (strstr(fname, "x13as") != NULL) {
                path_id = "x12a";
                s = g_strdup_printf("%s/bin/x13as", topdir);
                gretl_set_path_by_name(path_id, s);
                g_free(s);
            }
        }
        gretl_remove(fullname);
        g_free(topdir);
    }

    if (!err && gretl_messages_on()) {
        pprintf(prn, "Installed %s\n", fname);
    }

    if (!err && s != NULL && path_id != NULL && gui_callback != NULL) {
        gretl_bundle *b = gretl_bundle_new();

        gretl_bundle_set_string(b, "path_id", path_id);
        gretl_bundle_set_int(b, "binpkg", 1);
        gui_callback(s, b, GRETL_OBJ_BUNDLE);
    }

    g_free(fullname);
    g_free(uri);

    return err;
}

#endif /* DO_BINPKG */

static int really_local (const char *pkgname)
{
#ifdef WIN32
    if (isalpha(pkgname[0]) && pkgname[1] == ':') {
        return 1;
    } else if (strchr(pkgname, '\\')) {
        return 1;
    }
#else
    if (strchr(pkgname, ':') == NULL && strchr(pkgname, '/')) {
        return 1;
    }
#endif
    return 0;
}

static int install_function_package (const char *pkgname,
                                     gretlopt opt,
                                     ExecState *s,
                                     PRN *prn)
{
    char *fname = NULL;
    gchar *gfname = NULL;
    int filetype = 0;
    int local = (opt & OPT_L);
    int addon = 0;
    int http = 0;
    int err = 0;

#if DO_BINPKG
    if (!local && strstr(pkgname, ".tar.gz")) {
        return handle_tgz(pkgname, s, prn);
    }
#endif

    if (!local && is_gretl_addon(pkgname)) {
        addon = 1;
        filetype = 2;
        if (strchr(pkgname, '.') == NULL) {
            gfname = g_strdup_printf("%s.zip", pkgname);
            fname = gfname;
        }
        goto next_step;
    }

    if (!strncmp(pkgname, "http://", 7) ||
        !strncmp(pkgname, "https://", 8)) {
        http = 1;
    }

    if (!local && !http && really_local(pkgname)) {
        local = 1;
    }

    if (strstr(pkgname, ".gfn")) {
        filetype = 1;
    } else if (strstr(pkgname, ".zip")) {
        filetype = 2;
    } else if (local || http) {
        /* must have suitable suffix */
        err = E_DATA;
    } else {
        /* from gretl server: determine the correct suffix */
        fname = retrieve_remote_pkg_filename(pkgname, &err);
        if (!err) {
            filetype = strstr(fname, ".zip") ? 2 : 1;
        }
    }

    if (!err) {
        if (http) {
            /* get @fname as last portion of URL */
            const char *p = strrchr(pkgname, '/');

            if (p == NULL) {
                err = E_DATA;
            } else {
                fname = gretl_strdup(p + 1);
            }
        } else if (local) {
            const char *p;

            gretl_maybe_switch_dir(pkgname);
            p = strrslash(pkgname);
            if (p != NULL) {
                fname = gretl_strdup(p + 1);
            }
        }
    }

 next_step:

    if (!err && filetype) {
        const char *basename = fname != NULL ? fname : pkgname;
        const char *instpath = gretl_function_package_path();
        gchar *fullname;

        fullname = g_strdup_printf("%s%s", instpath, basename);

        if (addon) {
            gchar *uri = get_uri_for_addon(basename, &err);

            if (!err) {
                err = retrieve_public_file(uri, fullname);
            }
            g_free(uri);
        } else if (local) {
            err = gretl_copy_file(pkgname, fullname);
        } else if (http) {
            /* get file from a specified server */
            err = retrieve_public_file(pkgname, fullname);
        } else {
            /* get file from default gretl server */
            err = retrieve_remote_function_package(basename, fullname);
        }

        if (!err && filetype == 2) {
            err = gretl_unzip_into(fullname, instpath);
            if (!err) {
                /* delete the zipfile */
                gretl_remove(fullname);
            }
        }

        if (!err) {
	    if (addon) {
		update_addons_index((opt & OPT_V)? prn : NULL);
	    } else {
		package_check_dependencies(fullname, s, prn);
	    }
        }

        if (!err && gretl_messages_on()) {
            if (opt & OPT_D) {
                pprintf(prn, "Installed dependency %s\n", basename);
            } else {
                pprintf(prn, "Installed %s\n", basename);
            }
        }

        if (!err && s != NULL && gui_callback != NULL &&
            !addon && !(opt & OPT_D)) {
            /* FIXME: handling of OPT_D here? */
            gretl_bundle *b = gretl_bundle_new();
            char *p, *nosfx = gretl_strdup(basename);

            p = strrchr(nosfx, '.');
            if (p != NULL) {
                *p = '\0';
            }
            gretl_bundle_set_string(b, "filename", fullname);
            gretl_bundle_set_string(b, "pkgname", nosfx);
            gretl_bundle_set_int(b, "zipfile", filetype == 2);
            gui_callback(s, b, GRETL_OBJ_BUNDLE);
            free(nosfx);
        }

        g_free(fullname);
    }

    if (addon) {
        g_free(gfname);
    } else {
        free(fname);
    }

    return err;
}

#else /* !USE_CURL */

/* in this case we can only install from a local file */

static int install_function_package (const char *pkgname,
                                     gretlopt opt,
                                     ExecState *s,
                                     PRN *prn)
{
    char *fname = NULL;
    int filetype = 0;
    int err = 0;

    if (!strncmp(pkgname, "http://", 7) ||
        !strncmp(pkgname, "https://", 8)) {
        gretl_errmsg_set(_("Internet access not supported"));
        return E_DATA;
    }

    if (strstr(pkgname, ".gfn")) {
        filetype = 1;
    } else if (strstr(pkgname, ".zip")) {
        filetype = 2;
    } else {
        /* must have suitable suffix */
        err = E_DATA;
    }

    if (!err) {
        /* get last portion of local filename */
        const char *p;

        gretl_maybe_switch_dir(pkgname);
        p = strrslash(pkgname);
        if (p != NULL) {
            fname = gretl_strdup(p + 1);
        }
    }

    if (!err && filetype) {
        const char *basename = fname != NULL ? fname : pkgname;
        const char *instpath = gretl_function_package_path();
        gchar *fullname;

        fullname = g_strdup_printf("%s%s", instpath, basename);

        /* copy file into place */
        err = gretl_copy_file(pkgname, fullname);

        if (!err && filetype == 2) {
            err = gretl_unzip_into(fullname, instpath);
            if (!err) {
                /* delete the zipfile */
                gretl_remove(fullname);
            }
        }

        g_free(fullname);

        if (!err && gretl_messages_on()) {
            pprintf(prn, "Installed %s\n", basename);
        }
    }

    free(fname);

    return err;
}

#endif

static void abort_execution (ExecState *s)
{
    *s->cmd->savename = '\0';
    gretl_cmd_destroy_context(s->cmd);
    errmsg(E_STOP, s->prn);
}

static int plot_ok;

void set_plot_produced (void)
{
    plot_ok = 1;
}

int is_plotting_command (CMD *cmd)
{
    if (GRAPHING_COMMAND(cmd->ci)) {
        return cmd->ci;
    } else if (cmd->ci == END &&
               cmd->param != NULL &&
               !strcmp(cmd->param, "plot")) {
        return PLOT;
    } else {
        return 0;
    }
}

static void maybe_schedule_graph_callback (ExecState *s)
{
    int gui_mode = gretl_in_gui_mode();

    if (graph_written_to_file()) {
        if (gui_mode && *s->cmd->savename != '\0') {
            pprintf(s->prn, "Warning: ignoring \"%s <-\"\n", s->cmd->savename);
        }
        report_plot_written(s->prn);
    } else if (gui_mode && !graph_displayed()) {
        schedule_callback(s);
    }
}

static int execute_plot_call (CMD *cmd, DATASET *dset,
                              char *line, PRN *prn)
{
    gretlopt opt = cmd->opt;
    int err = 0;

    if (gretl_in_gui_mode() && *cmd->savename != '\0') {
        /* saving plot "as icon": add internal option to
           override production of a "gpttmp" file
        */
        opt |= OPT_G;
    }

    if (!gretl_in_gui_mode() && getenv("CLI_NO_PLOTS")
        && cmd->ci != END) {
        return 0;
    }

    if (cmd->ci == END) {
        /* end of a "plot" block */
        err = gretl_plot_finalize(line, dset, opt);
    } else if (opt & OPT_X) {
        err = matrix_command_driver(cmd->ci, cmd->list, cmd->param,
                                    dset, opt, prn);
    } else if (cmd->ci == GNUPLOT) {
        if (opt & OPT_I) {
            err = gnuplot_process_file(opt, prn);
        } else if (opt & OPT_C) {
            err = xy_plot_with_control(cmd->list, cmd->param,
                                       dset, opt);
        } else {
            err = gnuplot(cmd->list, cmd->param, dset, opt);
        }
    } else if (cmd->ci == SCATTERS) {
        err = multi_scatters(cmd->list, dset, opt);
    } else if (cmd->ci == BXPLOT) {
        err = boxplots(cmd->list, cmd->param, dset, opt);
    } else if (cmd->ci == HFPLOT) {
        err = hf_plot(cmd->list, cmd->param, dset, opt);
    } else if (cmd->ci == PANPLOT) {
        err = cli_panel_plot(cmd->list, cmd->param, dset, opt);
    } else if (cmd->ci == QQPLOT) {
        err = qq_plot(cmd->list, dset, opt);
    }

    return err;
}

static int smpl_restrict (gretlopt opt)
{
    opt &= ~OPT_Q;
    opt &= ~OPT_T;
    opt &= ~OPT_D;
    return opt != OPT_NONE;
}

static int check_smpl_full (gretlopt opt)
{
    opt ^= OPT_F;
    if (opt & OPT_Q) {
        opt ^= OPT_Q;
    }
    return opt == OPT_NONE ? 0 : E_BADOPT;
}

static int panel_smpl_special (gretlopt opt)
{
    /* the option --unit or --time is given */
    return opt & (OPT_U | OPT_X);
}

static void maybe_print_error_message (CMD *cmd, int err, PRN *prn)
{
    if (gretl_function_depth() > 0) {
        ; /* defer printing */
    } else if (cmd->flags & CMD_CATCH) {
        /* print only if messages on */
        if (gretl_messages_on()) {
            errmsg(err, prn);
        }
    } else {
        /* otherwise go ahead and print */
        errmsg(err, prn);
    }
}

int gretl_cmd_exec (ExecState *s, DATASET *dset)
{
    CMD *cmd = s->cmd;
    char *line = s->line;
    MODEL *model = s->model;
    PRN *prn = s->prn;
    char readfile[MAXLEN];
    int *listcpy = NULL;
    int err = 0;

    exec_state_prep(s);
    plot_ok = 0;

    if (gretl_in_gui_mode() && check_for_stop()) {
        /* the GUI user clicked the "Stop" button */
        abort_execution(s);
        return E_STOP;
    }

    if (NEEDS_MODEL_CHECK(cmd->ci)) {
        err = model_test_check(cmd, dset, prn);
    } else if (MODIFIES_LIST(cmd->ci)) {
        if (cmd->list[0] == 0) {
            /* no-op */
            return 0;
        } else {
            /* list is potentially modified -> make a copy */
            listcpy = gretl_list_copy(cmd->list);
            if (listcpy == NULL) {
                err = E_ALLOC;
            }
        }
    }

    if (err) {
        goto bailout;
    }

    *readfile = '\0';

    if (cmd->ci == OLS && dataset_is_panel(dset)) {
        cmd->ci = PANEL;
        cmd->opt |= OPT_P; /* panel pooled OLS flag */
    }

#if 0
    fprintf(stderr, "gretl_cmd_exec: '%s' (ci %d) \n", line, cmd->ci);
#endif

    switch (cmd->ci) {

    case APPEND:
    case JOIN:
    case OPEN:
	if (cmd->ci == JOIN && (dset == NULL || dset->v == 0)) {
	    /* "join" is not applicable in the absence of
	       a dataset */
	    err = E_NODATA;
	} else {
	    err = lib_open_append(s, dset, readfile, prn);
	}
        if (!err && cmd->ci != OPEN) {
            schedule_callback(s);
        }
        break;

    case CLEAR:
        err = check_clear(cmd->opt);
        if (!err) {
	    if (cmd->opt & OPT_F) {
		gretl_functions_cleanup();
	    } else if (gretl_in_gui_mode()) {
                schedule_callback(s);
            } else {
                lib_clear_data(s, dset);
            }
        }
        break;

    case FLUSH:
        if (gretl_in_gui_mode()) {
            schedule_callback(s);
        } else {
            gretl_print_flush_stream(prn);
        }
        break;

    case ANOVA:
        err = anova(cmd->list, dset, cmd->opt, prn);
        break;

    case ADF:
        err = adf_test(cmd->order, cmd->list, dset, cmd->opt, prn);
        break;

    case KPSS:
        err = kpss_test(cmd->order, cmd->list, dset, cmd->opt, prn);
        break;

    case LEVINLIN:
        err = llc_test_driver(cmd->param, cmd->list, dset,
                              cmd->opt, prn);
        break;

    case COINT:
        err = engle_granger_test(cmd->order, cmd->list, dset,
                                 cmd->opt, prn);
        break;

    case COINT2:
        err = johansen_test_simple(cmd->order, cmd->list,
                                   dset, cmd->opt, prn);
        break;

    case CORR:
        err = incompatible_options(cmd->opt, OPT_N | OPT_S | OPT_K);
        if (!err) {
            err = incompatible_options(cmd->opt, OPT_X | OPT_S | OPT_K);
        }
        if (err) {
            break;
        }
        if (cmd->opt & OPT_K) {
            err = kendall_tau(cmd->list, dset, cmd->opt, prn);
        } else if (cmd->opt & OPT_S) {
            err = spearman_rho(cmd->list, dset, cmd->opt, prn);
        } else if (cmd->opt & OPT_X) {
            err = matrix_command_driver(CORR, cmd->list, cmd->param,
                                        dset, cmd->opt, prn);
        } else {
            err = gretl_corrmx(cmd->list, dset, cmd->opt, prn);
        }
        break;

    case CORRGM:
        err = corrgram(cmd->list[1], cmd->order, 0, dset,
                       cmd->opt, prn);
        break;

    case XCORRGM:
        err = xcorrgram(cmd->list, cmd->order, dset,
                        cmd->opt, prn);
        break;

    case PERGM:
        err = periodogram(cmd->list[1], cmd->order, dset,
                          cmd->opt, prn);
        break;

    case FRACTINT:
        err = fractint(cmd->list[1], cmd->order, dset,
                       cmd->opt, prn);
        break;

    case BREAK:
    case CONTINUE:
    case ENDLOOP:
        pprintf(prn, _("You can't end a loop here, "
                       "you haven't started one\n"));
        err = 1;
        break;

    case FCAST:
        err = do_forecast(cmd->param, dset, cmd->opt, prn);
        break;

    case FREQ:
        if (cmd->opt & OPT_X) {
            err = matrix_freq_driver(cmd->list, cmd->opt, prn);
        } else {
            err = freqdist(cmd->list[1], dset, cmd->opt, prn);
        }
        break;

    case DISCRETE:
        err = list_makediscrete(cmd->list, dset, cmd->opt);
        break;

    case ESTIMATE:
        err = estimate_named_system(cmd->param, cmd->parm2, dset,
                                    cmd->opt, prn);
        if (!err && (cmd->opt & OPT_W) && gretl_in_gui_mode()) {
            gui_save_system(s);
        }
        break;

    case FUNC:
        err = gretl_start_compiling_function(cmd->param, dset, prn);
        break;

    case GENR:
    case EVAL:
        if (cmd->flags & CMD_CATCH) {
            err = generate(cmd->vstart, dset, cmd->gtype,
                           cmd->opt | OPT_C, prn);
            if (err == E_BADCATCH) {
                cmd->flags ^= CMD_CATCH;
            }
        } else {
            err = generate(cmd->vstart, dset, cmd->gtype,
                           cmd->opt, prn);
        }
        break;

    case PCA:
        err = do_pca(cmd->list, dset, cmd->opt, prn);
        break;

    case DATA:
        err = db_get_series(cmd->param, dset, cmd->opt, prn);
        break;

    case DATAMOD:
        err = modify_dataset(dset, cmd->auxint, cmd->list,
                             cmd->parm2, cmd->opt, prn);
        if (!err) {
            schedule_callback(s);
        }
        break;

    case DIFF:
    case LDIFF:
    case SDIFF:
        err = list_diffgenr(listcpy, cmd->ci, dset);
        if (!err) {
            maybe_list_series(dset, prn);
            set_dataset_is_changed(dset, 1);
        }
        break;

    case ORTHDEV:
        err = list_orthdev(listcpy, dset);
        if (!err) {
            maybe_list_series(dset, prn);
            set_dataset_is_changed(dset, 1);
        }
        break;

    case DUMMIFY:
        err = list_dumgenr(&listcpy, dset, cmd->opt);
        if (!err) {
            maybe_list_series(dset, prn);
            set_dataset_is_changed(dset, 1);
        }
        break;

    case LAGS:
        err = list_laggenr(&listcpy, 1, cmd->order, NULL,
                           dset, 0, cmd->opt);
        if (!err) {
            maybe_list_series(dset, prn);
            set_dataset_is_changed(dset, 1);
        }
        break;

    case LOGS:
        err = list_loggenr(listcpy, dset);
        if (!err) {
            maybe_list_series(dset, prn);
            set_dataset_is_changed(dset, 1);
        }
        break;

    case STDIZE:
        err = list_stdgenr(listcpy, dset, cmd->opt);
        if (!err) {
            maybe_list_series(dset, prn);
            set_dataset_is_changed(dset, 1);
        }
        break;

    case SQUARE:
        err = list_xpxgenr(&listcpy, dset, cmd->opt);
        if (!err) {
            maybe_list_series(dset, prn);
            set_dataset_is_changed(dset, 1);
        }
        break;

    case TEXTPLOT:
        err = textplot(cmd->list, dset, cmd->opt, prn);
        break;

    case RMPLOT:
        err = rmplot(cmd->list, dset, cmd->opt, prn);
        break;

    case HURST:
        err = hurstplot(cmd->list, dset, cmd->opt, prn);
        break;

    case INFO:
        print_info(cmd->opt, dset, prn);
        break;

    case RENAME:
        err = dataset_rename_series(dset, cmd->auxint, cmd->parm2);
        if (!err && !(cmd->opt & OPT_Q)) {
            maybe_list_series(dset, prn);
        }
        break;

    case SET:
        err = execute_set(cmd->param, cmd->parm2, dset, cmd->opt, prn);
	if (!err && cmd->parm2 != NULL) {
	    maybe_schedule_set_callback(s);
	}
        break;

    case SETINFO:
        err = set_var_info(cmd->list, cmd->param, cmd->parm2,
                           cmd->opt, dset);
        break;

    case SETMISS:
        err = set_miss(cmd->list, cmd->param, dset, prn);
        break;

    case LABELS:
        if (cmd->opt & (OPT_D | OPT_F | OPT_T | OPT_A | OPT_R)) {
            err = read_or_write_var_labels(cmd->opt, dset, prn);
            if (!err && (cmd->opt & (OPT_D | OPT_F))) {
                schedule_callback(s);
            }
        } else {
            showlabels(cmd->list, cmd->opt, dset, prn);
        }
        break;

    case MARKERS:
        err = read_or_write_obs_markers(cmd->opt, dset, prn);
        if (!err && (cmd->opt & (OPT_D | OPT_F))) {
            schedule_callback(s);
        }
        break;

    case VARLIST:
        if (cmd->opt & OPT_T) {
            list_user_vars_of_type(dset, prn);
        } else if (cmd->opt & OPT_S) {
            print_scalars(prn);
        } else if (cmd->opt & OPT_A) {
            list_ok_dollar_vars(dset, prn);
        } else {
            list_series(dset, cmd->opt, prn);
        }
        break;

    case PRINT:
        if (cmd->opt & OPT_L) {
            err = printdata(NULL, cmd->param, dset, OPT_NONE, prn);
        } else if (cmd->param != NULL) {
            /* directly printing a string literal */
            pputs(prn, cmd->param);
            pputc(prn, '\n');
        } else {
            err = printdata(cmd->list, cmd->parm2, dset, cmd->opt, prn);
        }
        break;

    case PRINTF:
    case SSCANF:
	if (gretl_is_user_var(cmd->param) && user_var_get_type_by_name(cmd->param) == GRETL_TYPE_STRING) {
	    const char *tmp = get_string_by_name(cmd->param);

	    err = do_printscan_command(cmd->ci, tmp, cmd->parm2,
                                       cmd->vstart, dset, prn);
	} else {
	    err = do_printscan_command(cmd->ci, cmd->param, cmd->parm2,
				       cmd->vstart, dset, prn);
	}
        break;

    case PVAL:
        err = batch_pvalue(cmd->param, dset, prn);
        break;

    case SUMMARY:
        err = incompatible_options(cmd->opt, OPT_B | OPT_W);
        if (err) {
            break;
        }
        if (cmd->opt & OPT_B) {
            err = do_command_by(cmd, dset, prn);
        } else if (cmd->opt & OPT_X) {
            err = matrix_command_driver(cmd->ci, cmd->list, cmd->param,
                                        dset, cmd->opt, prn);
        } else {
            err = list_summary_driver(cmd->list, dset, cmd->opt, prn);
        }
        break;

    case XTAB:
        if (cmd->opt & OPT_X) {
            err = crosstab_from_matrix(cmd->opt, prn);
        } else {
            err = crosstab(cmd->list, dset, cmd->opt, prn);
        }
        break;

    case MAHAL:
        err = mahalanobis_distance(cmd->list, dset, cmd->opt, prn);
        break;

    case MEANTEST:
        err = means_test(cmd->list, dset, cmd->opt, prn);
        break;

    case VARTEST:
        err = vars_test(cmd->list, dset, prn);
        break;

    case RUNS:
        err = runs_test(cmd->list[1], dset, cmd->opt, prn);
        break;

    case SPEARMAN:
        err = spearman_rho(cmd->list, dset, cmd->opt, prn);
        break;

    case DIFFTEST:
        err = diff_test(cmd->list, dset, cmd->opt, prn);
        break;

    case OUTFILE:
        err = do_outfile_command(cmd->opt, cmd->param, dset, prn);
        break;

    case SETOBS:
        err = set_obs(cmd->param, cmd->parm2, dset, cmd->opt);
        if (!err) {
            if (dset->n > 0) {
                if (!(cmd->opt & (OPT_I | OPT_G))) {
                    print_smpl(dset, 0, OPT_NONE, prn);
                }
                schedule_callback(s);
            } else {
                pprintf(prn, _("data frequency = %d\n"), dset->pd);
            }
        }
        break;

    case SETOPT:
        err = set_options_for_command(cmd->param, cmd->parm2, cmd->opt);
        if (!err && gretl_messages_on()) {
            pprintf(prn, "Set option(s) for command \"%s\"\n", cmd->param);
        }
        break;

    case SMPL:
        if (cmd->opt & OPT_F) {
            err = check_smpl_full(cmd->opt);
            if (!err) {
                err = restore_full_sample(dset, s);
            }
        } else if (cmd->opt == OPT_T && cmd->param == NULL) {
            /* --permanent, by itself */
            err = perma_sample(dset, cmd->opt, prn, NULL);
        } else if (panel_smpl_special(cmd->opt)) {
            /* panel data: --unit or --time option */
            err = set_panel_sample(cmd->param, cmd->parm2, cmd->opt, dset,
				   s, prn);
        } else if (smpl_restrict(cmd->opt)) {
            /* --restrict, --dummy, etc. */
            err = restrict_sample(cmd->param, cmd->list, dset,
                                  s, cmd->opt, prn, NULL);
        } else if (cmd->param == NULL && cmd->parm2 == NULL) {
            /* no args given: give a report */
            print_smpl(dset, get_full_length_n(), OPT_F, prn);
            break;
        } else {
            /* simple setting of t1, t2 business */
            err = set_sample(cmd->param, cmd->parm2, dset, cmd->opt);
        }
        if (!err && gretl_messages_on() && !(cmd->opt & OPT_Q)) {
            print_smpl(dset, get_full_length_n(), OPT_NONE, prn);
        }
        break;

    case PKG:
        err = do_pkg_command(cmd->param, cmd->parm2, cmd->opt, s, prn);
        break;

    case MAKEPKG:
        err = create_and_write_function_package(cmd->param, cmd->opt, prn);
        break;

    case STORE:
        if (!has_param(cmd)) {
            pputs(prn, _("store: no filename given\n"));
            err = E_PARSE;
        } else if (cmd->opt & OPT_A) {
            err = write_matrix_as_dataset(cmd->param, cmd->opt, prn);
        } else if (dset == NULL || dset->Z == NULL) {
            err = E_NODATA;
        } else {
            err = write_data(cmd->param, cmd->list, dset, cmd->opt, prn);
        }
        break;

    case SHELL:
        err = gretl_shell(cmd->vstart, cmd->opt, prn);
        break;

    case OLS:
    case WLS:
        clear_model(model);
        *model = lsq(cmd->list, dset, cmd->ci, cmd->opt);
        err = print_save_model(model, dset, cmd->opt, 0, prn, s);
        break;

    case MPOLS:
        clear_model(model);
        *model = mp_ols(cmd->list, dset, cmd->opt);
        err = print_save_model(model, dset, cmd->opt, 0, prn, s);
        break;

    case AR:
    case AR1:
    case ARMA:
    case ARCH:
        clear_model(model);
        if (cmd->ci == AR) {
            *model = ar_model(cmd->list, dset, cmd->opt, prn);
        } else if (cmd->ci == AR1) {
            *model = ar1_model(cmd->list, dset, cmd->opt, prn);
        } else if (cmd->ci == ARMA) {
            *model = arma(cmd->list, cmd->auxlist, dset,
                          cmd->opt, prn);
        } else {
            *model = arch_model(cmd->list, cmd->order, dset,
                                cmd->opt);
        }
        err = print_save_model(model, dset, cmd->opt, 0, prn, s);
        break;

    case PANEL:
    case DPANEL:
        if (!dataset_is_panel(dset)) {
            gretl_errmsg_set(_("This estimator requires panel data"));
            err = E_DATA;
            break;
        }
        /* Falls through. */
    case GARCH:
    case HECKIT:
    case HSK:
    case INTREG:
    case IVREG:
    case LAD:
    case LOGISTIC:
    case LOGIT:
    case POISSON:
    case NEGBIN:
    case PROBIT:
    case QUANTREG:
    case TOBIT:
    case DURATION:
    case BIPROBIT:
    case MIDASREG:
        clear_model(model);
        if (cmd->ci == LOGIT || cmd->ci == PROBIT) {
            *model = logit_probit(cmd->list, dset, cmd->ci, cmd->opt, prn);
        } else if (cmd->ci == HSK) {
            *model = hsk_model(cmd->list, dset, cmd->opt);
        } else if (cmd->ci == LOGISTIC) {
            *model = logistic_driver(cmd->list, dset, cmd->opt);
        } else if (cmd->ci == TOBIT) {
            *model = tobit_driver(cmd->list, dset, cmd->opt, prn);
        } else if (cmd->ci == POISSON || cmd->ci == NEGBIN) {
            *model = count_model(cmd->list, cmd->ci, dset, cmd->opt, prn);
        } else if (cmd->ci == HECKIT) {
            *model = heckit_model(cmd->list, dset, cmd->opt, prn);
        } else if (cmd->ci == IVREG) {
            *model = ivreg(cmd->list, dset, cmd->opt);
        } else if (cmd->ci == LAD) {
            *model = lad_model(cmd->list, dset, cmd->opt);
        } else if (cmd->ci == QUANTREG) {
            *model = quantreg_driver(cmd->param, cmd->list, dset,
                                     cmd->opt, prn);
        } else if (cmd->ci == DURATION) {
            *model = duration_model(cmd->list, dset, cmd->opt, prn);
        } else if (cmd->ci == GARCH) {
            *model = garch(cmd->list, dset, cmd->opt, prn);
        } else if (cmd->ci == PANEL) {
            *model = panel_model(cmd->list, dset, cmd->opt, prn);
        } else if (cmd->ci == DPANEL) {
            *model = dpd_model(cmd->list, cmd->auxlist, cmd->param,
                               dset, cmd->opt, prn);
        } else if (cmd->ci == INTREG) {
            *model = interval_model(cmd->list, dset, cmd->opt, prn);
        } else if (cmd->ci == BIPROBIT) {
            *model = biprobit_model(cmd->list, dset, cmd->opt, prn);
        } else if (cmd->ci == MIDASREG) {
            *model = midas_model(cmd->list, cmd->param, dset,
                                 cmd->opt, prn);
        } else {
            /* can't happen */
            err = 1;
            break;
        }
        err = print_save_model(model, dset, cmd->opt, 0, prn, s);
        break;

    case GMM:
    case MLE:
    case NLS:
        err = nl_parse_line(cmd->ci, cmd->vstart, dset, prn);
        if (!err) {
            gretl_cmd_set_context(cmd, cmd->ci);
        }
        break;

    case FOREIGN:
    case MPI:
        if (cmd->context == FOREIGN || cmd->context == MPI) {
            err = foreign_append(line, cmd->context);
        } else {
            err = foreign_start(cmd->ci, cmd->param, cmd->opt, prn);
            if (!err) {
                gretl_cmd_set_context(cmd, cmd->ci);
            }
        }
        break;

    case PLOT:
        if (!cmd->context) {
            err = gretl_plot_start(cmd->param, dset);
        } else {
            err = gretl_plot_append_line(line, dset);
        }
        if (!err && !cmd->context) {
            gretl_cmd_set_context(cmd, cmd->ci);
        }
        break;

    case ADD:
    case OMIT:
        if (get_last_model_type() == GRETL_OBJ_VAR) {
            err = VAR_omit_driver(cmd, dset, prn);
        } else if (add_omit_save(cmd, model)) {
            MODEL mymod;

            gretl_model_init(&mymod, dset);
            if (cmd->ci == ADD) {
                err = add_test_full(model, &mymod, cmd->list,
                                    dset, cmd->opt, prn);
            } else {
                err = omit_test_full(model, &mymod, cmd->list,
                                     dset, cmd->opt, prn);
            }
            if (!err && mymod.ncoeff > 0) {
                gretlopt popt = OPT_NONE;

                if (cmd->opt & (OPT_I | OPT_Q)) {
                    popt = OPT_Q;
                } else if (cmd->opt & OPT_O) {
                    popt = OPT_O; /* --vcv printing option */
                }
                clear_model(model);
                *model = mymod;
                print_save_model(model, dset, popt, 1, prn, s);
            }
        } else if (cmd->ci == ADD) {
            err = add_test(model, cmd->list, dset, cmd->opt, prn);
        } else {
            err = omit_test(model, cmd->list, dset, cmd->opt, prn);
        }
        if (err == E_NOOMIT) {
            /* auto-omit was a no-op */
            err = 0;
        }
        break;

    case BKW:
    case COEFFSUM:
    case CUSUM:
    case RESET:
    case CHOW:
    case QLRTEST:
    case VIF:
        if (cmd->ci == COEFFSUM) {
            err = gretl_sum_test(cmd->list, model, dset, cmd->opt, prn);
        } else if (cmd->ci == CUSUM) {
            err = cusum_test(model, dset, cmd->opt, prn);
        } else if (cmd->ci == RESET) {
            err = reset_test(model, dset, cmd->opt, prn);
        } else if (cmd->ci == CHOW) {
            err = chow_test_driver(cmd->param, model, dset, cmd->opt, prn);
        } else if (cmd->ci == QLRTEST) {
            err = QLR_test(model, dset, cmd->opt, prn);
        } else if (cmd->ci == VIF) {
            err = vif_test(model, dset, cmd->opt, prn);
        } else if (cmd->ci == BKW) {
            err = bkw_test(model, dset, cmd->opt, prn);
        }
        break;

    case BDS:
        err = bds_test_driver(cmd->order, cmd->list, dset,
			      cmd->opt, prn);
        break;

    case NORMTEST:
        err = gretl_normality_test(cmd->list[1], dset, cmd->opt, prn);
        break;

    case PANSPEC:
        err = panel_specification_test(model, dset, cmd->opt, prn);
        break;

    case MODTEST:
        err = model_test_driver(cmd->order, dset, cmd->opt, prn);
        break;

    case LEVERAGE:
        err = leverage_test(model, dset, cmd->opt, prn);
        if (!err && (cmd->opt & OPT_S) && !(cmd->opt & OPT_Q)) {
            maybe_list_series(dset, prn);
        }
        break;

    case EQNPRINT:
    case TABPRINT:
        if (model->errcode == E_NAN) {
            pprintf(prn, _("Couldn't format model\n"));
        } else {
            err = model_print_driver(model, dset, cmd->ci,
                                     cmd->param, cmd->opt,
                                     prn);
        }
        break;

    case RESTRICT:
        /* joint hypothesis test on model */
        if (s->rset == NULL) {
            if (!has_param(cmd)) {
                /* if param is non-blank, we're restricting a named system */
                err = model_test_check(cmd, dset, prn);
                if (err) break;
            }
            s->rset = restriction_set_start(cmd->param, cmd->opt, &err);
            if (!err) {
                /* FIXME redundant? */
                gretl_cmd_set_context(cmd, RESTRICT);
            }
        } else {
            err = restriction_set_parse_line(s->rset, line, dset);
            if (err) {
                s->rset = NULL;
            }
        }
        break;

    case SYSTEM:
        if (s->sys == NULL) {
            /* no equation system is defined currently */
            s->sys = equation_system_start(cmd->param, cmd->savename,
                                           cmd->opt, &err);
            if (!err) {
                gretl_cmd_set_context(cmd, SYSTEM);
            }
        } else {
            /* tokenize: use of @line OK here? */
            err = system_parse_line(s->sys, line, dset);
            if (err) {
                s->sys = NULL;
            }
        }
        break;

    case EQUATION:
        if (cmd->opt & OPT_M) {
            err = equation_system_append_multi(s->sys, cmd->param,
                                               cmd->parm2, dset);
        } else {
            err = equation_system_append(s->sys, cmd->list);
        }
        if (err) {
            s->sys = NULL;
        }
        break;

    case END:
        if (!strcmp(cmd->param, "system")) {
            err = equation_system_finalize(s->sys, dset, cmd->opt, prn);
            if (!err) {
                gui_save_system(s);
            }
            /* clear for next use */
            s->sys = NULL;
        } else if (!strcmp(cmd->param, "mle") ||
                   !strcmp(cmd->param, "nls") ||
                   !strcmp(cmd->param, "gmm")) {
            clear_model(model);
            *model = nl_model(dset, cmd->opt, prn);
            err = print_save_model(model, dset, cmd->opt, 0, prn, s);
        } else if (!strcmp(cmd->param, "restrict")) {
            err = do_end_restrict(s, dset);
        } else if (!strcmp(cmd->param, "foreign")) {
            err = foreign_execute(dset, cmd->opt, prn);
        } else if (!strcmp(cmd->param, "mpi")) {
            err = foreign_execute(dset, cmd->opt, prn);
        } else if (!strcmp(cmd->param, "plot")) {
            err = execute_plot_call(cmd, dset, line, prn);
        } else if (!strcmp(cmd->param, "outfile")) {
            err = do_outfile_command(OPT_C, NULL, NULL, prn);
        } else {
            err = E_PARSE;
        }
        break;

    case VAR:
    case VECM:
        if (cmd->ci == VAR) {
            s->var = gretl_VAR(cmd->order, cmd->auxlist, cmd->list,
                               dset, cmd->opt, prn, &err);
        } else {
            s->var = gretl_VECM(cmd->order, cmd->auxint, cmd->list,
                                dset, cmd->opt, prn, &err);
        }
        if (!err && s->var != NULL) {
            save_var_vecm(s);
        }
        break;

    case RUN:
    case INCLUDE:
        if (cmd->ci == RUN) {
            err = get_full_filename(cmd->param, readfile, OPT_S);
        } else {
            err = get_full_filename(cmd->param, readfile, OPT_I);
            cmd->opt |= OPT_Q;
        }
        if (err) {
            break;
        }
        if (gretl_messages_on()) {
            pprintf(prn, " %s\n", readfile);
        }
        if (cmd->ci == INCLUDE && gretl_is_xml_file(readfile)) {
            err = load_XML_functions_file(readfile, cmd->opt, prn);
            break;
        } else if (cmd->ci == INCLUDE && gfn_is_loaded(readfile)) {
            break;
        }
        if (!strcmp(readfile, s->runfile)) {
            pprintf(prn, _("Infinite loop detected in script\n"));
            err = 1;
            break;
        }
        err = run_script(readfile, s, dset, cmd->opt, prn);
        break;

    case FUNCERR:
    case FUNCRET:
        if (gretl_function_depth() == 0) {
            gretl_errmsg_sprintf("'%s': can only be used within a function",
                                 gretl_command_word(cmd->ci));
            err = 1;
        } else if (cmd->ci == FUNCERR) {
            err = E_FUNCERR;
        }
        break;

    case DELEET:
        err = gretl_delete_variables(cmd->list, cmd->param, cmd->opt,
                                     dset, NULL, prn);
        break;

    case MODPRINT:
        err = do_modprint(cmd->param, cmd->parm2, cmd->opt, prn);
        break;

    case GNUPLOT:
    case BXPLOT:
    case SCATTERS:
    case HFPLOT:
    case PANPLOT:
    case QQPLOT:
        err = execute_plot_call(cmd, dset, NULL, prn);
        break;

    case MODELTAB:
    case GRAPHPG:
        if (gretl_in_gui_mode()) {
            schedule_callback(s);
        } else {
            pprintf(prn, _("%s: command not available\n"),
                    gretl_command_word(cmd->ci));
        }
        break;

    default:
        {
            const char *word = gretl_command_word(cmd->ci);

            if (*word != '\0') {
                pprintf(prn, _("The \"%s\" command cannot be used in this context"),
                        word);
                pputc(prn, '\n');
            } else {
                pprintf(prn, "What??\n");
            }
        }
        err = 1;
        break;
    }

    if (listcpy != NULL) {
        free(listcpy);
    }

    if (err == E_OK) {
        err = 0;
    }

    if (!err && plot_ok) {
        maybe_schedule_graph_callback(s);
        plot_ok = 0;
    }

    if (callback_scheduled(s)) {
        callback_exec(s, readfile, err);
    }

 bailout:

    if (err) {
        maybe_print_error_message(cmd, err, prn);
        err = process_command_error(s, err);
    }

    if (err) {
        gretl_cmd_destroy_context(cmd);
    } else {
        /* this is a no-op if there's no warning */
        warnmsg(prn);
    }

    return err;
}

<<<<<<< HEAD
/* called by functions, and by scripts executed from within
   functions */

int maybe_exec_line (ExecState *s, DATASET *dset, int *loopstart)
{
    int err = 0;

    if (string_is_blank(s->line)) {
        return 0;
    }

    if (gretl_compiling_loop()) {
        err = get_command_index(s, LOOP);
    } else {
        /* FIXME last arg to parse_command_line() ? */
        err = parse_command_line(s, dset, NULL);
        if (!err && loopstart != NULL && s->cmd->ci == LOOP) {
            *loopstart = 1;
        }
    }

    if (err) {
	errmsg(err, s->prn);
	if (s->cmd->flags & CMD_CATCH) {
	    set_gretl_errno(err);
	    return 0;
	} else {
	    return err;
	}
    }

    gretl_exec_state_transcribe_flags(s, s->cmd);

    if (s->cmd->ci < 0) {
        return 0; /* nothing there, or a comment */
    }

    if (s->cmd->ci == LOOP || gretl_compiling_loop()) {
        /* accumulating loop commands */
        err = gretl_loop_append_line(s, dset);
        if (err) {
            errmsg(err, s->prn);
            return err;
        }
        return 0;
    }

    s->pmod = NULL; /* be on the safe side */

    if (s->cmd->ci == FUNCERR) {
        err = E_FUNCERR;
    } else {
        /* note: error messages may be printed to s->prn */
        err = gretl_cmd_exec(s, dset);
    }

    return err;
}

=======
>>>>>>> 1d552da4
/**
 * get_command_index:
 * @s: pointer to execution state
 * @cmode: compilation mode: LOOP or FUNC
  *
 * Parse @line and assign to the %ci field of @s->cmd the index number of
 * the command embedded in @s->line.  Note: this is a "lite" version of
 * parse_command_line().  It is used when commands are being stacked
 * for execution within a loop. Command options are not parsed out.
 *
 * Returns: 1 on error, otherwise 0.
 */

int get_command_index (ExecState *s, int cmode)
{
    CMD *cmd = s->cmd;
    char *line = s->line;
    int err = 0;

    gretl_cmd_clear(cmd);

#if CMD_DEBUG
    fprintf(stderr, "get_command_index2: line='%s'\n", line);
#endif

    if ((cmd->context == FOREIGN || cmd->context == MPI) &&
        !ends_foreign_block(line)) {
        cmd->opt = OPT_NONE;
        cmd->ci = cmd->context;
        return 0;
    }

    if (filter_comments(line, cmd)) {
        return 0;
    }

    err = real_parse_command(s, NULL, cmode, NULL);

    if (!err && cmd->ci == 0) {
        /* maybe genr? */
        const char *s = cmd->toks[0].s;

        if (s != NULL) {
            if (*s == '$' || *s == '@') s++;
            if (strlen(s) == gretl_namechar_spn(s)) {
                cmd->ci = GENR;
            }
        }
    }

    if (!err && cmd->ci == 0) {
        /* FIXME watch out for fallout! (2012-03-01) */
        cmd->ci = CMD_NULL;
        err = E_PARSE;
    }

    if (err) {
        return err;
    }

    if (cmd->ci == END) {
        cmd->context = 0;
    } else if (cmd->context) {
        cmd->ci = cmd->context;
    }

    if (cmd->ci == NLS || cmd->ci == MLE ||
        cmd->ci == GMM || cmd->ci == FOREIGN ||
        cmd->ci == PLOT || cmd->ci == MPI) {
        cmd->context = cmd->ci;
    }

#if CMD_DEBUG
    fprintf(stderr, " get_command_index: cmd->ci set to %d\n", cmd->ci);
#endif

    return 0;
}

void gretl_cmd_set_context (CMD *cmd, int ci)
{
    cmd->context = ci;
}

void gretl_cmd_destroy_context (CMD *cmd)
{
    if (cmd->context == FOREIGN || cmd->context == MPI) {
        foreign_destroy();
    }
    cmd->context = 0;
    *cmd->savename = '\0';
}

gretlopt gretl_cmd_get_opt (const CMD *cmd)
{
    return cmd->opt;
}

void gretl_cmd_set_opt (CMD *cmd, gretlopt opt)
{
    cmd->opt = opt;
}

const char *gretl_cmd_get_savename (CMD *cmd)
{
    return cmd->savename;
}

void function_state_init (CMD *cmd, ExecState *state, int *indent0)
{
    cmd->list = NULL;
    cmd->auxlist = NULL;
    cmd->param = NULL;
    cmd->parm2 = NULL;
    /* FIXME tokenize more needed? */

    state->cmd = NULL;
    state->model = NULL;
    state->submask = NULL;

    state->padded = 0;

    *indent0 = gretl_if_state_record();
}

void gretl_exec_state_set_callback (ExecState *s,
                                    EXEC_CALLBACK callback,
                                    gretlopt opt)
{
    s->callback = callback;
    s->pmod = NULL;

    if (opt & OPT_G) {
        gui_callback = callback;
    }
}

EXEC_CALLBACK get_gui_callback (void)
{
    return gui_callback;
}

void set_gui_callback (EXEC_CALLBACK callback)
{
    gui_callback = callback;
}

void gretl_exec_state_clear (ExecState *s)
{
    gretl_cmd_free(s->cmd);

    if (s->flags & FUNCTION_EXEC) {
        /* Restore whatever was the 'last model' before
           function execution. Note that this includes
           the case where there was no 'last model', in
           which case we restore the null state. Drop
           the extra refcount for the model we put into
           last model position (if any), so we don't end
           up leaking memory.
        */
        set_as_last_model(s->prev_model, s->prev_type);
        if (s->prev_model != NULL) {
            gretl_object_unref(s->prev_model, s->prev_type);
        }
#if PMDEBUG
        fprintf(stderr, "ExecState %p, set prev_model %p as last_model\n",
                (void *) s, (void *) s->prev_model);
#endif
        /* restore the previous model count */
        if (s->prev_model_count >= 0) {
            set_model_count(s->prev_model_count);
        }
    }

    destroy_working_model(s->model);

    s->prev_model = NULL;
    s->prev_type = GRETL_OBJ_NULL;
    s->prev_model_count = -1;

    free_subsample_mask(s->submask);
}

void gretl_exec_state_destroy (ExecState *s)
{
    free_subsample_mask(s->submask);
    gretl_abort_compiling_loop();
    free(s);
}

void gretl_exec_state_uncomment (ExecState *s)
{
    s->in_comment = 0;
    s->cmd->flags &= ~CMD_IGNORE;
}

void gretl_exec_state_transcribe_flags (ExecState *s, CMD *cmd)
{
    s->in_comment = (cmd_ignore(cmd))? 1 : 0;
}

void gretl_exec_state_set_model (ExecState *s, MODEL *pmod)
{
    s->pmod = pmod;
}

int process_command_error (ExecState *s, int err)
{
    int ret = err;

    if (err) {
        if (gretl_compiling_function() ||
            gretl_compiling_loop()) {
            ; /* pass the error through */
        } else if (s->cmd->flags & CMD_CATCH) {
            /* local "continue on error" */
            set_gretl_errno(err);
            s->cmd->flags ^= CMD_CATCH;
            ret = 0;
        }
    }

    if (ret && print_redirection_level(s->prn) > 0) {
        print_end_redirection(s->prn);
        pputs(s->prn, _("An error occurred when 'outfile' was active\n"));
    }

    return ret;
}<|MERGE_RESOLUTION|>--- conflicted
+++ resolved
@@ -251,10 +251,9 @@
 /**
  * parse_command_line:
  * @s: pointer to execution-state struct.
- * @cmd: pointer to command struct.
  * @dset: dataset struct.
  * @ptr: pointer for use with "compilation" of
- * conditionals in loops.
+ * conditionals.
  *
  * Parses @line and fills out @cmd accordingly.
  *
@@ -3545,15 +3544,8 @@
 
     case PRINTF:
     case SSCANF:
-	if (gretl_is_user_var(cmd->param) && user_var_get_type_by_name(cmd->param) == GRETL_TYPE_STRING) {
-	    const char *tmp = get_string_by_name(cmd->param);
-
-	    err = do_printscan_command(cmd->ci, tmp, cmd->parm2,
-                                       cmd->vstart, dset, prn);
-	} else {
-	    err = do_printscan_command(cmd->ci, cmd->param, cmd->parm2,
-				       cmd->vstart, dset, prn);
-	}
+        err = do_printscan_command(cmd->ci, cmd->param, cmd->parm2,
+                                   cmd->vstart, dset, prn);
         break;
 
     case PVAL:
@@ -4126,68 +4118,6 @@
     return err;
 }
 
-<<<<<<< HEAD
-/* called by functions, and by scripts executed from within
-   functions */
-
-int maybe_exec_line (ExecState *s, DATASET *dset, int *loopstart)
-{
-    int err = 0;
-
-    if (string_is_blank(s->line)) {
-        return 0;
-    }
-
-    if (gretl_compiling_loop()) {
-        err = get_command_index(s, LOOP);
-    } else {
-        /* FIXME last arg to parse_command_line() ? */
-        err = parse_command_line(s, dset, NULL);
-        if (!err && loopstart != NULL && s->cmd->ci == LOOP) {
-            *loopstart = 1;
-        }
-    }
-
-    if (err) {
-	errmsg(err, s->prn);
-	if (s->cmd->flags & CMD_CATCH) {
-	    set_gretl_errno(err);
-	    return 0;
-	} else {
-	    return err;
-	}
-    }
-
-    gretl_exec_state_transcribe_flags(s, s->cmd);
-
-    if (s->cmd->ci < 0) {
-        return 0; /* nothing there, or a comment */
-    }
-
-    if (s->cmd->ci == LOOP || gretl_compiling_loop()) {
-        /* accumulating loop commands */
-        err = gretl_loop_append_line(s, dset);
-        if (err) {
-            errmsg(err, s->prn);
-            return err;
-        }
-        return 0;
-    }
-
-    s->pmod = NULL; /* be on the safe side */
-
-    if (s->cmd->ci == FUNCERR) {
-        err = E_FUNCERR;
-    } else {
-        /* note: error messages may be printed to s->prn */
-        err = gretl_cmd_exec(s, dset);
-    }
-
-    return err;
-}
-
-=======
->>>>>>> 1d552da4
 /**
  * get_command_index:
  * @s: pointer to execution state
