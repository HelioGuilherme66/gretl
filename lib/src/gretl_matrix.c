/*
 *  gretl -- Gnu Regression, Econometrics and Time-series Library
 *  Copyright (C) 2001 Allin Cottrell and Riccardo "Jack" Lucchetti
 *
 *  This program is free software: you can redistribute it and/or modify
 *  it under the terms of the GNU General Public License as published by
 *  the Free Software Foundation, either version 3 of the License, or
 *  (at your option) any later version.
 *
 *  This program is distributed in the hope that it will be useful,
 *  but WITHOUT ANY WARRANTY; without even the implied warranty of
 *  MERCHANTABILITY or FITNESS FOR A PARTICULAR PURPOSE.  See the
 *  GNU General Public License for more details.
 *
 *  You should have received a copy of the GNU General Public License
 *  along with this program.  If not, see <http://www.gnu.org/licenses/>.
 *
 */

#include "libgretl.h"
#include "libset.h"
#include "gretl_mt.h"
#include "gretl_matrix.h"
#include "gretl_cmatrix.h"

#include <errno.h>
#include <assert.h>
#include <complex.h>

#include "gretl_f2c.h"
#include "clapack_double.h"
#include "clapack_complex.h"
#include "../../cephes/libprob.h"

#ifdef HAVE_FENV_H
# include <fenv.h>
#endif

#if defined(_OPENMP)
# include <omp.h>
#endif

#if defined(USE_AVX)
# define USE_SIMD 1
# if defined(HAVE_IMMINTRIN_H)
#  include <immintrin.h>
# else
#  include <mmintrin.h>
#  include <xmmintrin.h>
#  include <emmintrin.h>
# endif
#endif

/**
 * SECTION:gretl_matrix
 * @short_description: construct and manipulate matrices
 * @title: Matrices
 * @include: libgretl.h
 *
 * Libgretl implements most of the matrix functionality that is
 * likely to be required in econometric calculation.  For basics
 * such as decomposition and inversion we use LAPACK as the
 * underlying engine.
 *
 * To get yourself a gretl matrix, use gretl_matrix_alloc() or
 * one of the more specialized constructors; to free such a
 * matrix use gretl_matrix_free().
 */

struct gretl_matrix_block_ {
    int n;
    double *val;
    gretl_matrix **matrix;
};

#define gretl_is_vector(v) (v->rows == 1 || v->cols == 1)
#define matrix_is_scalar(m) (m->rows == 1 && m->cols == 1)

#define mdx(a,i,j) ((j)*a->rows+(i))

#define matrix_transp_get(m,i,j) (m->val[(i)*m->rows+(j)])
#define matrix_transp_set(m,i,j,x) (m->val[(i)*m->rows+(j)]=x)

#define cmatrix_transp_get(m,i,j) (m->z[(i)*m->rows+(j)])
#define cmatrix_transp_set(m,i,j,x) (m->z[(i)*m->rows+(j)]=x)

#define INFO_INVALID 0xdeadbeef
#define is_block_matrix(m) (m->info == (matrix_info *) INFO_INVALID)

#define is_one_by_one(m) (m->rows == 1 && m->cols == 1)

#define no_metadata(m) (m->info == NULL || is_block_matrix(m))

static int real_invert_symmetric_matrix (gretl_matrix *a,
                                         int checked,
                                         int verbose);

static int alt_qform (const gretl_matrix *A, GretlMatrixMod amod,
                      const gretl_matrix *X, gretl_matrix *C,
                      GretlMatrixMod cmod);

static inline void *mval_malloc (size_t sz)
{
#if 0 /* ifdef USE_SIMD */
    void *mem = NULL;
    int err;

    err = posix_memalign(&mem, 32, sz);
    if (err) {
        fprintf(stderr, "posix_memalign: failed\n");
    }
    return mem;
#else
    /* forestall "invalid reads" by OpenBLAS */
    return malloc(sz % 16 ? sz + 8 : sz);
#endif
}

static inline void *mval_realloc (void *ptr, size_t sz)
{
    /* comment as for mval_malloc() */
    return realloc(ptr, sz % 16 ? sz + 8 : sz);
}

#define mval_free(m) free(m)

#ifdef USE_SIMD
# include "matrix_simd.c"
#endif

/* Below: setting of the maximal value of K = the shared inner
   dimension in matrix multiplication for use of SIMD. Also
   setting of the minimum value of M x N for doing matrix
   addition and subtraction via SIMD. If these variables are
   set to -1 that disables SIMD by default (though the user
   can change that via the "set" command).
*/

static int simd_k_max = 8;   /* 2014-03-07: was -1 */
static int simd_mn_min = 16; /* 2014-03-07: was -1 */

void set_simd_k_max (int k)
{
    simd_k_max = k;
}

int get_simd_k_max (void)
{
    return simd_k_max;
}

void set_simd_mn_min (int mn)
{
    simd_mn_min = mn;
}

int get_simd_mn_min (void)
{
    return simd_mn_min;
}

#define simd_add_sub(mn) (simd_mn_min > 0 && mn >= simd_mn_min)

#define SVD_SMIN 1.0e-9

/* maybe experiment with these? */
#define QR_RCOND_MIN  1.0e-14
#define QR_RCOND_WARN 1.0e-07

static int add_scalar_to_matrix (gretl_matrix *targ, double x);
static int gretl_matrix_copy_info (gretl_matrix *targ,
                                   const gretl_matrix *src);

/* matrix metadata struct, not allocated by default */

struct matrix_info_ {
    int t1;
    int t2;
    char **colnames;
    char **rownames;
};

typedef enum {
    COLNAMES = 1 << 0,
    ROWNAMES = 1 << 1,
    REVERSED = 1 << 2
} NameFlags;

/* Central accounting for error in matrix allocation */

static int gretl_matrix_err;

/* get, and clear, the matrix error code */

int get_gretl_matrix_err (void)
{
    int ret = gretl_matrix_err;
    gretl_matrix_err = 0;
    return ret;
}

void clear_gretl_matrix_err (void)
{
    gretl_matrix_err = 0;
}

static void set_gretl_matrix_err (int err)
{
    if (gretl_matrix_err == 0) {
        gretl_matrix_err = err;
    }
}

static int wspace_fail (integer info, double w0)
{
    int iinfo = (int) info;

    fprintf(stderr, "gretl_matrix: workspace query failed: info = %d, "
            "work[0] = %g\n", iinfo, w0);
    return E_DATA;
}

/* An efficient means of allocating temporary storage for lapack
   operations: this should be used _only_ for temporary allocations
   that would ordinarily be freed before returning from the function
   in question.  In this mode we keep the chunk around for future use,
   expanding it as needed.
*/

static void *lapack_mem_chunk;
static size_t lapack_mem_sz;

/* Note: we haven't yet figured out how to support TLS on OS X.
   That means that we have to be careful _not_ to call any
   functions that make use of lapack_malloc() in a threaded
   context, on OS X.
*/

#if defined(_OPENMP) && !defined(OS_OSX)
#pragma omp threadprivate(lapack_mem_chunk, lapack_mem_sz)
#endif

static void *lapack_malloc (size_t sz)
{
    void *mem = NULL;

    if (sz > lapack_mem_sz) {
        void *chunk = realloc(lapack_mem_chunk, sz);

        if (chunk != NULL) {
            lapack_mem_chunk = mem = chunk;
            lapack_mem_sz = sz;
        }
    } else {
        mem = lapack_mem_chunk;
    }

    return mem;
}

static void *lapack_realloc (void *p, size_t sz)
{
    return lapack_malloc(sz);
}

/**
 * lapack_mem_free:
 *
 * Cleanup function, called by libgretl_cleanup(). Frees
 * any memory that has been allocated internally as
 * temporary workspace for LAPACK functions.
 */

void lapack_mem_free (void)
{
    free(lapack_mem_chunk);
    lapack_mem_chunk = NULL;
    lapack_mem_sz = 0;
}

static void lapack_free (void *p)
{
    return;
}

static void math_err_init (void)
{
    errno = 0;
#ifdef HAVE_FENV_H
    feclearexcept(FE_ALL_EXCEPT);
#endif
}

/* the following is called after math operations only
   if @errno is found to be non-zero */

static int math_err_check (const char *msg, int errnum)
{
#ifdef HAVE_FENV_H
    int err = E_DATA;

    if (!fetestexcept(FE_INVALID | FE_DIVBYZERO | FE_OVERFLOW)) {
        /* we'll let "pure" underflow pass */
        fprintf(stderr, "warning: calculation underflow\n");
        err = 0;
    } else {
        gretl_errmsg_set_from_errno(msg, errnum);
    }
    feclearexcept(FE_ALL_EXCEPT);
    errno = 0;
    return err;
#else
    gretl_errmsg_set_from_errno(msg, errnum);
    errno = 0;
    return E_DATA;
#endif
}

static int matrix_block_error (const char *f)
{
    fprintf(stderr, "CODING ERROR: illegal call to %s on "
            "member of matrix block\n", f);
    return E_DATA;
}

/**
 * gretl_matrix_alloc:
 * @rows: desired number of rows in matrix.
 * @cols: desired number of columns.
 *
 * Returns: pointer to a newly allocated gretl_matrix, or NULL
 * on failure.  Note that the actual data storage is not
 * initialized.
 */

gretl_matrix *gretl_matrix_alloc (int rows, int cols)
{
    gretl_matrix *m;
    int n;

    if (rows < 0 || cols < 0) {
        fprintf(stderr, "gretl error: gretl_matrix_alloc: rows=%d, cols=%d\n",
                rows, cols);
        return NULL;
    }

    m = malloc(sizeof *m);
    if (m == NULL) {
        set_gretl_matrix_err(E_ALLOC);
        return NULL;
    }

    n = rows * cols;

    if (n == 0) {
        m->val = NULL;
    } else {
        m->val = mval_malloc(n * sizeof *m->val);
        if (m->val == NULL) {
            set_gretl_matrix_err(E_ALLOC);
            free(m);
            return NULL;
        }
    }

    m->rows = rows;
    m->cols = cols;
    m->is_complex = 0;
    m->z = NULL;
    m->info = NULL;

    return m;
}

gretl_matrix *gretl_cmatrix_new (int r, int c)
{
    gretl_matrix *m = gretl_matrix_alloc(2*r, c);

    if (m != NULL) {
        m->is_complex = 1;
        m->z = (double complex *) m->val;
        m->rows = r;
    }
    return m;
}

gretl_matrix *gretl_cmatrix_new0 (int r, int c)
{
    gretl_matrix *m = gretl_zero_matrix_new(2*r, c);

    if (m != NULL) {
        m->is_complex = 1;
        m->z = (double complex *) m->val;
        m->rows = r;
    }
    return m;
}

gretl_matrix *gretl_matching_matrix_new (int r, int c,
                                         const gretl_matrix *m)
{
    if (m->is_complex) {
        return gretl_cmatrix_new(r, c);
    } else {
        return gretl_matrix_alloc(r, c);
    }
}

static int matrix_set_complex (gretl_matrix *m, int c, int full)
{
    if (m == NULL) {
        return E_INVARG;
    } else if (c && !m->is_complex) {
        if (full && m->rows % 2 != 0) {
            return E_INVARG;
        } else {
            m->is_complex = 1;
            m->z = (double complex *) m->val;
            if (full) {
                m->rows /= 2;
            }
        }
    } else if (!c && m->is_complex) {
        m->is_complex = 0;
        m->z = NULL;
        if (full) {
            m->rows *= 2;
        }
    } else if (c && m->is_complex) {
	m->z = (double complex *) m->val;
    }

    return 0;
}

int gretl_matrix_set_complex (gretl_matrix *m, int c)
{
    return matrix_set_complex(m, c, 0);
}

int gretl_matrix_set_complex_full (gretl_matrix *m, int c)
{
    return matrix_set_complex(m, c, 1);
}

void gretl_matrix_block_destroy (gretl_matrix_block *B)
{
    int i;

    if (B == NULL) {
        return;
    }

    if (B->matrix != NULL) {
        for (i=0; i<B->n; i++) {
            free(B->matrix[i]);
        }
        free(B->matrix);
    }

    free(B->val);
    free(B);
}

void gretl_matrix_block_zero (gretl_matrix_block *B)
{
    if (B != NULL && B->matrix != NULL) {
        int i;

        for (i=0; i<B->n; i++) {
            gretl_matrix_zero(B->matrix[i]);
        }
    }
}

/* Create an array of n matrices.  The "..." should be filled with (at
   minimum) the number of rows and columns for the first matrix to
   create, which will be written to the location given by @pm.
   Following this there can be any number of triples of type
   (gretl_matrix **, int, int), representing the location of a matrix
   to be filled out and the desired number of rows and columns,
   respectively.  The argument list must be terminated by NULL.

   This is supposed to economize on calls to alloc() and free(), since
   we allocate a combined data block for all the matrices in the
   array.

   Matrices in this array should be destroyed by calling
   gretl_matrix_block_destroy() on the block -- do NOT call
   gretl_matrix_free on individual member-matrices.
*/

gretl_matrix_block *gretl_matrix_block_new (gretl_matrix **pm, ...)
{
    va_list ap;
    gretl_matrix_block *B;
    gretl_matrix **targ;
    gretl_matrix *m;
    size_t vsize = 0;
    int i, err = 0;

    B = malloc(sizeof *B);
    if (B == NULL) {
        return NULL;
    }

    /* first pass: determine the number of
       (pointer, int, int) triples */
    va_start(ap, pm);
    for (i=1; ; i++) {
        va_arg(ap, int);
        va_arg(ap, int);
        targ = va_arg(ap, gretl_matrix **);
        if (targ == NULL) {
            break;
        }
    }
    va_end(ap);

    /* initialize B */
    B->n = i;
    B->matrix = malloc(B->n * sizeof *B->matrix);
    if (B->matrix == NULL) {
        free(B);
        return NULL;
    }

    /* NULL everything in case we fail */
    B->val = NULL;
    for (i=0; i<B->n; i++) {
        B->matrix[i] = NULL;
    }

    /* now allocate and initialize the matrices */
    for (i=0; i<B->n; i++) {
        B->matrix[i] = malloc(sizeof **B->matrix);
        if (B->matrix[i] == NULL) {
            gretl_matrix_block_destroy(B);
            return NULL;
        }
        B->matrix[i]->info = (matrix_info *) INFO_INVALID;
        B->matrix[i]->val = NULL;
        B->matrix[i]->z = NULL;
        B->matrix[i]->is_complex = 0;
    }

    /* second pass through arg list */

    va_start(ap, pm);

    for (i=0; i<B->n; i++) {
        m = B->matrix[i];
        if (i == 0) {
            *pm = m;
        } else {
            targ = va_arg(ap, gretl_matrix **);
            *targ = m;
        }
        m->rows = va_arg(ap, int);
        m->cols = va_arg(ap, int);
        if (m->rows < 0 || m->cols < 0) {
            err = 1;
            break;
        }
        vsize += m->rows * m->cols;
    }

    va_end(ap);

    if (!err && vsize > 0) {
        /* allocate combined data block */
        B->val = malloc(vsize * sizeof *B->val);
        if (B->val == NULL) {
            err = 1;
        }
    }

    if (err) {
        gretl_matrix_block_destroy(B);
        B = NULL;
    } else {
        /* set the val pointers */
        double *val = B->val;
        int n;

        for (i=0; i<B->n; i++) {
            m = B->matrix[i];
            n = m->rows * m->cols;
            if (n > 0) {
                m->val = val;
                val += n;
            }
        }
    }

    return B;
}

int gretl_matrix_block_n_matrices (gretl_matrix_block *B)
{
    return B == NULL ? 0 : B->n;
}

gretl_matrix *gretl_matrix_block_get_matrix (gretl_matrix_block *B,
                                             int i)
{
    if (B == NULL || i < 0 || i >= B->n) {
        return NULL;
    } else {
        return B->matrix[i];
    }
}

int gretl_matrix_na_check (const gretl_matrix *m)
{
    if (m != NULL) {
        int i, n = m->rows * m->cols;

        for (i=0; i<n; i++) {
            if (na(m->val[i])) {
                return E_NAN;
            }
        }
    }

    return 0;
}

int gretl_matrix_get_structure (const gretl_matrix *m)
{
    int ret = 0;

    if (gretl_is_null_matrix(m)) {
        return 0;
    }

    if (m != NULL) {
        if (m->rows == m->cols) {
            ret = GRETL_MATRIX_SQUARE;
            if (m->rows == 1) {
                ret = GRETL_MATRIX_SCALAR;
            }
        }
    }

    if (ret == GRETL_MATRIX_SQUARE) {
        double x;
        int uzero = 1;
        int lzero = 1;
        int symm = 1;
        int udiag = 1;
        int i, j;

        for (i=0; i<m->rows; i++) {
            for (j=0; j<m->cols; j++) {
                x = gretl_matrix_get(m,i,j);
                if (j > i) {
                    if (x != 0.0) {
                        uzero = 0;
                    }
                } else if (i > j) {
                    if (x != 0.0) {
                        lzero = 0;
                    }
                } else if (i == j) {
                    if (x != 1.0) {
                        udiag = 0;
                    }
                }
                if (j != i && x != gretl_matrix_get(m,j,i)) {
                    symm = 0;
                }
                if (!uzero && !lzero && !symm) {
                    break;
                }
            }
            if (!uzero && !lzero && !symm) {
                break;
            }
        }

        if (udiag && uzero && lzero) {
            ret = GRETL_MATRIX_IDENTITY;
        } else if (uzero && lzero) {
            ret = GRETL_MATRIX_DIAGONAL;
        } else if (uzero) {
            ret = GRETL_MATRIX_LOWER_TRIANGULAR;
        } else if (lzero) {
            ret = GRETL_MATRIX_UPPER_TRIANGULAR;
        } else if (symm) {
            ret = GRETL_MATRIX_SYMMETRIC;
        }
    }

    return ret;
}

/**
 * gretl_matrix_reuse:
 * @m: matrix to reuse.
 * @rows: desired number of rows in "new" matrix, or -1
 * to leave the current value unchanged.
 * @cols: desired number of columns in "new" matrix, or -1
 * to leave the current value unchanged.
 *
 * An "experts only" memory-conservation trick. If @m is an
 * already-allocated gretl matrix, you can "resize" it by
 * specifying a new number of rows and columns.  This works
 * only if the product of @rows and @cols is less than or equal
 * to the product of the number of rows and columns in the
 * matrix as originally allocated; no actual reallocation of memory
 * is performed.  If you "reuse" with an excessive number of rows
 * or columns you will surely crash your program or smash the
 * stack. Note also that the matrix-pointer returned is not really
 * new, and when the matrix is to be freed, gretl_matrix_free()
 * should be applied only once.
 *
 * Returns: pointer to the "resized" gretl_matrix.
 */

gretl_matrix *gretl_matrix_reuse (gretl_matrix *m, int rows, int cols)
{
    int r = rows > 0 ? rows : m->rows;
    int c = cols > 0 ? cols : m->cols;

    m->rows = r;
    m->cols = c;

    return m;
}

/**
 * gretl_matrix_realloc:
 * @m: matrix to reallocate.
 * @rows: desired number of rows in "new" matrix.
 * @cols: desired number of columns in "new" matrix.
 *
 * Reallocates the storage in @m to the specified dimensions.
 *
 * Returns: 0 on success, %E_ALLOC on failure.
 */

int gretl_matrix_realloc (gretl_matrix *m, int rows, int cols)
{
    int n = rows * cols;
    int oldrows, oldcols;
    double *x = NULL;

    if (m == NULL) {
        return E_DATA;
    }

    if (rows == m->rows && cols == m->cols) {
        /* no-op */
        return 0;
    }

    if (m->rows * m->cols == n) {
        /* no need to reallocate storage */
        m->rows = rows;
        m->cols = cols;
        gretl_matrix_destroy_info(m);
        return 0;
    }

    if (is_block_matrix(m)) {
        matrix_block_error("gretl_matrix_realloc");
        return E_DATA;
    }

    if (n == 0) {
        mval_free(m->val);
    } else {
        if (m->is_complex) {
            x = mval_realloc(m->val, 2 * n * sizeof *m->val);
        } else {
            x = mval_realloc(m->val, n * sizeof *m->val);
        }
        if (x == NULL) {
            return E_ALLOC;
        }
    }

    oldrows = m->rows;
    oldcols = m->cols;

    m->val = x;
    m->rows = rows;
    m->cols = cols;
    if (m->is_complex) {
        m->z = (double complex *) m->val;
    }

    if (m->info != NULL) {
        if (m->rows != oldrows && m->cols != oldcols) {
            gretl_matrix_destroy_info(m);
        } else if (m->rows != oldrows && m->info->rownames != NULL) {
            strings_array_free(m->info->rownames, oldrows);
            m->info->rownames = NULL;
        } else if (m->cols != oldcols && m->info->colnames != NULL) {
            strings_array_free(m->info->colnames, oldcols);
            m->info->colnames = NULL;
        }
    }

    return 0;
}

/**
 * gretl_matrix_init_full:
 * @m: matrix to be initialized.
 * @rows: number of rows.
 * @cols: number of columns.
 * @val: data array.
 *
 * Initializes @m to be @rows by @cols and have data @val. This
 * intended for use with automatic matrices declared "on
 * the stack". It is up to the user to ensure that the size of
 * @val is compatible with the @rows and @cols specification.
 */

gretl_matrix *gretl_matrix_init_full (gretl_matrix *m,
                                      int rows, int cols,
                                      double *val)
{
    m->rows = rows;
    m->cols = cols;
    m->val = val;
    m->info = NULL;
    m->is_complex = 0;
    m->z = NULL;
    return m;
}

/**
 * gretl_matrix_init:
 * @m: matrix to be initialized.
 *
 * Initializes @m to be zero by zero with NULL data.
 */

gretl_matrix *gretl_matrix_init (gretl_matrix *m)
{
    m->rows = m->cols = 0;
    m->val = NULL;
    m->info = NULL;
    m->is_complex = 0;
    m->z = NULL;
    return m;
}

/**
 * gretl_matrix_replace:
 * @pa: location of matrix to be replaced.
 * @b: replacement matrix.
 *
 * Frees the matrix at location @pa and substitutes @b.
 *
 * Returns: the replacement matrix.
 */

gretl_matrix *gretl_matrix_replace (gretl_matrix **pa,
                                    gretl_matrix *b)
{
    gretl_matrix_free(*pa);
    *pa = b;
    return b;
}

/**
 * gretl_matrix_replace_content:
 * @targ: matrix to receive new content.
 * @donor: matrix to donate content.
 *
 * Moves the content of @donor into @targ; @donor becomes
 * a null matrix in consequence.
 *
 * Returns: 0 on success, non-zero on error.
 */

int gretl_matrix_replace_content (gretl_matrix *targ,
                                  gretl_matrix *donor)
{
    if (is_block_matrix(targ) || is_block_matrix(donor)) {
        matrix_block_error("gretl_matrix_replace_content");
        return E_DATA;
    } else {
        gretl_matrix_destroy_info(targ);
        free(targ->val);
        targ->rows = donor->rows;
        targ->cols = donor->cols;
        targ->val = donor->val;
        donor->val = NULL;
        gretl_matrix_set_complex(targ, donor->is_complex);
        return 0;
    }
}

/**
 * gretl_identity_matrix_new:
 * @n: desired number of rows and columns in the matrix.
 *
 * Returns: pointer to a newly allocated identity matrix, or NULL
 * on failure.
 */

gretl_matrix *gretl_identity_matrix_new (int n)
{
    gretl_matrix *m;
    int i, k;

    if (n < 0) {
        return NULL;
    } else if (n == 0) {
        return gretl_null_matrix_new();
    }

    m = gretl_matrix_alloc(n, n);

    if (m != NULL) {
        k = n * n;
        n++;
        for (i=0; i<k; i++) {
            m->val[i] = (i % n)? 0.0 : 1.0;
        }
    }

    return m;
}

/**
 * gretl_DW_matrix_new:
 * @n: desired number of rows and columns in the matrix.
 *
 * Returns: pointer to a newly allocated Durbin-Watson matrix, or NULL
 * on failure.  This is a tridiagonal matrix with 2 on the leading
 * diagonal (apart from 1 at the ends) and -1 on the supra- and
 * infra-diagonals.
 */

gretl_matrix *gretl_DW_matrix_new (int n)
{
    gretl_matrix *m = gretl_zero_matrix_new(n, n);
    int i, j;

    if (m == NULL) {
        return NULL;
    }

    for (i=0; i<n; i++) {
        for (j=0; j<n; j++) {
            if (j == i) {
                if (i == 0 || i == n-1) {
                    gretl_matrix_set(m, i, j, 1.0);
                } else {
                    gretl_matrix_set(m, i, j, 2.0);
                }
            } else if (j == i + 1 || i == j + 1) {
                gretl_matrix_set(m, i, j, -1.0);
            }
        }
    }

    return m;
}

static gretl_matrix *gretl_filled_matrix_new (int r, int c,
                                              double val)
{
    gretl_matrix *m = NULL;

    if (r < 0 || c < 0) {
        return NULL;
    } else if (r == 0 || c == 0) {
        m = gretl_null_matrix_new();
        if (m != NULL) {
            m->rows = r;
            m->cols = c;
        }
    } else {
        int i, n = r * c;

        m = gretl_matrix_alloc(r, c);
        if (m != NULL) {
            if (val == 0.0) {
                memset(m->val, 0, n * sizeof *m->val);
            } else {
                for (i=0; i<n; i++) {
                    m->val[i] = val;
                }
            }
        }
    }

    return m;
}

/**
 * gretl_zero_matrix_new:
 * @r: desired number of rows in the matrix.
 * @c: desired number of columns in the matrix.
 *
 * Returns: pointer to a newly allocated zero matrix, or NULL
 * on failure.
 */

gretl_matrix *gretl_zero_matrix_new (int r, int c)
{
    return gretl_filled_matrix_new(r, c, 0.0);
}

/**
 * gretl_unit_matrix_new:
 * @r: desired number of rows in the matrix.
 * @c: desired number of columns in the matrix.
 *
 * Returns: pointer to a newly allocated matrix, all
 * of whose elements equal 1, or NULL on failure.
 */

gretl_matrix *gretl_unit_matrix_new (int r, int c)
{
    return gretl_filled_matrix_new(r, c, 1.0);
}

/**
 * gretl_null_matrix_new:
 *
 * Returns: pointer to a newly allocated null matrix, or
 * NULL on failure.
 */

gretl_matrix *gretl_null_matrix_new (void)
{
    gretl_matrix *m = malloc(sizeof *m);

    if (m == NULL) {
        set_gretl_matrix_err(E_ALLOC);
        return NULL;
    }

    gretl_matrix_init(m);

    return m;
}

/**
 * gretl_matrix_seq:
 * @start: first element.
 * @end: last element.
 * @step: positive step.
 * @err: location to recieve error code.
 *
 * Returns: pointer to a row vector, containing values from
 * @start to @end, in decreasing order if @start > @end --
 * or NULL on failure.
 */

gretl_matrix *gretl_matrix_seq (double start, double end,
                                double step, int *err)
{
    gretl_matrix *v;
    int reverse = (start > end);
    double k = start;
    int i, n = 0;

    if (step <= 0) {
        *err = E_DATA;
        return NULL;
    }

    if (step == 1.0) {
        if(reverse) {
            n = start - end + 1;
            step = -step;
        } else {
            n = end - start + 1;
        }
    } else if (reverse) {
        step = -step;
        while (k >= end) {
            n++;
            k += step;
        }
    } else {
        while (k <= end) {
            n++;
            k += step;
        }
    }

    if (n == 0) {
        *err = E_DATA;
        return NULL;
    }
    v = gretl_vector_alloc(n);

    if (v == NULL) {
        *err = E_ALLOC;
    } else {
        k = start;
        if (step == 1.0) {
            for (i=0; i<n; i++) {
                v->val[i] = k++;
            }
        } else if (step == -1.0) {
            for (i=0; i<n; i++) {
                v->val[i] = k--;
            }
        } else {
            for (i=0; i<n; i++) {
                v->val[i] = k;
                k += step;
            }
        }
    }

    return v;
}

/**
 * gretl_matrix_fill:
 * @m: matrix to fill.
 * @x: value with which to fill.
 *
 * Sets all entries in @m to the value @x.
 */

void gretl_matrix_fill (gretl_matrix *m, double x)
{
    if (m != NULL) {
        int i, n = m->rows * m->cols;

        if (m->is_complex) {
            for (i=0; i<n; i++) {
                m->z[i] = x;
            }
        } else {
            for (i=0; i<n; i++) {
                m->val[i] = x;
            }
        }
    }
}

static gretl_matrix *
gretl_matrix_copy_mod (const gretl_matrix *m, int mod)
{
    gretl_matrix *c;
    int rows, cols;
    int i, j;

    if (m == NULL) {
        return NULL;
    }

    if (mod == GRETL_MOD_TRANSPOSE) {
        rows = m->cols;
        cols = m->rows;
    } else {
        rows = m->rows;
        cols = m->cols;
    }

    c = gretl_matching_matrix_new(rows, cols, m);
    if (c == NULL) {
        return NULL;
    }

    if (mod == GRETL_MOD_TRANSPOSE) {
        int k = 0;

        if (m->is_complex) {
            /* we'll do the conjugate transpose */
            double complex mij;

            for (j=0; j<m->cols; j++) {
                for (i=0; i<m->rows; i++) {
                    mij = m->z[k++];
                    gretl_cmatrix_set(c, j, i, conj(mij));
                }
            }
        } else {
            double mij;

            for (j=0; j<m->cols; j++) {
                for (i=0; i<m->rows; i++) {
                    mij = m->val[k++];
                    gretl_matrix_set(c, j, i, mij);
                }
            }
        }
    } else {
        /* not transposing */
        int n = rows * cols;

        if (m->is_complex) {
            memcpy(c->z, m->z, n * sizeof *m->z);
        } else {
            memcpy(c->val, m->val, n * sizeof *m->val);
        }
        gretl_matrix_copy_info(c, m);
    }

    return c;
}

static gretl_matrix *matrix_copy_plain (const gretl_matrix *m)
{
    gretl_matrix *c;

    if (m == NULL) {
        return NULL;
    }

    c = gretl_matching_matrix_new(m->rows, m->cols, m);

    if (c != NULL) {
        int n = c->rows * c->cols;

        if (m->is_complex) n *= 2;
        memcpy(c->val, m->val, n * sizeof *m->val);
    }

    return c;
}

/**
 * gretl_matrix_copy:
 * @m: source matrix to be copied.
 *
 * Returns: an allocated copy of matrix @m, or NULL on failure.
 */

gretl_matrix *gretl_matrix_copy (const gretl_matrix *m)
{
    return gretl_matrix_copy_mod(m, GRETL_MOD_NONE);
}

/**
 * gretl_matrix_copy_transpose:
 * @m: source matrix to be copied.
 *
 * Returns: an allocated copy of the tranpose of @m, or NULL on failure.
 */

gretl_matrix *gretl_matrix_copy_transpose (const gretl_matrix *m)
{
    return gretl_matrix_copy_mod(m, GRETL_MOD_TRANSPOSE);
}

/* Relatively lightweight version of gretl_matrix_copy, for
   internal use when we just want a temporary copy of an
   original matrix as workspace, and we know that the original
   is not a null matrix.
*/

static gretl_matrix *gretl_matrix_copy_tmp (const gretl_matrix *a)
{
    size_t sz = a->rows * a->cols * sizeof(double);
    gretl_matrix *b = calloc(1, sizeof *b);

    if (a->is_complex) sz *= 2;

    if (b != NULL && (b->val = mval_malloc(sz)) != NULL) {
        b->rows = a->rows;
        b->cols = a->cols;
        b->info = NULL;
        memcpy(b->val, a->val, sz);
        gretl_matrix_set_complex(b, a->is_complex);
    }

    return b;
}

/**
 * gretl_matrix_copy_row:
 * @dest: destination matrix.
 * @di: row to copy into.
 * @src: source matrix.
 * @si: row to copy from.
 *
 * Copies the values from row @si of @src into row @di
 * of @dest, provided @src and @dest have the same number
 * of columns.
 *
 * Returns: 0 on success, non-zero on failure.
 */

int gretl_matrix_copy_row (gretl_matrix *dest, int di,
                           const gretl_matrix *src, int si)
{
    int err = 0;

    if (dest == NULL || src == NULL ||
        gretl_is_null_matrix(dest) ||
        gretl_is_null_matrix(src)) {
        err = E_DATA;
    } else if (dest->cols != src->cols) {
        err = E_NONCONF;
    } else {
        double x;
        int j;

        for (j=0; j<src->cols; j++) {
            x = gretl_matrix_get(src, si, j);
            gretl_matrix_set(dest, di, j, x);
        }
    }

    return err;
}

/* Mechanism for copying row or column names from matrix
   @src to matrix @targ. If @sel is non-NULL it must be a
   boolean vector indicating that @targ holds a subset of
   the columns or rows of @src.
*/

static void maybe_preserve_names (gretl_matrix *targ,
                                  const gretl_matrix *src,
                                  NameFlags flags,
                                  const gretl_matrix *sel)
{
    int cols = (flags & COLNAMES);
    int reverse = (flags & REVERSED);
    char **srcnames, **S;
    int ns, nt, err = 0;

    if (no_metadata(src)) {
        return;
    } else if (cols) {
        srcnames = src->info->colnames;
        ns = src->cols;
        nt = targ->cols;
    } else {
        srcnames = src->info->rownames;
        ns = src->rows;
        nt = targ->rows;
    }

    if (srcnames == NULL || nt > ns) {
        return;
    } else if (nt < ns && sel == NULL) {
        return;
    }

    if (sel != NULL) {
        int i, n = gretl_vector_get_length(sel);
        int k = 0;

        for (i=0; i<n; i++) {
            k += (sel->val[i] != 0);
        }
        S = strings_array_new(k);
        if (S != NULL) {
            k = 0;
            for (i=0; i<n; i++) {
                if (sel->val[i] != 0) {
                    S[k++] = gretl_strdup(srcnames[i]);
                }
            }
        }
    } else if (reverse) {
        S = strings_array_reverse(srcnames, ns);
    } else {
        S = strings_array_dup(srcnames, ns);
    }

    if (S != NULL) {
        if (cols) {
            err = gretl_matrix_set_colnames(targ, S);
        } else {
            err = gretl_matrix_set_rownames(targ, S);
        }
        if (err) {
            strings_array_free(S, nt);
        }
    }
}

static void maybe_concat_names (gretl_matrix *targ,
                                const gretl_matrix *src1,
                                const gretl_matrix *src2,
                                NameFlags flags)
{
    int cols = (flags & COLNAMES);
    char **srcnames1 = NULL;
    char **srcnames2 = NULL;
    char **S = NULL;
    int n1, ns, err = 0;

    if (no_metadata(src1) || no_metadata(src2)) {
        return;
    } else if (cols) {
        if (targ->cols == src1->cols + src2->cols) {
            srcnames1 = src1->info->colnames;
            srcnames2 = src2->info->colnames;
        }
    } else {
        if (targ->rows == src1->rows + src2->rows) {
            srcnames1 = src1->info->rownames;
            srcnames2 = src2->info->rownames;
        }
    }

    if (srcnames1 == NULL || srcnames2 == NULL) {
        return;
    }

    n1 = cols ? src1->cols : src1->rows;
    ns = cols ? targ->cols : targ->rows;
    S = strings_array_new(ns);

    if (S != NULL) {
        int i, j = 0, k = 0;

        for (i=0; i<ns; i++) {
            if (i < n1) {
                S[i] = gretl_strdup(srcnames1[j++]);
            } else {
                S[i] = gretl_strdup(srcnames2[k++]);
            }
        }
        if (cols) {
            err = gretl_matrix_set_colnames(targ, S);
        } else {
            err = gretl_matrix_set_rownames(targ, S);
        }
        if (err) {
            strings_array_free(S, ns);
        }
    }
}

/**
 * gretl_matrix_reverse_rows:
 * @m: source matrix whose rows are to be reversed.
 * @err: location to receive error code.
 *
 * Returns: a matrix with the same rows as @m, last to first.
 */

gretl_matrix *gretl_matrix_reverse_rows (const gretl_matrix *m,
                                         int *err)
{
    gretl_matrix *ret;
    int i, j, r, c;

    if (m == NULL) {
        *err = E_INVARG;
        return NULL;
    } else if (gretl_is_null_matrix(m)) {
        return gretl_null_matrix_new();
    }

    r = m->rows;
    c = m->cols;

    ret = gretl_matching_matrix_new(r, c, m);

    if (ret == NULL) {
        *err = E_ALLOC;
    } else {
        double complex z;
        double x;

        for (i=0; i<r; i++) {
            for (j=0; j<m->cols; j++) {
                if (m->is_complex) {
                    z = gretl_cmatrix_get(m, r-i-1, j);
                    gretl_cmatrix_set(ret, i, j, z);
                } else {
                    x = gretl_matrix_get(m, r-i-1, j);
                    gretl_matrix_set(ret, i, j, x);
                }
            }
        }
        maybe_preserve_names(ret, m, ROWNAMES | REVERSED, NULL);
        maybe_preserve_names(ret, m, COLNAMES, NULL);
    }

    return ret;
}

/**
 * gretl_matrix_reverse_cols:
 * @m: source matrix whose columns are to be reversed.
 * @err: location to receive error code.
 *
 * Returns: a matrix with the same columns as @m, last to first.
 */

gretl_matrix *gretl_matrix_reverse_cols (const gretl_matrix *m,
                                         int *err)
{
    gretl_matrix *ret;
    const double *x;
    double *y;
    size_t csize;
    int i, r, c;

    if (m == NULL) {
        *err = E_INVARG;
        return NULL;
    } else if (gretl_is_null_matrix(m)) {
        return gretl_null_matrix_new();
    }

    r = m->rows;
    c = m->cols;
    ret = gretl_matching_matrix_new(r, c, m);

    if (ret == NULL) {
        *err = E_ALLOC;
    } else {
        if (m->is_complex) {
            r *= 2;
        }
        x = m->val;
        y = ret->val + r * (c-1);
        csize = r * sizeof *x;

        for (i=0; i<c; i++) {
            memcpy(y, x, csize);
            x += r;
            y -= r;
        }

        maybe_preserve_names(ret, m, COLNAMES | REVERSED, NULL);
        maybe_preserve_names(ret, m, ROWNAMES, NULL);
    }

    return ret;
}

void gretl_matrix_destroy_info (gretl_matrix *m)
{
    if (m != NULL && m->info != NULL && !is_block_matrix(m)) {
        strings_array_free(m->info->colnames, m->cols);
        strings_array_free(m->info->rownames, m->rows);
        free(m->info);
        m->info = NULL;
    }
}

/**
 * gretl_matrix_free:
 * @m: matrix to be freed.
 *
 * Frees the allocated storage in @m, then @m itself.
 */

void gretl_matrix_free (gretl_matrix *m)
{
    if (m == NULL) return;

    if (is_block_matrix(m)) {
        matrix_block_error("gretl_matrix_free");
        return;
    }

    if (m->val != NULL) {
        mval_free(m->val);
    }

    if (m->info != NULL) {
        gretl_matrix_destroy_info(m);
    }

    free(m);
}

/**
 * gretl_matrix_zero:
 * @m: matrix to be set to zero.
 *
 * Sets all elements of @m to zero.
 */

void gretl_matrix_zero (gretl_matrix *m)
{
    int i, n = m->rows * m->cols;

    for (i=0; i<n; i++) {
        m->val[i] = 0.0;
    }
}

/**
 * gretl_matrix_get_diagonal:
 * @m: input matrix.
 * @err: location to receive error code.
 *
 * Returns: a column vector containing the diagonal elements of
 * @m, otherwise NULL.  A non-zero value is assigned via @err
 * on failure.
 */

gretl_matrix *gretl_matrix_get_diagonal (const gretl_matrix *m, int *err)
{
    gretl_matrix *d = NULL;
    int i, n = 0;

    *err = 0;

    if (gretl_is_null_matrix(m)) {
        d = gretl_null_matrix_new();
    } else {
        n = MIN(m->rows, m->cols);
        d = gretl_matching_matrix_new(n, 1, m);
    }

    if (d == NULL) {
        *err = E_ALLOC;
    } else {
        if (m->is_complex) {
            for (i=0; i<n; i++) {
                d->z[i] = gretl_cmatrix_get(m, i, i);
            }
        } else {
            for (i=0; i<n; i++) {
                d->val[i] = gretl_matrix_get(m, i, i);
            }
        }
    }

    return d;
}

/**
 * gretl_matrix_set_diagonal:
 * @targ: target matrix.
 * @src: source vector (or NULL).
 * @x: (alternative) source scalar.
 *
 * Sets the diagonal elements of @targ using the elements of
 * @src, if non-NULL, or otherwise the constant value @x.
 * If @src is given it must be a vector of length equal to
 * that of the diagonal of @targ (that is, the minimum of
 * its rows and columns).
 *
 * Returns: 0 on success, error code on non-conformability.
 */

int gretl_matrix_set_diagonal (gretl_matrix *targ,
                               const gretl_matrix *src,
                               double x)
{
    int i, n, match = 0;
    int err = 0;

    if (gretl_is_null_matrix(targ) || targ->is_complex) {
        return E_INVARG;
    } else if (src != NULL && src->is_complex) {
        return E_INVARG;
    }

    n = MIN(targ->rows, targ->cols);

    if (src != NULL) {
        if (gretl_vector_get_length(src) == n) {
            match = 1;
        } else if (gretl_matrix_is_scalar(src)) {
            x = src->val[0];
            match = 2;
        }
    } else {
        match = 2;
    }

    if (match == 0) {
        err = E_NONCONF;
    } else {
        for (i=0; i<n; i++) {
            if (match == 1) {
                gretl_matrix_set(targ, i, i, src->val[i]);
            } else {
                gretl_matrix_set(targ, i, i, x);
            }
        }
    }

    return err;
}

/**
 * gretl_matrix_set_triangle:
 * @targ: target matrix.
 * @src: source vector (or NULL).
 * @x: (alternative) source scalar.
 * @upper: flag to set the upper part, the default
 * being to set the lower.
 *
 * Sets the lower or upper elements of the matrix
 * @targ using the elements of @src, if non-NULL, or
 * otherwise the constant value @x.
 *
 * If @src is given it must be a vector of length equal to
 * that of the number of infra- or supra-diagonal elements
 * of @targ.
 *
 * Returns: 0 on success, error code on non-conformability.
 */

int gretl_matrix_set_triangle (gretl_matrix *targ,
                               const gretl_matrix *src,
                               double x, int upper)
{
    int r, c, p, i, j, n;
    int lower = !upper;
    int match = 0;
    int err = 0;

    if (gretl_is_null_matrix(targ) || targ->is_complex) {
        return E_INVARG;
    } else if (src != NULL && src->is_complex) {
        return E_INVARG;
    }

    r = targ->rows;
    c = targ->cols;

    if ((c == 1 && upper) || (r == 1 && !upper)) {
        /* no such part */
        return E_INVARG;
    }

    p = MIN(r, c);
    n = (p * (p-1)) / 2;

    if (r > c && lower) {
        n += (r - c) * c;
    } else if (c > r && upper) {
        n += (c - r) * r;
    }

    if (src != NULL) {
        if (gretl_vector_get_length(src) == n) {
            match = 1;
        } else if (gretl_matrix_is_scalar(src)) {
            x = src->val[0];
            match = 2;
        }
    } else {
        match = 2;
    }

    if (match == 0) {
        err = E_NONCONF;
    } else {
        int jmin = upper ? 1 : 0;
        int jmax = upper ? c : r;
        int imin = upper ? 0 : 1;
        int imax = upper ? 1 : r;
        int k = 0;

        for (j=jmin; j<jmax; j++) {
            for (i=imin; i<imax; i++) {
                if (src != NULL) {
                    x = src->val[k++];
                }
                gretl_matrix_set(targ, i, j, x);
            }
            if (lower) {
                imin++;
            } else if (imax < r) {
                imax++;
            }
        }
    }

    return err;
}

/**
 * gretl_matrix_get_triangle:
 * @m: source matrix (real or complex).
 * @upper: flag to get the upper part, the default
 * being to get the lower part.
 * @err: location to receive error code.
 *
 * Returns: A column vector holding the vec of either the
 * infra- or supra-diagonal elements of @m, or NULL on failure.
 * Note that the "part" returned may not be an actual
 * triangle if @m is not square.
 */

gretl_matrix *gretl_matrix_get_triangle (const gretl_matrix *m,
                                         int upper, int *err)
{
    gretl_matrix *ret = NULL;
    int r, c, p, n, i, j;
    int lower = !upper;

    if (gretl_is_null_matrix(m)) {
        *err = E_INVARG;
        return NULL;
    }

    r = m->rows;
    c = m->cols;

    if ((c == 1 && upper) || (r == 1 && !upper)) {
        /* no such part is available */
        *err = E_INVARG;
        return NULL;
    }

    p = MIN(r, c);
    n = (p * (p-1)) / 2;

    if (r > c && lower) {
        n += (r - c) * c;
    } else if (c > r && upper) {
        n += (c - r) * r;
    }

    ret = gretl_matching_matrix_new(n, 1, m);

    if (ret == NULL) {
        *err = E_ALLOC;
    } else {
        int jmin = upper ? 1 : 0;
        int jmax = upper ? c : r;
        int imin = upper ? 0 : 1;
        int imax = upper ? 1 : r;
        int k = 0;

        for (j=jmin; j<jmax; j++) {
            for (i=imin; i<imax; i++) {
                if (m->is_complex) {
                    ret->z[k++] = gretl_cmatrix_get(m, i, j);
                } else {
                    ret->val[k++] = gretl_matrix_get(m, i, j);
                }
            }
            if (lower) {
                imin++;
            } else if (imax < r) {
                imax++;
            }
        }
    }

    return ret;
}

/**
 * gretl_matrix_get_row:
 * @m: input matrix.
 * @i: index of row to access.
 * @v: location to receive row values.
 *
 * Copies row @i of matrix @m into vector @v.
 *
 * Returns: 0 on success, non-zero on error.
 */

int gretl_matrix_get_row (const gretl_matrix *m, int i, gretl_vector *v)
{
    int j, nc = gretl_matrix_cols(m);

    if (gretl_vector_get_length(v) != nc) {
        return E_NONCONF;
    }

    for (j=0; j<nc; j++) {
        gretl_vector_set(v, j, gretl_matrix_get(m, i, j));
    }

    return 0;
}

/**
 * gretl_matrix_trace:
 * @m: square input matrix.
 *
 * Returns: the trace (sum of diagonal elements) of @m, if
 * @m is square, otherwise #NADBL.
 */

double gretl_matrix_trace (const gretl_matrix *m)
{
    double tr = 0.0;
    int i;

    if (gretl_is_null_matrix(m) || m->rows != m->cols) {
        return NADBL;
    }

    for (i=0; i<m->rows; i++) {
        tr += gretl_matrix_get(m, i, i);
    }

    return tr;
}

/**
 * gretl_matrix_random_fill:
 * @m: input matrix.
 * @dist: either %D_UNIFORM or %D_NORMAL.
 *
 * Fills @m with pseudo-random values from either the uniform
 * or the standard normal distribution.
 *
 * Returns: 0 on success, 1 on failure.
 */

int gretl_matrix_random_fill (gretl_matrix *m, int dist)
{
    int n;

    if (m == NULL || (dist != D_UNIFORM && dist != D_NORMAL)) {
        return 1;
    }

    n = m->rows * m->cols;

    if (n > 0) {
        if (dist == D_NORMAL) {
            gretl_rand_normal(m->val, 0, n - 1);
        } else if (dist == D_UNIFORM) {
            gretl_rand_uniform(m->val, 0, n - 1);
        }
    }

    return 0;
}

/**
 * gretl_random_matrix_new:
 * @r: number of rows.
 * @c: number of columns.
 * @dist: either %D_UNIFORM or %D_NORMAL.
 *
 * Creates a new $r x @c matrix and filles it with pseudo-random
 * values from either the uniform or the standard normal
 * distribution.
 *
 * Returns: allocated matrix or NULL on failure.
 */

gretl_matrix *gretl_random_matrix_new (int r, int c, int dist)
{
    gretl_matrix *m = NULL;

    if (dist != D_UNIFORM && dist != D_NORMAL) {
        return NULL;
    } else if (r < 0 || c < 0) {
        return NULL;
    } else if (r == 0 || c == 0) {
        m = gretl_null_matrix_new();
        if (m != NULL) {
            m->rows = r;
            m->cols = c;
        }
    } else {
        m = gretl_matrix_alloc(r, c);
        if (m != NULL) {
            if (dist == D_NORMAL) {
                gretl_rand_normal(m->val, 0, r * c - 1);
            } else if (dist == D_UNIFORM) {
                gretl_rand_uniform(m->val, 0, r * c - 1);
            }
        }
    }

    return m;
}

/**
 * gretl_vector_mean:
 * @v: input vector.
 *
 * Returns: the arithmetic mean of the elements of @v, or
 * #NADBL on failure.
 */

double gretl_vector_mean (const gretl_vector *v)
{
    double num = 0.0;
    int i, n, den = 0;

    if (gretl_is_null_matrix(v)) {
        return NADBL;
    }

    n = gretl_vector_get_length(v);
    if (n == 0) {
        return NADBL;
    }

    for (i=0; i<n; i++) {
        if (!na(v->val[i])) {
            num += v->val[i];
            den++;
        }
    }

    return (den > 0)? (num / den) : NADBL;
}

/**
 * gretl_vector_variance:
 * @v: input vector.
 *
 * Returns: the variance of the elements of @v, or
 * #NADBL on failure.
 */

double gretl_vector_variance (const gretl_vector *v)
{
    double s2 = 0.0;
    double x, xbar = 0.0;
    int i, n, den = 0;

    if (gretl_is_null_matrix(v)) {
        return NADBL;
    }

    n = gretl_vector_get_length(v);
    if (n == 0) {
        return NADBL;
    }

    for (i=0; i<n; i++) {
        if (!na(v->val[i])) {
            xbar += v->val[i];
            den++;
        }
    }

    if (den == 0) {
        return NADBL;
    }

    xbar /= den;

    for (i=0; i<n; i++) {
        x = v->val[i];
        if (!na(x)) {
            x -= xbar;
            s2 += x * x;
        }
    }

    return s2 / den;
}

static int real_matrix_resample (gretl_matrix *R, const gretl_matrix *m)
{
    int i, j, k, t1, r = R->rows;
    int *z = malloc(r * sizeof *z);
    double x;

    if (z == NULL) {
        return E_ALLOC;
    }

    /* generate r drawings from [0 .. r-1] */
    gretl_rand_int_minmax(z, r, 0, r - 1);

    /* sample from source matrix @m based on row indices */
    for (i=0; i<r; i++) {
        k = z[i] % m->rows;
        for (j=0; j<m->cols; j++) {
            x = gretl_matrix_get(m, k, j);
            gretl_matrix_set(R, i, j, x);
        }
    }

    t1 = gretl_matrix_get_t1(m);
    if (t1 > 0 && r <= m->rows) {
        gretl_matrix_set_t1(R, t1);
        gretl_matrix_set_t2(R, t1 + r - 1);
    }

    free(z);

    return 0;
}

/**
 * gretl_matrix_resample:
 * @m: input matrix.
 * @draws: number of draws (or 0 to use the number or rows
 * in @m).
 * @err: location to receive error code.
 *
 * Returns: a new matrix consisting of a random re-sampling
 * (with replacement) of the rows of @m, or NULL on
 * failure.
 */

gretl_matrix *gretl_matrix_resample (const gretl_matrix *m,
                                     int draws, int *err)
{
    gretl_matrix *R = NULL;
    int r;

    if (gretl_is_null_matrix(m)) {
        *err = E_DATA;
        return NULL;
    } else if (m->is_complex) {
        *err = E_CMPLX;
        return NULL;
    }

    if (draws < 0) {
        *err = E_INVARG;
        return NULL;
    } else if (draws > 0) {
        r = draws;
    } else {
        r = m->rows;
    }

    R = gretl_matrix_alloc(r, m->cols);

    if (R == NULL) {
        *err = E_ALLOC;
    } else {
        *err = real_matrix_resample(R, m);
    }

    return R;
}

int gretl_matrix_resample2 (gretl_matrix *targ,
                            const gretl_matrix *src)
{
    if (gretl_is_null_matrix(targ) || gretl_is_null_matrix(src)) {
        return E_DATA;
    } else if (targ->is_complex || src->is_complex) {
        return E_CMPLX;
    } else {
        return real_matrix_resample(targ, src);
    }
}

/**
 * gretl_matrix_block_resample:
 * @m: input matrix.
 * @blocklen: length of moving blocks.
 * @draws: number of draws (or 0 to use the rows of @m).
 * @err: location to receive error code.
 *
 * Returns: a new matrix consisting of a random re-sampling
 * (with replacement) of the rows of @m, using blocks of
 * contiguous rows of length @blocklen, or NULL on
 * failure.
 */

gretl_matrix *gretl_matrix_block_resample (const gretl_matrix *m,
                                           int blocklen, int draws,
                                           int *err)
{
    gretl_matrix *R = NULL;
    int *z = NULL;
    double x;
    int b, n, s, r, rmax;
    int t1;
    int i, j, k;

    if (gretl_is_null_matrix(m) || blocklen <= 0 || draws < 0) {
        *err = E_DATA;
        return NULL;
    } else if (m->is_complex) {
        *err = E_CMPLX;
        return NULL;
    }

    if (blocklen == 1) {
        return gretl_matrix_resample(m, draws, err);
    }

    r = draws > 0 ? draws : m->rows;

    /* Let n represent the number of blocks of @blocklen
       contiguous rows which we need to select; the
       last of these may not be fully used.
    */
    n = r / blocklen + (r % blocklen > 0);

    rmax = m->rows - blocklen;
    if (rmax < 0) {
        *err = E_DATA;
        return NULL;
    }

    R = gretl_matrix_alloc(r, m->cols);
    z = malloc(n * sizeof *z);

    if (R == NULL || z == NULL) {
        gretl_matrix_free(R);
        free(z);
        *err = E_ALLOC;
        return NULL;
    }

    /* generate n drawings from [0 .. rmax] */
    gretl_rand_int_minmax(z, n, 0, rmax);

    /* sample from source matrix based on block indices */
    i = 0;
    for (b=0; b<n; b++) {
        for (s=0; s<blocklen; s++) {
            if (i < r) {
                /* don't spill over the end */
                k = z[b] + s;
                for (j=0; j<m->cols; j++) {
                    x = gretl_matrix_get(m, k, j);
                    gretl_matrix_set(R, i, j, x);
                }
                i++;
            } else {
                break;
            }
        }
    }

    t1 = gretl_matrix_get_t1(m);
    if (t1 > 0 && r <= m->rows) {
        gretl_matrix_set_t1(R, t1);
        gretl_matrix_set_t2(R, t1 + r - 1);
    }

    free(z);

    return R;
}

/**
 * gretl_matrix_block_resample2:
 * @targ: target matrix.
 * @src: source matrix.
 * @blocklen: length of moving blocks.
 * @z: array of length XXX.
 *
 * An "in-place" version of gretl_matrix_block_resample().
 * It is assumed that @targ is a matrix of the same dimensions
 * as @src, that @blocklen is greater than 1, and that @z
 * is long enough to hold n integers, where n is the number
 * of rows in @src divided by @blocklen, rounded up to the
 * nearest integer.
 *
 * Returns: 0 on success, non-zero on failure.
 */

int gretl_matrix_block_resample2 (gretl_matrix *targ,
                                  const gretl_matrix *src,
                                  int blocklen,
                                  int *z)
{
    double x;
    int r = src->rows;
    int b, n, s, rmax;
    int i, j, k;

    n = r / blocklen + (r % blocklen > 0);

    rmax = r - blocklen;
    if (rmax < 0) {
        return E_DATA;
    }

    /* generate n drawings from [0 .. rmax] */
    gretl_rand_int_minmax(z, n, 0, rmax);

    /* sample from source matrix based on block indices */
    i = 0;
    for (b=0; b<n; b++) {
        for (s=0; s<blocklen; s++) {
            if (i < r) {
                k = z[b] + s;
                for (j=0; j<src->cols; j++) {
                    x = gretl_matrix_get(src, k, j);
                    gretl_matrix_set(targ, i, j, x);
                }
                i++;
            } else {
                break;
            }
        }
    }

    return 0;
}

static int gretl_matrix_zero_triangle (gretl_matrix *m, char t)
{
    int i, j;

    if (gretl_is_null_matrix(m)) {
        return E_DATA;
    } else if (m->rows != m->cols) {
        return E_NONCONF;
    }

    if (t == 'U') {
        for (i=0; i<m->rows-1; i++) {
            for (j=i+1; j<m->cols; j++) {
                if (m->is_complex) {
                    gretl_cmatrix_set(m, i, j, 0.0);
                } else {
                    gretl_matrix_set(m, i, j, 0.0);
                }
            }
        }
    } else {
        for (i=1; i<m->rows; i++) {
            for (j=0; j<i; j++) {
                if (m->is_complex) {
                    gretl_cmatrix_set(m, i, j, 0.0);
                } else {
                    gretl_matrix_set(m, i, j, 0.0);
                }
            }
        }
    }

    return 0;
}

/**
 * gretl_matrix_zero_upper:
 * @m: square matrix to operate on.
 *
 * Sets the elements of @m outside of the lower triangle to zero.
 *
 * Returns: 0 on success, non-zero error code otherwise.
 */

int gretl_matrix_zero_upper (gretl_matrix *m)
{
    return gretl_matrix_zero_triangle(m, 'U');
}

/**
 * gretl_matrix_zero_lower:
 * @m: square matrix to operate on.
 *
 * Sets the elements of @m outside of the upper triangle to zero.
 *
 * Returns: 0 on success, non-zero error code otherwise.
 */

int gretl_matrix_zero_lower (gretl_matrix *m)
{
    return gretl_matrix_zero_triangle(m, 'L');
}

/**
 * gretl_matrix_multiply_by_scalar:
 * @m: matrix to operate on.
 * @x: scalar by which to multiply.
 *
 * Multiplies all elements of @m by @x.
 */

void gretl_matrix_multiply_by_scalar (gretl_matrix *m, double x)
{
    int i, n = m->rows * m->cols;

#if defined(USE_SIMD)
    if (simd_add_sub(n)) {
        gretl_matrix_simd_scalar_mul(m->val, x, n);
        return;
    }
#endif

    for (i=0; i<n; i++) {
        m->val[i] *= x;
    }
}

/**
 * gretl_matrix_divide_by_scalar:
 * @m: matrix to operate on.
 * @x: scalar by which to divide.
 *
 * Divides all elements of @m by @x.
 *
 * Returns: 0 on success, 1 if x = 0.
 */

int gretl_matrix_divide_by_scalar (gretl_matrix *m, double x)
{
    if (x == 0.0) {
        return 1;
    } else {
        gretl_matrix_multiply_by_scalar(m, 1.0 / x);
        return 0;
    }
}

/**
 * gretl_matrix_switch_sign:
 * @m: matrix to operate on.
 *
 * Changes the sign of each element of @m.
 */

void gretl_matrix_switch_sign (gretl_matrix *m)
{
    if (!gretl_is_null_matrix(m)) {
        int i, n = m->rows * m->cols;

        for (i=0; i<n; i++) {
            m->val[i] = -m->val[i];
        }
    }
}

/**
 * gretl_matrix_raise:
 * @m: matrix to operate on.
 * @x: exponent.
 *
 * Raises each element of @m to the power @x.
 */

void gretl_matrix_raise (gretl_matrix *m, double x)
{
    if (!gretl_is_null_matrix(m)) {
        int i, n = m->rows * m->cols;

        for (i=0; i<n; i++) {
            m->val[i] = pow(m->val[i], x);
        }
    }
}

/* if x can be represented as an integer and is an exact power of 2,
   return the exact log_2 of x, otherwise use log() to compute an
   approximation.
*/

static double log_2 (double x)
{
    int i, s;

    if (x <= 0) {
        return log(x);
    }

    if (floor(x) != x || x < 2 || x > (double) INT_MAX) {
        return log2(x);
    }

    s = floor(x);

    for (i=1; ; i++) {
        if (s % 2) {
            break;
        }
        s /= 2;
        if (s == 1) {
            return (double) i;
        }
    }

    return log2(x);
}

static double mexp_error_eps (int q)
{
    double x1, x2, x3, x4;
    double qf = x_factorial(q);

    x1 = pow(2.0, 3.0 - (q + q));
    x2 = qf * qf;
    x3 = x_factorial(2 * q);
    x4 = (2 * q + 1) * x3;
    x3 *= x4;

    return x1 * (x2 / x3);
}

/**
 * gretl_matrix_exp:
 * @m: square matrix to operate on.
 * @err: location to receive error code.
 *
 * Calculates the matrix exponential of @m, using algorithm
 * 11.3.1 from Golub and Van Loan, "Matrix Computations", 3e.
 *
 * Returns: the exponential, or NULL on failure.
 */

gretl_matrix *gretl_matrix_exp (const gretl_matrix *m, int *err)
{
    gretl_matrix *A = NULL;
    gretl_matrix *X = NULL;
    gretl_matrix *N = NULL;
    gretl_matrix *D = NULL;
    gretl_matrix *W = NULL;
    double xa, c, j, delta = 1.0e-13;
    int q, k, n;

    if (gretl_is_null_matrix(m) || m->rows != m->cols) {
        *err = E_DATA;
        return NULL;
    }

    n = m->rows;

    A = gretl_matrix_copy_tmp(m);
    X = gretl_identity_matrix_new(n);
    N = gretl_identity_matrix_new(n);
    D = gretl_identity_matrix_new(n);
    W = gretl_matrix_alloc(n, n);

    if (A == NULL || X == NULL || N == NULL ||
        D == NULL || W == NULL) {
        *err = E_ALLOC;
        goto bailout;
    }

    xa = gretl_matrix_infinity_norm(A);

    j = floor(log_2(xa));
    if (j < 0) {
        j = 0;
    }

    gretl_matrix_divide_by_scalar(A, pow(2.0, j));

    for (q=1; q<16; q++) {
        c = mexp_error_eps(q);
        if (c * xa <= delta) {
            break;
        }
    }

    c = 1.0;

    for (k=1; k<=q; k++) {
        c *= (q - k + 1.0) / ((2.0*q - k + 1) * k);
        /* X = AX */
        gretl_matrix_multiply(A, X, W);
        gretl_matrix_copy_values(X, W);
        /* N = N + cX */
        gretl_matrix_multiply_by_scalar(W, c);
        gretl_matrix_add_to(N, W);
        /* D = D + (-1)^k cX */
        if (k % 2) {
            gretl_matrix_subtract_from(D, W);
        } else {
            gretl_matrix_add_to(D, W);
        }
    }

    /* solve DF = N for F */
    *err = gretl_LU_solve(D, N);

    if (!*err) {
        for (k=0; k<j; k++) {
            gretl_matrix_multiply(N, N, W);
            gretl_matrix_copy_values(N, W);
        }
    }

 bailout:

    gretl_matrix_free(A);
    gretl_matrix_free(X);
    gretl_matrix_free(D);
    gretl_matrix_free(W);

    if (*err) {
        gretl_matrix_free(N);
        N = NULL;
    }

    return N;
}

/**
 * gretl_matrix_polroots:
 * @a: vector of coefficients.
 * @force_complex: see below.
 * @legacy: see below.
 * @err: location to receive error code.
 *
 * Calculates the roots of the polynomial with coefficients
 * given by @a.  If the degree of the polynomial is p, then
 * @a should contain p + 1 coefficients in ascending order,
 * i.e. starting with the constant and ending with the
 * coefficient on x^p.
 *
 * As a transitional measure, if @legacy is non-zero, in the
 * case of complex roots the return vector is in old-style
 * format: real values in column 0 and imaginary parts in
 * column 1.
 *
 * Returns: by default, a regular p-vector if all the roots are real,
 * otherwise a p x 1 complex matrix. The @force_complex flag can
 * be used to produce a complex return value even if the imaginary
 * parts are all zero.
 */

gretl_matrix *gretl_matrix_polroots (const gretl_matrix *a,
				     int force_complex,
				     int legacy,
				     int *err)
{
    gretl_matrix *r = NULL;
    double *work = NULL;
    cmplx *roots = NULL;
    double *xcof, *cof;
    int i, m, order, polerr;

    m = gretl_vector_get_length(a);
    if (m < 2) {
        *err = E_DATA;
        return NULL;
    }

    order = m - 1;
    work = malloc(2 * m * sizeof *work);
    roots = malloc(order * sizeof *roots);

    if (work == NULL || roots == NULL) {
        *err = E_ALLOC;
        goto bailout;
    }

    xcof = work;
    cof = xcof + m;

    for (i=0; i<m; i++) {
        xcof[i] = a->val[i];
    }

    polerr = polrt(xcof, cof, order, roots);

    if (polerr) {
        *err = E_DATA;
    } else {
        int allreal = !force_complex;
	double complex z;

        for (i=0; i<order && allreal; i++) {
            if (roots[i].i != 0) {
                allreal = 0;
            }
        }
        if (allreal) {
            r = gretl_matrix_alloc(order, 1);
	} else if (legacy) {
	    r = gretl_matrix_alloc(order, 2);
        } else {
            r = gretl_cmatrix_new(order, 1);
        }
        if (r == NULL) {
            *err = E_ALLOC;
	} else {
	    for (i=0; i<order; i++) {
		if (allreal) {
		    gretl_matrix_set(r, i, 0, roots[i].r);
		} else if (legacy) {
		    gretl_matrix_set(r, i, 0, roots[i].r);
		    gretl_matrix_set(r, i, 1, roots[i].i);
		} else {
		    z = roots[i].r + roots[i].i * I;
		    gretl_cmatrix_set(r, i, 0, z);
		}
	    }
	}
    }

 bailout:

    free(work);
    free(roots);

    return r;
}

/**
 * gretl_vector_copy_values:
 * @targ: target vector.
 * @src: source vector.
 *
 * Copies the elements of @src into the corresponding elements
 * of @targ.
 *
 * Returns: 0 on successful completion, or %E_NONCONF if the
 * two vectors are not of the same length.
 */

int gretl_vector_copy_values (gretl_vector *targ,
                              const gretl_vector *src)
{
    int n;

    if (src == NULL) {
        fprintf(stderr, "gretl_vector_copy_values: src is NULL\n");
        return E_DATA;
    }

    if (targ == src) {
        /* no-op */
        return 0;
    }

    n = gretl_vector_get_length(src);

    if (gretl_vector_get_length(targ) != n) {
        return E_NONCONF;
    }

    if (n > 0) {
        memcpy(targ->val, src->val, n * sizeof *targ->val);
    }

    return 0;
}

/**
 * gretl_matrix_copy_values:
 * @targ: target matrix.
 * @src: source matrix.
 *
 * Copies the elements of @src into the corresponding elements
 * of @targ.
 *
 * Returns: 0 on successful completion, or
 * %E_NONCONF if the two matrices are not
 * conformable for the operation.
 */

int gretl_matrix_copy_values (gretl_matrix *targ,
                              const gretl_matrix *src)
{
    int n;

    if (src == NULL) {
        fprintf(stderr, "gretl_matrix_copy_values: src is NULL\n");
        return E_DATA;
    } else if (targ == src) {
        /* no-op */
        return 0;
    } else if (targ->is_complex + src->is_complex == 1) {
        return E_MIXED;
    }

    if (targ->rows != src->rows || targ->cols != src->cols) {
        fprintf(stderr, "gretl_matrix_copy_values: targ is %d x %d but src is %d x %d\n",
                targ->rows, targ->cols, src->rows, src->cols);
        return E_NONCONF;
    }

    n = src->rows * src->cols;
    if (n > 0) {
        if (src->is_complex) {
            n *= 2;
        }
        memcpy(targ->val, src->val, n * sizeof *targ->val);
    }

    return 0;
}

/**
 * gretl_matrix_copy_data:
 * @targ: target matrix.
 * @src: source matrix.
 *
 * Copies all data from @src to @targ: this does the same
 * as gretl_matrix_copy_values() but also transcribes
 * t1, t2, colnames and rownames information, if present.
 *
 * Returns: 0 on successful completion, non-zero code on
 * failure.
 */

int gretl_matrix_copy_data (gretl_matrix *targ,
                            const gretl_matrix *src)
{
    int err;

    err = gretl_matrix_copy_values(targ, src);

    if (!err) {
        err = gretl_matrix_copy_info(targ, src);
    }

    return err;
}

/**
 * gretl_matrix_copy_values_shaped:
 * @targ: target matrix.
 * @src: source matrix.
 *
 * Copies the elements of @src into @targ, column
 * by column.
 *
 * Returns: 0 on successful completion, or %E_NONCONF if
 * the two matrices do not contain the same number of
 * elements.
 */

int gretl_matrix_copy_values_shaped (gretl_matrix *targ,
                                     const gretl_matrix *src)
{
    int n = targ->rows * targ->cols;

    if (src->rows * src->cols != n) {
        fprintf(stderr, "gretl_matrix_copy_values_shaped: targ is %d x %d but src is %d x %d\n",
                targ->rows, targ->cols, src->rows, src->cols);
        return E_NONCONF;
    }

    if (n > 0) {
        memcpy(targ->val, src->val, n * sizeof *targ->val);
    }

    return 0;
}

static int add_scalar_to_matrix (gretl_matrix *targ, double x)
{
    int i, n = targ->rows * targ->cols;

    for (i=0; i<n; i++) {
        targ->val[i] += x;
    }

    return 0;
}

static int subtract_scalar_from_matrix (gretl_matrix *targ, double x)
{
    int i, n = targ->rows * targ->cols;

    for (i=0; i<n; i++) {
        targ->val[i] -= x;
    }

    return 0;
}

/**
 * gretl_matrix_add_to:
 * @targ: target matrix.
 * @src: source matrix.
 *
 * Adds the elements of @src to the corresponding elements
 * of @targ.
 *
 * Returns: 0 on successful completion, or %E_NONCONF if the
 * two matrices are not conformable for the operation.
 * In the special case where @src is in fact a scalar, the
 * operation always goes through OK, with the scalar being
 * added to each element of @targ.
 */

int
gretl_matrix_add_to (gretl_matrix *targ, const gretl_matrix *src)
{
    int i, n;

    if (targ->rows != src->rows || targ->cols != src->cols) {
        if (matrix_is_scalar(src)) {
            return add_scalar_to_matrix(targ, src->val[0]);
        } else {
            fprintf(stderr, "gretl_matrix_add_to: adding %d x %d to %d x %d\n",
                    src->rows, src->cols, targ->rows, targ->cols);
            return E_NONCONF;
        }
    }

    n = src->rows * src->cols;

#if defined(_OPENMP)
    if (!gretl_use_openmp(n)) {
        goto st_mode;
    }
#pragma omp parallel for private(i)
    for (i=0; i<n; i++) {
        targ->val[i] += src->val[i];
    }
    return 0;

 st_mode:
#endif

#if defined(USE_SIMD)
    if (simd_add_sub(n)) {
        return gretl_matrix_simd_add_to(targ, src, n);
    }
#endif

    for (i=0; i<n; i++) {
        targ->val[i] += src->val[i];
    }

    return 0;
}

/**
 * gretl_matrix_add:
 * @a: source matrix.
 * @b: source matrix.
 * @c: target matrix.
 *
 * Adds the elements of @a and @b, the result going to @c.
 *
 * Returns: 0 on successful completion, or %E_NONCONF if the
 * matrices are not conformable for the operation.
 */

int
gretl_matrix_add (const gretl_matrix *a, const gretl_matrix *b,
                  gretl_matrix *c)
{
    int rows = a->rows, cols = a->cols;
    int i, n;

    if (a->is_complex || b->is_complex) {
        fprintf(stderr, "E_CMPLX in gretl_matrix_add\n");
        return E_CMPLX;
    } else if (b->rows != rows || c->rows != rows ||
        b->cols != cols || c->cols != cols) {
        fprintf(stderr, "gretl_matrix_add: non-conformable\n");
        return E_NONCONF;
    }

    n = rows * cols;

#if defined(USE_SIMD)
    if (simd_add_sub(n)) {
        return gretl_matrix_simd_add(a->val, b->val, c->val, n);
    }
#endif

    for (i=0; i<n; i++) {
        c->val[i] = a->val[i] + b->val[i];
    }

    return 0;
}

/**
 * gretl_matrix_add_transpose_to:
 * @targ: target matrix.
 * @src: source matrix.
 *
 * Adds the elements of @src, transposed, to the corresponding
 * elements of @targ.
 *
 * Returns: 0 on successful completion, or %E_NONCONF if the
 * two matrices are not conformable for the operation.
 */

int gretl_matrix_add_transpose_to (gretl_matrix *targ,
                                   const gretl_matrix *src)
{
    int i, j, k = 0;

    if (targ->is_complex || src->is_complex) {
        fprintf(stderr, "E_CMPLX in gretl_matrix_add_transpose_to\n");
        return E_CMPLX;
    } else if (targ->rows != src->cols || targ->cols != src->rows) {
        fprintf(stderr, "gretl_matrix_add_transpose_to: "
                "adding %d x %d to %d x %d\n",
                src->cols, src->rows, targ->rows, targ->cols);
        return E_NONCONF;
    }

    /* note: the k index follows column-major order */
    for (i=0; i<src->rows; i++) {
        for (j=0; j<src->cols; j++) {
            targ->val[k++] += gretl_matrix_get(src, i, j);
        }
    }

    return 0;
}

/**
 * gretl_matrix_subtract_from:
 * @targ: target matrix.
 * @src: source matrix.
 *
 * Subtracts the elements of @src from the corresponding elements
 * of @targ.
 *
 * Returns: 0 on successful completion, or %E_NONCONF if the
 * two matrices are not conformable for the operation.
 * In the special case where @src is in fact a scalar, the
 * operation always goes through OK, with the scalar being
 * subtracted from each element of @targ.
 */

int
gretl_matrix_subtract_from (gretl_matrix *targ, const gretl_matrix *src)
{
    int i, n;

    if (targ->is_complex || src->is_complex) {
        fprintf(stderr, "E_CMPLX in gretl_matrix_subtract_from\n");
        return E_CMPLX;
    } else if (targ->rows != src->rows || targ->cols != src->cols) {
        if (matrix_is_scalar(src)) {
            return subtract_scalar_from_matrix(targ, src->val[0]);
        } else {
            return E_NONCONF;
        }
    }

    n = src->rows * src->cols;

#if defined(_OPENMP)
    if (!gretl_use_openmp(n)) {
        goto st_mode;
    }
#pragma omp parallel for private(i)
    for (i=0; i<n; i++) {
        targ->val[i] -= src->val[i];
    }
    return 0;

 st_mode:
#endif

#if defined(USE_SIMD)
    if (simd_add_sub(n)) {
        return gretl_matrix_simd_subt_from(targ, src, n);
    }
#endif

    for (i=0; i<n; i++) {
        targ->val[i] -= src->val[i];
    }

    return 0;
}

/**
 * gretl_matrix_subtract:
 * @a: source_matrix.
 * @b: source matrix.
 * @c: target matrix.
 *
 * Subtracts the elements of @b from the corresponding elements
 * of @a, the result going to @c.
 *
 * Returns: 0 on successful completion, or %E_NONCONF if the
 * matrices are not conformable for the operation.
 */

int
gretl_matrix_subtract (const gretl_matrix *a, const gretl_matrix *b,
                       gretl_matrix *c)
{
    int rows = a->rows, cols = a->cols;
    int i, n;

    if (a->is_complex || b->is_complex) {
        fprintf(stderr, "E_CMPLX in gretl_matrix_subtract\n");
        return E_CMPLX;
    } else if (b->rows != rows || c->rows != rows ||
        b->cols != cols || c->cols != cols) {
        fprintf(stderr, "gretl_matrix_subtract: non-conformable\n");
        return E_NONCONF;
    }

    n = rows * cols;

#if defined(USE_SIMD)
    if (simd_add_sub(n)) {
        return gretl_matrix_simd_subtract(a->val, b->val, c->val, n);
    }
#endif

    for (i=0; i<n; i++) {
        c->val[i] = a->val[i] - b->val[i];
    }

    return 0;
}

/**
 * gretl_matrix_subtract_reversed:
 * @a: m x n matrix.
 * @b: m x n matrix.
 *
 * Operates on @b such that b_{ij} = a_{ij} - b_{ij}.
 *
 * Returns: 0 on successful completion, or %E_NONCONF if the
 * two matrices are not conformable for the operation.
 */

int
gretl_matrix_subtract_reversed (const gretl_matrix *a, gretl_matrix *b)
{
    int i, n;

    if (a->rows != b->rows || a->cols != b->cols) {
        return E_NONCONF;
    }

    n = a->rows * b->cols;

#if defined(_OPENMP)
    if (!gretl_use_openmp(n)) {
        goto st_mode;
    }
#pragma omp parallel for private(i)
    for (i=0; i<n; i++) {
        b->val[i] = a->val[i] - b->val[i];
    }
    return 0;

 st_mode:
#endif

    for (i=0; i<n; i++) {
        b->val[i] = a->val[i] - b->val[i];
    }

    return 0;
}

/**
 * gretl_matrix_I_minus:
 * @m: original square matrix, n x n.
 *
 * Rewrites @m as (I - m), where I is the n x n identity
 * matrix.
 *
 * Returns: 0 on successful completion, or %E_NONCONF if @m is
 * not square.
 */

int gretl_matrix_I_minus (gretl_matrix *m)
{
    double x;
    int i, j;

    if (m->rows != m->cols) {
        return E_NONCONF;
    }

    for (i=0; i<m->rows; i++) {
        for (j=0; j<m->cols; j++) {
            x = gretl_matrix_get(m, i, j);
            if (i == j) {
                gretl_matrix_set(m, i, j, 1.0 - x);
            } else if (x != 0.0) {
                gretl_matrix_set(m, i, j, -x);
            }
        }
    }

    return 0;
}

/**
 * gretl_matrix_inscribe_I:
 * @m: original matrix.
 * @row: top row for insertion.
 * @col: leftmost row for insertion.
 * @n: dimension (rows and columns) of identity matrix.
 *
 * Writes an n x n identity matrix into matrix @m, the top left-hand
 * corner of the insertion being given by @row and @col (which are
 * 0-based).
 *
 * Returns: 0 on successful completion, or %E_NONCONF if an identity
 * matrix of the specified size cannot be fitted into @m at the
 * specified location.
 */

int gretl_matrix_inscribe_I (gretl_matrix *m, int row, int col, int n)
{
    int i, j, mi, mj;

    if (n <= 0) {
        return E_NONCONF;
    }

    if (row < 0 || row + n > m->rows) {
        return E_NONCONF;
    }

    if (col < 0 || col + n > m->cols) {
        return E_NONCONF;
    }

    for (i=0; i<n; i++) {
        mi = row + i;
        for (j=0; j<n; j++) {
            mj = col + j;
            gretl_matrix_set(m, mi, mj, (i == j)? 1.0 : 0.0);
        }
    }

    return 0;
}


/**
 * gretl_matrix_transpose_in_place:
 * @m: matrix to transpose.
 *
 * Tranposes @m in place.
 *
 * Returns: 0 on success, non-zero error code otherwise.
 */

int gretl_matrix_transpose_in_place (gretl_matrix *m)
{
    int r = m->rows;
    int c = m->cols;
    int i, j;

    gretl_matrix_destroy_info(m);

    if (r == 1 || c == 1) {
        m->cols = r;
        m->rows = c;
        return 0;
    }

    if (r == c) {
        double mij, mji;
        int n = r - 1;

        for (i=0; i<n; i++) {
            for (j=i+1; j<c; j++) {
                mij = gretl_matrix_get(m, i, j);
                mji = gretl_matrix_get(m, j, i);
                gretl_matrix_set(m, i, j, mji);
                gretl_matrix_set(m, j, i, mij);
            }
        }
    } else {
        size_t sz = r * c * sizeof(double);
        double *val;
        int k = 0;

        val = mval_malloc(sz);
        if (val == NULL) {
            return E_ALLOC;
        }

        memcpy(val, m->val, sz);

        m->rows = c;
        m->cols = r;

        for (j=0; j<c; j++) {
            for (i=0; i<r; i++) {
                gretl_matrix_set(m, j, i, val[k++]);
            }
        }

        mval_free(val);
    }

    return 0;
}

/**
 * gretl_matrix_transpose:
 * @targ: target matrix.
 * @src: source matrix.
 *
 * Fills out @targ (which must be pre-allocated and of the right
 * dimensions) with the transpose of @src.
 *
 * Returns: 0 on success, non-zero error code otherwise.
 */

int gretl_matrix_transpose (gretl_matrix *targ, const gretl_matrix *src)
{
    int i, j, k = 0;
    double x;

    if (targ->rows != src->cols || targ->cols != src->rows) {
        return E_NONCONF;
    }

    for (j=0; j<src->cols; j++) {
        for (i=0; i<src->rows; i++) {
            x = src->val[k++];
            gretl_matrix_set(targ, j, i, x);
        }
    }

    return 0;
}

/**
 * gretl_square_matrix_transpose:
 * @m: square matrix to operate on.
 *
 * Transposes the matrix @m.
 *
 * Returns: 0 on success, non-zero error code otherwise.
 */

int gretl_square_matrix_transpose (gretl_matrix *m)
{
    double x, y;
    int mij, mji;
    int i, j;

    if (m->rows != m->cols) {
        fputs("gretl_square_matrix_transpose: matrix must be square\n",
              stderr);
        return 1;
    }

    for (i=0; i<m->rows-1; i++) {
        for (j=i+1; j<m->rows; j++) {
            mij = mdx(m,i,j);
            mji = mdx(m,j,i);
            x = m->val[mij];
            y = m->val[mji];
            m->val[mij] = y;
            m->val[mji] = x;
        }
    }

    return 0;
}

/**
 * gretl_matrix_xtr_symmetric:
 * @m: gretl_matrix.
 *
 * Computes the symmetric part of @m by averaging its off-diagonal
 * elements.
 */

void gretl_matrix_xtr_symmetric (gretl_matrix *m)
{
    double x;
    int mij, mji;
    int i, j;

    for (i=0; i<m->rows; i++) {
        for (j=0; j<i; j++) {
            mij = mdx(m,i,j);
            mji = mdx(m,j,i);
            x = m->val[mij];
            x += m->val[mji];
            m->val[mij] = m->val[mji] = 0.5 * x;
        }
    }
}

/**
 * gretl_matrix_add_self_transpose:
 * @m: (square) matrix to operate on.
 *
 * Adds the transpose of @m to @m itself, yielding a symmetric
 * matrix.
 *
 * Returns: 0 on successful completion, or
 * 1 if the source matrix is not square.
 */

int gretl_matrix_add_self_transpose (gretl_matrix *m)
{
    double x;
    int mij, mji;
    int i, j;

    if (m->rows != m->cols) {
        fputs("gretl_matrix_add_self_transpose: matrix must be square\n",
              stderr);
        return E_NONCONF;
    }

    for (i=0; i<m->rows; i++) {
        for (j=i; j<m->rows; j++) {
            mij = mdx(m,i,j);
            mji = mdx(m,j,i);
            x = m->val[mij];
            x += m->val[mji];
            m->val[mij] = m->val[mji] = x;
        }
    }

    return 0;
}

/**
 * gretl_matrix_vectorize:
 * @targ: target vector, (m * n) x 1.
 * @src: source matrix, m x n.
 *
 * Writes into @targ vec(@src), that is, a column vector
 * formed by stacking the columns of @src.
 *
 * Returns: 0 on successful completion, or %E_NONCONF if
 * @targ is not correctly dimensioned.
 */

int
gretl_matrix_vectorize (gretl_matrix *targ, const gretl_matrix *src)
{
    int n;

    if (gretl_is_null_matrix(src) || gretl_is_null_matrix(targ)) {
        return E_DATA;
    } else if (src->is_complex + targ->is_complex == 1) {
        return E_MIXED;
    }

    n = src->rows * src->cols;

    if (targ->cols != 1 || targ->rows != n) {
        return E_NONCONF;
    }

    if (src->is_complex) {
        n *= 2;
    }
    memcpy(targ->val, src->val, n * sizeof *src->val);

    return 0;
}

/**
 * gretl_matrix_vectorize_new:
 * @m: matrix to be vectorized.
 *
 * Returns: a gretl column vector, vec(@m), or NULL on failure.
 */

gretl_matrix *gretl_matrix_vectorize_new (const gretl_matrix *m)
{
    gretl_matrix *v;
    int n;

    if (gretl_is_null_matrix(m)) {
        return NULL;
    }

    n = m->rows * m->cols;

    v = gretl_matching_matrix_new(n, 1, m);

    if (v != NULL) {
        if (m->is_complex) {
            n *= 2;
        }
        memcpy(v->val, m->val, n * sizeof *m->val);
    }

    return v;
}

/**
 * gretl_matrix_unvectorize:
 * @targ: target matrix, m x n.
 * @src: source vector, (m * n) x 1.
 *
 * Writes successive blocks of length m from @src into
 * the successive columns of @targ (that is, performs the
 * inverse of the vec() operation).
 *
 * Returns: 0 on successful completion, or %E_NONCONF if
 * @targ is not correctly dimensioned.
 */

int
gretl_matrix_unvectorize (gretl_matrix *targ, const gretl_matrix *src)
{
    int n;

    if (gretl_is_null_matrix(src) || gretl_is_null_matrix(targ)) {
        return E_DATA;
    } else if (src->is_complex + targ->is_complex == 1) {
        return E_MIXED;
    }

    n = targ->rows * targ->cols;

    if (src->cols != 1 || src->rows != n) {
        return E_NONCONF;
    }

    if (src->is_complex) {
        n *= 2;
    }
    memcpy(targ->val, src->val, n * sizeof *src->val);

    return 0;
}

/**
 * gretl_matrix_vectorize_h:
 * @targ: target vector, length n * (n+1)/2.
 * @src: source square matrix, n x n.
 *
 * Writes into @targ vech(@src), that is, a vector
 * containing the lower-triangular elements of @src.
 * This is only useful for symmetric matrices, but for the
 * sake of performance we don't check for that.
 *
 * Returns: 0 on successful completion, or %E_NONCONF if
 * @targ is not correctly dimensioned.
 */

int
gretl_matrix_vectorize_h (gretl_matrix *targ, const gretl_matrix *src)
{
    int n = src->rows;
    int m = n * (n+1) / 2;
    int i, j, k;

    if (gretl_vector_get_length(targ) != m) {
        return E_NONCONF;
    } else if (src->is_complex + targ->is_complex == 1) {
        return E_MIXED;
    }

    k = 0;
    for (i=0; i<n; i++) {
        for (j=i; j<n; j++) {
            if (src->is_complex) {
                targ->z[k++] = gretl_cmatrix_get(src, i, j);
            } else {
                targ->val[k++] = gretl_matrix_get(src, i, j);
            }
        }
    }

    return 0;
}

/**
 * gretl_matrix_vectorize_h_skip:
 * @targ: target vector, length n * (n-1)/2.
 * @src: source square matrix, n x n.
 *
 * Like gretl_matrix_vectorize_h() except that the diagonal
 * of @src is skipped in the vectorization.
 *
 * Returns: 0 on successful completion, or %E_NONCONF if
 * @targ is not correctly dimensioned.
 */

int
gretl_matrix_vectorize_h_skip (gretl_matrix *targ,
                               const gretl_matrix *src)
{
    int n = src->rows;
    int m = n * (n-1) / 2;
    int i, j, k;

    if (gretl_vector_get_length(targ) != m) {
        return E_NONCONF;
    } else if (src->is_complex + targ->is_complex == 1) {
        return E_MIXED;
    }

    k = 0;
    for (i=0; i<n; i++) {
        for (j=i; j<n; j++) {
            if (i == j) {
                continue;
            }
            if (src->is_complex) {
                targ->z[k++] = gretl_cmatrix_get(src, i, j);
            } else {
                targ->val[k++] = gretl_matrix_get(src, i, j);
            }
        }
    }

    return 0;
}

/**
 * gretl_matrix_unvectorize_h:
 * @targ: target matrix, n x n.
 * @src: source vector, m x 1.
 *
 * Rearranges successive blocks of decreasing length from @src into
 * the successive columns of @targ (that is, performs the
 * inverse of the vech() operation): @targ comes out symmetric.
 *
 * Returns: 0 on successful completion, or %E_NONCONF if
 * @targ is not correctly dimensioned.
 */

int
gretl_matrix_unvectorize_h (gretl_matrix *targ, const gretl_matrix *src)
{
    int m = gretl_vector_get_length(src);
    int n = targ->rows;
    double complex z;
    double x;
    int i, j, k;

    if (m == 0 || n * (n + 1) != 2 * m) {
        return E_NONCONF;
    } else if (src->is_complex + targ->is_complex == 1) {
        return E_MIXED;
    }

    k = 0;
    for (j=0; j<n; j++) {
        for (i=j; i<n; i++) {
            if (src->is_complex) {
                z = src->z[k++];
                gretl_cmatrix_set(targ, i, j, conj(z));
                gretl_cmatrix_set(targ, j, i, z);
            } else {
                x = src->val[k++];
                gretl_matrix_set(targ, i, j, x);
                gretl_matrix_set(targ, j, i, x);
            }
        }
    }

    return 0;
}

/**
 * gretl_matrix_unvectorize_h_diag:
 * @targ: target matrix, n x n.
 * @src: source vector.
 * @diag: value for filling the diagonal.
 *
 * Like gretl_matrix_unvectorize_h(), but expects input @src in which
 * the diagonal elements are omitted, while @diag gives the value
 * to put in place of the omitted elements.
 *
 * Returns: 0 on successful completion, or %E_NONCONF if
 * @targ is not correctly dimensioned.
 */

int gretl_matrix_unvectorize_h_diag (gretl_matrix *targ,
                                     const gretl_matrix *src,
                                     double diag)
{
    int m = gretl_vector_get_length(src);
    int n = targ->rows;
    double complex z;
    double x;
    int i, j, k;

    if (m == 0 || n * (n - 1) != 2 * m) {
        return E_NONCONF;
    } else if (src->is_complex + targ->is_complex == 1) {
        return E_MIXED;
    }

    k = 0;
    for (j=0; j<n; j++) {
        for (i=j; i<n; i++) {
            if (i == j) {
                if (src->is_complex) {
                    z = diag + 0 * I;
                    gretl_cmatrix_set(targ, i, j, z);
                } else {
                    gretl_matrix_set(targ, i, j, diag);
                }
            } else if (src->is_complex) {
                z = src->z[k++];
                gretl_cmatrix_set(targ, i, j, conj(z));
                gretl_cmatrix_set(targ, j, i, z);
            } else {
                x = src->val[k++];
                gretl_matrix_set(targ, i, j, x);
                gretl_matrix_set(targ, j, i, x);
            }
        }
    }

    return 0;
}

/**
 * gretl_matrix_inscribe_matrix:
 * @targ: target matrix.
 * @src: source matrix.
 * @row: row offset for insertion (0-based).
 * @col: column offset for insertion.
 * @mod: either %GRETL_MOD_TRANSPOSE or %GRETL_MOD_NONE.
 *
 * Writes @src into @targ, starting at offset @row, @col.
 * The @targ matrix must be large enough to sustain the
 * inscription of @src at the specified point.  If @mod
 * is %GRETL_MOD_TRANSPOSE it is in fact the transpose of
 * @src that is written into @targ.
 *
 * Returns: 0 on success, %E_NONCONF if the matrices are
 * not conformable for the operation.
 */

int gretl_matrix_inscribe_matrix (gretl_matrix *targ,
                                  const gretl_matrix *src,
                                  int row, int col,
                                  GretlMatrixMod mod)
{
    int m = (mod == GRETL_MOD_TRANSPOSE)? src->cols : src->rows;
    int n = (mod == GRETL_MOD_TRANSPOSE)? src->rows : src->cols;
    double complex z;
    double x;
    int i, j, ri, cj;

    if (row < 0 || col < 0) {
        return E_NONCONF;
    } else if (targ->is_complex + src->is_complex == 1) {
        return E_MIXED;
    }

    if (row + m > targ->rows ||
        col + n > targ->cols) {
        fprintf(stderr, "gretl_matrix_inscribe_matrix: out of bounds\n");
        return E_NONCONF;
    }

    for (i=0; i<m; i++) {
        ri = row + i;
        for (j=0; j<n; j++) {
            cj = col + j;
            if (src->is_complex) {
                if (mod == GRETL_MOD_TRANSPOSE) {
                    z = cmatrix_transp_get(src, i, j);
                } else {
                    z = gretl_cmatrix_get(src, i, j);
                    if (mod == GRETL_MOD_CUMULATE) {
                        z += gretl_cmatrix_get(targ, ri, cj);
                    }
                }
                gretl_cmatrix_set(targ, ri, cj, z);
            } else {
                if (mod == GRETL_MOD_TRANSPOSE) {
                    x = matrix_transp_get(src, i, j);
                } else {
                    x = gretl_matrix_get(src, i, j);
                    if (mod == GRETL_MOD_CUMULATE) {
                        x += gretl_matrix_get(targ, ri, cj);
                    }
                }
                gretl_matrix_set(targ, ri, cj, x);
            }
        }
    }

    return 0;
}

/**
 * gretl_matrix_extract_matrix:
 * @targ: target matrix.
 * @src: source matrix.
 * @row: row offset for extraction (0-based).
 * @col: column offset for extraction.
 * @mod: either %GRETL_MOD_TRANSPOSE or %GRETL_MOD_NONE.
 *
 * Writes into @targ a sub-matrix of @src, taken from the
 * offset @row, @col.  The @targ matrix must be large enough
 * to provide a sub-matrix of the dimensions of @src.
 * If @mod is %GRETL_MOD_TRANSPOSE it is in fact the transpose
 * of the sub-matrix that that is written into @targ.
 *
 * Returns: 0 on success, %E_NONCONF if the matrices are
 * not conformable for the operation.
 */

int gretl_matrix_extract_matrix (gretl_matrix *targ,
                                 const gretl_matrix *src,
                                 int row, int col,
                                 GretlMatrixMod mod)
{
    int m = (mod == GRETL_MOD_TRANSPOSE)? targ->cols : targ->rows;
    int n = (mod == GRETL_MOD_TRANSPOSE)? targ->rows : targ->cols;
    double complex z;
    double x;
    int i, j, si, sj;

    if (row < 0 || col < 0) {
        return E_NONCONF;
    } else if (src->is_complex + targ->is_complex == 1) {
        return E_MIXED;
    } else if (row >= src->rows) {
        fprintf(stderr, "extract_matrix: requested starting row=%d, but "
                "src has %d rows\n", row, src->rows);
        return E_NONCONF;
    } else if (col >= src->cols) {
        fprintf(stderr, "extract_matrix: requested starting col=%d, but "
                "src has %d cols\n", col, src->cols);
        return E_NONCONF;
    } else if (row + m > src->rows || col + n > src->cols) {
        fprintf(stderr, "gretl_matrix_extract_matrix: out of bounds\n");
        return E_NONCONF;
    }

    si = row;
    for (i=0; i<m; i++) {
        sj = col;
        for (j=0; j<n; j++) {
            if (src->is_complex) {
                z = gretl_cmatrix_get(src, si, sj++);
                if (mod == GRETL_MOD_TRANSPOSE) {
                    cmatrix_transp_set(targ, i, j, z);
                } else {
                    gretl_cmatrix_set(targ, i, j, z);
                }
            } else {
                x = gretl_matrix_get(src, si, sj++);
                if (mod == GRETL_MOD_TRANSPOSE) {
                    matrix_transp_set(targ, i, j, x);
                } else {
                    gretl_matrix_set(targ, i, j, x);
                }
            }
        }
        si++;
    }

    return 0;
}

/**
 * gretl_matrix_steal_data:
 * @m: matrix to operate on.
 *
 * "Steals" the allocated data from @m, which is left with a
 * NULL data pointer.
 *
 * Returns: a pointer to the "stolen" data.
 */

double *gretl_matrix_steal_data (gretl_matrix *m)
{
    double *vals = NULL;

    if (m != NULL) {
        if (is_block_matrix(m)) {
            matrix_block_error("gretl_matrix_steal_data");
            return NULL;
        }
        vals = m->val;
        m->val = NULL;
        m->z = NULL;
    }

    return vals;
}

static void real_gretl_matrix_print (const gretl_matrix *m,
				     const char *msg,
				     FILE *fp)
{
    char *fmt = "%#12.5g ";
    char *envstr;
    int i, j;

    if (m == NULL) {
        if (msg != NULL && *msg != '\0') {
            fprintf(fp, "%s: matrix is NULL\n", msg);
        } else {
            fputs("matrix is NULL\n", fp);
        }
        return;
    } else if (m->val == NULL) {
        if (msg != NULL && *msg != '\0') {
            fprintf(fp, "%s: matrix is empty, %d x %d\n", msg,
		    m->rows, m->cols);
        } else {
            fprintf(fp, "matrix is empty: %d x %d\n",
		    m->rows, m->cols);
        }
	return;
    }

    if (m->is_complex) {
        PRN *prn = gretl_print_new_with_stream(fp);

        if (prn != NULL) {
            gretl_cmatrix_print(m, msg, prn);
            gretl_print_destroy(prn);
        }
        return;
    }

    envstr = getenv("GRETL_MATRIX_DEBUG");
    if (envstr != NULL && atoi(envstr) > 0) {
        fmt = "%#22.15g ";
    } else {
        envstr = getenv("GRETL_MATRIX_PRINT6");
        if (envstr != NULL && atoi(envstr) > 0) {
            fmt = "%#12.6g ";
        }
    }

    if (msg != NULL && *msg != '\0') {
        fprintf(fp, "%s (%d x %d)", msg, m->rows, m->cols);
        if (is_block_matrix(m)) {
            fprintf(fp, " (part of matrix block)\n\n");
        } else if (gretl_matrix_is_dated(m)) {
            int mt1 = gretl_matrix_get_t1(m);
            int mt2 = gretl_matrix_get_t2(m);

            fprintf(fp, " [t1 = %d, t2 = %d]\n\n", mt1 + 1, mt2 + 1);
        } else {
            fputs("\n\n", fp);
        }
    }

    for (i=0; i<m->rows; i++) {
        for (j=0; j<m->cols; j++) {
            fprintf(fp, fmt, gretl_matrix_get(m, i, j));
        }
        fputc('\n', fp);
    }

    fputc('\n', fp);
}

/**
 * gretl_matrix_print:
 * @m: matrix.
 * @msg: message to print with matrix, or NULL.
 *
 * Prints the given matrix to stderr.
 */

void gretl_matrix_print (const gretl_matrix *m, const char *msg)
{
    real_gretl_matrix_print(m, msg, stderr);
}

/**
 * gretl_matrix_print2:
 * @m: matrix.
 * @msg: message to print with matrix, or NULL.
 *
 * Prints the given matrix to stdout.
 */

void gretl_matrix_print2 (const gretl_matrix *m, const char *msg)
{
    real_gretl_matrix_print(m, msg, stdout);
}

#define DEFAULT_EQTOL 1.0e-9 /* 2014-08-05: was 1.5e-12 */

static double eq_tol = DEFAULT_EQTOL;

/**
 * gretl_matrix_set_equals_tolerance:
 * @tol: tolerance value.
 *
 * Sets the tolerance for judging whether or not a matrix is symmetric
 * (see gretl_matrix_is_symmetric() and also
 * gretl_invert_symmetric_matrix()).  The tolerance is the maximum
 * relative difference between corresponding off-diagonal elements that
 * is acceptable in a supposedly "symmetric" matrix.  The default
 * value is 1.0e-9.
 */

void gretl_matrix_set_equals_tolerance (double tol)
{
    eq_tol = tol;
}

/**
 * gretl_matrix_unset_equals_tolerance:
 *
 * Sets the tolerance for judging whether or not a matrix is symmetric
 * to its default value.  See also gretl_matrix_set_equals_tolerance().
 */

void gretl_matrix_unset_equals_tolerance (void)
{
    eq_tol = DEFAULT_EQTOL;
}

static double sneq_reldiff (double x, double y, double ad)
{
    double rd;

    if (x == 0.0) {
        rd = fabs(y);
    } else if (y == 0.0) {
        rd = fabs(x);
    } else if (x > y) {
        rd = ad / y;
    } else {
        rd = ad / x;
    }

    return rd;
}

static int real_gretl_matrix_is_symmetric (const gretl_matrix *m,
                                           int verbose)
{
    double x, y, ad, rd;
    int i, j;

    if (gretl_is_null_matrix(m)) {
        return 0;
    }

    for (i=1; i<m->rows; i++) {
        for (j=0; j<i; j++) {
            x = gretl_matrix_get(m, i, j);
            y = gretl_matrix_get(m, j, i);
	    ad = fabs(y - x);
	    if (ad < 1.0e-12) {
		continue;
	    }
            if ((rd = sneq_reldiff(x, y, ad)) > eq_tol) {
                if (verbose) {
                    fprintf(stderr, "M(%d,%d) = %.16g but M(%d,%d) = %.16g\n"
                            " reldiff = %g\n", i, j, x, j, i, y, rd);
                    if (m->rows < 100) {
                        gretl_matrix_print(m, "gretl_matrix_is_symmetric()");
                    }
                }
                return 0;
            }
        }
    }

    return 1;
}

/**
 * gretl_matrix_is_symmetric:
 * @m: gretl_matrix.
 *
 * Returns: 1 if @m is symmetric (with a small relative tolerance
 * for asymmetry), otherwise 0.
 */

int gretl_matrix_is_symmetric (const gretl_matrix *m)
{
    return real_gretl_matrix_is_symmetric(m, 0);
}

/**
 * gretl_matrix_is_idempotent:
 * @m: gretl_matrix.
 * @tol: numerical tolerance
 *
 * Returns: 1 if @m is idempotent, otherwise 0.
 */

int gretl_matrix_is_idempotent (const gretl_matrix *m, double tol)
{
    gretl_matrix *b;
    int k, ret, err;

    if (gretl_is_null_matrix(m)) {
        return 0;
    }

    k = m->rows;

    if (m->cols != k) {
        return 0;
    }

    b = gretl_matrix_alloc(k, k);
    if (b == NULL) {
        return 0;
    }

    gretl_matrix_multiply(m, m, b);
    ret = gretl_matrices_are_equal(m, b, tol, &err);
    gretl_matrix_free(b);

    return ret;
}

/**
 * gretl_matrix_infinity_norm:
 * @m: gretl_matrix.
 *
 * Returns: the infinity-norm of @m (the maximum value across
 * the rows of @m of the sum of the absolute values of
 * the elements in the given row).
 */

double gretl_matrix_infinity_norm (const gretl_matrix *m)
{
    double rsum, rmax = 0.0;
    int i, j;

    if (gretl_is_null_matrix(m)) {
        return NADBL;
    }

    for (i=0; i<m->rows; i++) {
        rsum = 0.0;
        for (j=0; j<m->cols; j++) {
            rsum += fabs(gretl_matrix_get(m, i, j));
        }
        if (rsum > rmax) {
            rmax = rsum;
        }
    }

    return rmax;
}

/**
 * gretl_matrix_one_norm:
 * @m: gretl_matrix.
 *
 * Returns: the 1-norm of @m (the maximum value across
 * the columns of @m of the sum of the absolute values of
 * the elements in the given column).
 */

double gretl_matrix_one_norm (const gretl_matrix *m)
{
    double csum, cmax = 0.0;
    int i, j;

    if (gretl_is_null_matrix(m)) {
        return NADBL;
    }

    for (j=0; j<m->cols; j++) {
        csum = 0.0;
        for (i=0; i<m->rows; i++) {
            csum += fabs(gretl_matrix_get(m, i, j));
        }
        if (csum > cmax) {
            cmax = csum;
        }
    }

    return cmax;
}

/**
 * gretl_vcv_log_determinant:
 * @m: gretl_matrix.
 * @err: location to receive error code.
 *
 * Compute the log determinant of the symmetric positive-definite
 * matrix @m using Cholesky decomposition.
 *
 * Returns: the log determinant, or #NADBL on failure.
 */

double gretl_vcv_log_determinant (const gretl_matrix *m, int *err)
{
    gretl_matrix *a = NULL;
    char uplo = 'L';
    integer n, info;
    double det = NADBL;
    int i;

    if (gretl_is_null_matrix(m)) {
        return NADBL;
    }

    n = m->rows;

    if (m->rows != m->cols) {
        fputs("gretl_vcv_log_determinant: matrix must be square\n", stderr);
        *err = E_INVARG;
        return det;
    }

    if (!real_gretl_matrix_is_symmetric(m, 1)) {
        fputs("gretl_vcv_log_determinant: matrix is not symmetric\n", stderr);
        *err = E_INVARG;
        return det;
    }

    a = gretl_matrix_copy_tmp(m);
    if (a == NULL) {
        fputs("gretl_vcv_log_determinant: out of memory\n", stderr);
        *err = E_ALLOC;
        return det;
    }

    dpotrf_(&uplo, &n, a->val, &n, &info);

    if (info != 0) {
        if (info > 0) {
            *err = E_NOTPD;
        } else {
            fputs("gretl_vcv_log_determinant: illegal argument to dpotrf\n",
                  stderr);
            *err = E_INVARG;
        }
    } else {
        double x;

        det = 1.0;
        for (i=0; i<n; i++) {
            x = gretl_matrix_get(a, i, i);
            det *= x * x;
        }
        det = log(det);
    }

    gretl_matrix_free(a);

    return det;
}

/* This is really only necessary when using OpenBLAS:
   when the matrix under analysis contains NaN values
   the pivot values calculated by dgetrf() can go out
   of bounds. We could flag an error here if we find
   an out-of-bounds value, but the downside of that is
   that we'd get different results when using OpenBLAS
   versus netlib lapack/blas (since netlib returns a
   NaN matrix rather than erroring out).

   This check added 2015-12-24, required for OpenBLAS
   0.2.16.dev and earlier.
*/

static void pivot_check (integer *ipiv, int n)
{
    int i;

    for (i=0; i<n; i++) {
        if (ipiv[i] > n) {
            /* clamp the bad value to avoid a crash */
            fprintf(stderr, "pivot_check: clamped bad ipiv[%d] = %d\n",
                    i, ipiv[i]);
            ipiv[i] = n;
        }
    }
}

/* Calculate the determinant of @a using LU factorization.
   If logdet != 0 and absval == 0, return the log of the
   determinant, or NA if the determinant is non-positive.
   if logdet != 0 and absval != 0, return the log of the
   absolute value of the determinant. Otherwise return the
   determinant itself.
*/

static double gretl_LU_determinant (gretl_matrix *a, int logdet,
                                    int absval, int *err)
{
    integer n, info;
    integer *ipiv;
    double det;
    int i;

    if (gretl_is_null_matrix(a)) {
        *err = E_DATA;
        return NADBL;
    }

    *err = 0;
    n = a->rows;
    if (a->cols != n) {
        fputs("gretl_LU_determinant: matrix must be square\n", stderr);
        *err = E_NONCONF;
        return NADBL;
    }

    if (n == 1) {
        /* simple 1 x 1 case */
        det = a->val[0];
        if (logdet) {
            if (det > 0) {
                return log(det);
            } else if (det < 0) {
                return absval ? log(-det) : NADBL;
            } else {
                return NADBL;
            }
        } else {
            return det;
        }
    }

    ipiv = malloc(n * sizeof *ipiv);
    if (ipiv == NULL) {
        *err = E_ALLOC;
        return NADBL;
    }

    dgetrf_(&n, &n, a->val, &n, ipiv, &info);

    if (info > 0) {
        if (logdet) {
            return NADBL;
        } else {
            return 0;
        }
    } else if (info < 0) {
        fprintf(stderr, "gretl_LU_determinant: dgetrf gave info = %d\n",
                (int) info);
        free(ipiv);
        *err = E_DATA;
        return NADBL;
    } else {
        pivot_check(ipiv, n);
    }

    if (logdet) {
        int negcount = 0;

        /* Note: we're better off here taking logs and adding, rather
           than multiplying terms then taking the log of the product.
           In this way we can get a finite result for the log-determinant
           of a matrix whose determinant is numerically "infinite" --
           up to a point.
        */
        det = 0.0;
        for (i=0; i<n; i++) {
            double aii = gretl_matrix_get(a, i, i);

            if (aii == 0.0) {
                fputs("gretl_matrix_log_determinant: determinant = 0\n", stderr);
                det = NADBL;
                break;
            }
            if (ipiv[i] != i + 1) {
                aii = -aii;
            }
            if (aii < 0) {
                aii = -aii;
                negcount++;
            }
            det += log(aii);
        }
        if (!absval && negcount % 2) {
            fputs("gretl_matrix_log_determinant: determinant is < 0\n", stderr);
            det = NADBL;
        }
    } else {
        /* plain determinant */
        det = 1.0;
        for (i=0; i<n; i++) {
            if (ipiv[i] != i + 1) {
                det = -det;
            }
            det *= gretl_matrix_get(a, i, i);
        }
    }

    free(ipiv);

    return det;
}

static double det_22 (const double *a, int *err)
{
    return a[0]*a[3] - a[1]*a[2];
}

static double det_33 (const double *a, int *err)
{
    double d = a[0]*a[4]*a[8] - a[0]*a[7]*a[5]
        + a[3]*a[7]*a[2] - a[3]*a[1]*a[8]
        + a[6]*a[1]*a[5] - a[6]*a[4]*a[2];

    return d;
}

/**
 * gretl_matrix_determinant:
 * @a: gretl_matrix.
 * @err: location to receive error code.
 *
 * Compute the determinant of the square matrix @a using the LU
 * factorization.  Matrix @a is not preserved: it is overwritten
 * by the factorization.
 *
 * Returns: the determinant, or #NADBL on failure.
 */

double gretl_matrix_determinant (gretl_matrix *a, int *err)
{
    if (a != NULL) {
        if (a->rows == 2 && a->cols == 2) {
            return det_22(a->val, err);
        } else if (a->rows == 3 && a->cols == 3) {
            return det_33(a->val, err);
        }
    }

    return gretl_LU_determinant(a, 0, 0, err);
}

/**
 * gretl_matrix_log_determinant:
 * @a: gretl_matrix.
 * @err: location to receive error code.
 *
 * Compute the log of the determinant of the square matrix @a using LU
 * factorization.  Matrix @a is not preserved: it is overwritten
 * by the factorization.
 *
 * Returns: the determinant, or #NADBL on failure.
 */

double gretl_matrix_log_determinant (gretl_matrix *a, int *err)
{
    return gretl_LU_determinant(a, 1, 0, err);
}

/**
 * gretl_matrix_log_abs_determinant:
 * @a: gretl_matrix.
 * @err: location to receive error code.
 *
 * Compute the log of the absolute value of the determinant of the
 * square matrix @a using LU factorization.  Matrix @a is not
 * preserved: it is overwritten by the factorization.
 *
 * Returns: the determinant, or #NADBL on failure.
 */

double gretl_matrix_log_abs_determinant (gretl_matrix *a, int *err)
{
    return gretl_LU_determinant(a, 1, 1, err);
}

static void matrix_grab_content (gretl_matrix *targ, gretl_matrix *src)
{
    targ->rows = src->rows;
    targ->cols = src->cols;
    targ->is_complex = src->is_complex;

    mval_free(targ->val);
    targ->val = src->val;
    targ->z = src->z;
    src->val = NULL;
    src->z = NULL;

    gretl_matrix_destroy_info(targ);
    targ->info = src->info;
    src->info = NULL;
}

/* least squares solution using QR, with column pivoting and
   detection of rank deficiency, using lapack dgelsy
*/

static int QR_solve (gretl_matrix *A, gretl_matrix *B)
{
    integer m, n, lda, nrhs;
    integer rank, info = 0;
    integer lwork = -1;
    integer *jpvt = NULL;
    double *work = NULL;
    double *rwork = NULL;
    double rcond = QR_RCOND_MIN;
    int zfunc = 0;
    int wsz = 1;
    int i, err = 0;

    lda = m = A->rows;
    n = A->cols;
    nrhs = B->cols;

    if (m > n && is_block_matrix(B)) {
        matrix_block_error("QR solve");
        return E_DATA;
    }

    if (n > m || B->rows != m) {
        return E_NONCONF;
    }

    if (A->is_complex) {
        if (!B->is_complex) {
            return E_INVARG;
        }
        zfunc = 1;
        wsz = 2;
    }

    jpvt = malloc(n * sizeof *jpvt);
    work = lapack_malloc(wsz * sizeof *work);
    if (jpvt == NULL || work == NULL) {
        err = E_ALLOC;
        goto bailout;
    }

    if (zfunc) {
        rwork = malloc(2 * n * sizeof *rwork);
        if (rwork == NULL) {
            err = E_ALLOC;
            goto bailout;
        }
    }

    for (i=0; i<n; i++) {
        jpvt[i] = 0;
    }

    /* workspace query */
    if (zfunc) {
        zgelsy_(&m, &n, &nrhs, (cmplx *) A->z, &lda, (cmplx *) B->z, &lda,
                jpvt, &rcond, &rank, (cmplx *) work, &lwork, rwork, &info);
    } else {
        dgelsy_(&m, &n, &nrhs, A->val, &lda, B->val, &lda,
                jpvt, &rcond, &rank, work, &lwork, &info);
    }
    if (info != 0) {
        fprintf(stderr, "gelsy: info = %d\n", (int) info);
        err = 1;
        goto bailout;
    }

    /* optimally sized work array */
    lwork = (integer) work[0];
    work = lapack_realloc(work, (size_t) lwork * wsz * sizeof *work);
    if (work == NULL) {
        err = E_ALLOC;
        goto bailout;
    }

    /* run actual computation */
    if (zfunc) {
        zgelsy_(&m, &n, &nrhs, (cmplx *) A->z, &lda, (cmplx *) B->z, &lda,
                jpvt, &rcond, &rank, (cmplx *) work, &lwork, rwork, &info);
    } else {
        dgelsy_(&m, &n, &nrhs, A->val, &lda, B->val, &lda,
                jpvt, &rcond, &rank, work, &lwork, &info);
    }
    if (info != 0) {
        fprintf(stderr, "gelsy: info = %d\n", (int) info);
        err = 1;
    } else if (rank < n) {
        fprintf(stderr, "gelsy: cols(A) = %d, rank(A) = %d\n",
                A->cols, rank);
    }

    if (!err && m > n) {
        gretl_matrix *C;

        C = gretl_matrix_trim_rows(B, 0, m - n, &err);
        if (!err) {
            matrix_grab_content(B, C);
            gretl_matrix_free(C);
        }
    }

 bailout:

    free(jpvt);
    lapack_free(work);
    if (zfunc) {
        free(rwork);
    }

    return err;
}

/**
 * gretl_LU_solve_invert:
 * @a: square matrix.
 * @b: matrix.
 *
 * Solves ax = b for the unknown x, using LU decomposition,
 * then proceeds to use the decomposition to invert @a. Calls
 * the LAPACK functions dgetrf(), dgetrs() and dgetri(); the
 * decomposition proceeds via partial pivoting with row
 * interchanges.
 *
 * On exit, @b is replaced by the solution and @a is replaced
 * by its inverse.
 *
 * Returns: 0 on successful completion, non-zero code on error.
 */

int gretl_LU_solve_invert (gretl_matrix *a, gretl_matrix *b)
{
    char trans = 'N';
    integer info;
    integer n, ldb, nrhs = 1;
    integer lwork = -1;
    double *work = NULL;
    integer *ipiv;
    int err = 0;

    if (gretl_is_null_matrix(a) ||
        gretl_is_null_matrix(b) ||
        a->rows != a->cols) {
        return E_DATA;
    }

    n = a->rows;

    if (b->cols == 1) {
        ldb = b->rows;
    } else if (b->rows == 1) {
        ldb = b->cols;
    } else {
        nrhs = b->cols;
        ldb = b->rows;
    }

    ipiv = malloc(n * sizeof *ipiv);
    if (ipiv == NULL) {
        return E_ALLOC;
    }

    dgetrf_(&n, &n, a->val, &n, ipiv, &info);

    if (info != 0) {
        fprintf(stderr, "gretl_LU_solve_invert: dgetrf gave info = %d\n",
                (int) info);
        err = (info < 0)? E_DATA : E_SINGULAR;
    } else {
        pivot_check(ipiv, n);
    }

    if (!err) {
        dgetrs_(&trans, &n, &nrhs, a->val, &n, ipiv, b->val, &ldb, &info);
        if (info != 0) {
            fprintf(stderr, "gretl_LU_solve_invert: dgetrs gave info = %d\n",
                    (int) info);
            err = E_DATA;
        }
    }

    if (!err) {
        work = lapack_malloc(sizeof *work);
        if (work == NULL) {
            err = E_ALLOC;
        }
    }

    if (!err) {
        dgetri_(&n, a->val, &n, ipiv, work, &lwork, &info);
        if (info != 0) {
            err = wspace_fail(info, work[0]);
        } else {
            lwork = (integer) work[0];
            work = lapack_realloc(work, lwork * sizeof *work);
            if (work == NULL) {
                err = E_ALLOC;
            }
        }
    }

    if (!err) {
        dgetri_(&n, a->val, &n, ipiv, work, &lwork, &info);
        if (info != 0) {
            fprintf(stderr, "gretl_LU_solve_invert: dgetri gave info = %d\n",
                    (int) info);
            err = E_DATA;
        }
    }

    free(ipiv);
    lapack_free(work);

    return err;
}

#define BLASDEBUG 1

/**
 * gretl_LU_solve:
 * @a: square matrix.
 * @b: matrix.
 *
 * Solves ax = b for the unknown x, via LU decomposition
 * using partial pivoting with row interchanges.
 * On exit, @b is replaced by the solution and @a is replaced
 * by its decomposition. Calls the LAPACK functions dgetrf()
 * and dgetrs().
 *
 * Returns: 0 on successful completion, non-zero code on error.
 */

int gretl_LU_solve (gretl_matrix *a, gretl_matrix *b)
{
    char trans = 'N';
    integer info;
    integer n, ldb, nrhs = 1;
    integer *ipiv;
    int zfunc = 0;
    int debug = 0;
    int err = 0;

#if BLASDEBUG
    const char *envstr = getenv("GRETL_MATRIX_DEBUG");

    debug = (envstr != NULL && atoi(envstr) > 0);
#endif

    if (gretl_is_null_matrix(a) ||
        gretl_is_null_matrix(b) ||
        a->rows != a->cols) {
        return E_DATA;
    }

    zfunc = a->is_complex;
    if (zfunc && !b->is_complex) {
        return E_INVARG;
    }

    if (debug) {
        fputs("gretl_LU_solve\n", stderr);
        gretl_matrix_print(a, "a, on input");
        gretl_matrix_print(b, "b, on input");
    }

    n = a->cols;

    if (b->cols == 1) {
        ldb = b->rows;
    } else if (b->rows == 1) {
        ldb = b->cols;
    } else {
        nrhs = b->cols;
        ldb = b->rows;
    }

    ipiv = malloc(n * sizeof *ipiv);
    if (ipiv == NULL) {
        return E_ALLOC;
    }

    if (zfunc) {
        zgetrf_(&n, &n, (cmplx *) a->val, &n, ipiv, &info);
    } else {
        dgetrf_(&n, &n, a->val, &n, ipiv, &info);
    }

    if (info != 0) {
        fprintf(stderr, "gretl_LU_solve: getrf gave info = %d\n",
                (int) info);
        err = (info < 0)? E_DATA : E_SINGULAR;
    } else {
        pivot_check(ipiv, n);
    }

    if (!err) {
        if (zfunc) {
            zgetrs_(&trans, &n, &nrhs, (cmplx *) a->val, &n, ipiv,
                    (cmplx *) b->val, &ldb, &info);
        } else {
            dgetrs_(&trans, &n, &nrhs, a->val, &n, ipiv, b->val, &ldb, &info);
        }
        if (info != 0) {
            fprintf(stderr, "gretl_LU_solve: dgetrs gave info = %d\n",
                    (int) info);
            err = E_DATA;
        }
    }

    if (debug) {
        gretl_matrix_print(a, "a, on return");
        gretl_matrix_print(b, "b, on return");
        fprintf(stderr, "err, on return = %d\n", err);
    }

    free(ipiv);

    return err;
}

/*
 * gretl_matrix_solve:
 * @a: m x n matrix, with m >= n.
 * @b: gretl_matrix.
 *
 * Solves ax = b for the unknown x. If @a is square the method
 * is LU decomposition, on which see also gretl_LU_solve().
 * If m > n the QR decomposition is used to find the least
 * squares solution.
 *
 * On exit, @b is replaced by the solution and @a is replaced
 * by its decomposition.
 *
 * Returns: 0 on successful completion, non-zero code on error.
 */

static int gretl_matrix_solve (gretl_matrix *a, gretl_matrix *b)
{
    if (gretl_is_null_matrix(a) || gretl_is_null_matrix(b)) {
        return E_DATA;
    }

    if (a->rows == a->cols) {
        return gretl_LU_solve(a, b);
    } else if (a->rows > a->cols) {
        return QR_solve(a, b);
    } else {
        return E_DATA;
    }
}

#define CHOL_TINY  8.0e-09
#define CHOL_SMALL 1.0e-08

/* Native Cholesky decomposition and back-solution, with a check for
   excessively small diagonal elements.  The matrix @a is the vech
   of X'X, and b is the right-hand side on entry, the solution on
   successful exit.  This may not be as efficient as lapack's
   dpotrf/dpotrs, but the advantage is that this function flags
   near-singularity whereas the LAPACK functions generate an error
   condition only on outright singularity.

   Note that the matrix @a is overwritten.
*/

static int native_cholesky_decomp_solve (gretl_matrix *a, gretl_matrix *b)
{
    double *xtx = a->val;
    double *xty = b->val;
    int i, j, k, kk, l, jm1;
    double e, d, d1, d2, test, xx;
    int nc = b->rows;

    if (xtx[0] <= 0.0) {
        fprintf(stderr, "%s %d: xtx <= 0.0\n", __FILE__, __LINE__);
        return E_NAN;
    }

    e = 1.0 / sqrt(xtx[0]);
    xtx[0] = e;
    xty[0] *= e;
    for (i=1; i<nc; i++) {
        xtx[i] *= e;
    }

    kk = nc;

    for (j=1; j<nc; j++) {
        /* diagonal elements */
        d = d1 = 0.0;
        k = jm1 = j;

        for (l=1; l<=jm1; l++) {
            xx = xtx[k];
            d1 += xx * xty[l-1];
            d += xx * xx;
            k += nc-l;
        }

        d2 = xtx[kk] - d;
        test = d2 / xtx[kk];

        /* check for effective singularity */
        if (test < CHOL_TINY) {
            fprintf(stderr, "cholesky: test[%d] = %g\n", j, test);
            return E_SINGULAR;
        } else if (test < CHOL_SMALL) {
            fprintf(stderr, "cholesky: test[%d] = %g\n", j, test);
        }

        e = 1 / sqrt(d2);
        xtx[kk] = e;
        xty[j] = (xty[j] - d1) * e;

        /* off-diagonal elements */
        for (i=j+1; i<nc; i++) {
            kk++;
            d = 0.0;
            k = j;
            for (l=1; l<=jm1; l++) {
                d += xtx[k] * xtx[k-j+i];
                k += nc - l;
            }
            xtx[kk] = (xtx[kk] - d) * e;
        }
        kk++;
    }

    kk--;

    /* back-solve for the coefficients, into b */

    xty[nc-1] *= xtx[kk];

    for (j=nc-2; j>=0; j--) {
        d = xty[j];
        for (i=nc-1; i>j; i--) {
            d -= xty[i] * xtx[--kk];
        }
        xty[j] = d * xtx[--kk];
    }

    for (j=0; j<nc; j++) {
        if (isnan(xty[j])) {
            fprintf(stderr, "%s %d: coeff %d is NaN\n", __FILE__, __LINE__, j);
            return E_NAN;
        }
    }

    return 0;
}

#define CHOL_RCOND_MIN 1.0e-6

/**
 * gretl_cholesky_decomp_solve:
 * @a: symmetric positive-definite matrix.
 * @b: vector 'x' on input, solution 'b' on output.
 *
 * Solves ax = b for the unknown vector x, using Cholesky decomposition
 * via the LAPACK functions dpotrf() and dpotrs().
 *
 * On exit, @b is replaced by the solution and @a is replaced by its
 * Cholesky decomposition.
 *
 * Returns: 0 on successful completion, or non-zero code on error.
 */

int gretl_cholesky_decomp_solve (gretl_matrix *a, gretl_matrix *b)
{
    integer n, m, info = 0;
    double rcond;
    double *work = NULL;
    integer *iwork = NULL;
    char diag = 'N';
    char norm = '1';
    char uplo = 'L';
    int err = 0;

    if (gretl_is_null_matrix(a) || gretl_is_null_matrix(b)) {
        return E_DATA;
    }

    n = a->cols;
    m = b->cols;

    dpotrf_(&uplo, &n, a->val, &n, &info);
    if (info != 0) {
        fprintf(stderr, "gretl_cholesky_decomp_solve: "
                "dpotrf failed with info = %d (n = %d)\n", (int) info, (int) n);
        err = (info > 0)? E_NOTPD : E_DATA;
    }

    if (!err) {
        work = lapack_malloc(3 * n * sizeof *work);
        iwork = malloc(n * sizeof *iwork);
        if (work == NULL || iwork == NULL) {
            err = E_ALLOC;
        }
    }

    if (!err) {
        dtrcon_(&norm, &uplo, &diag, &n, a->val, &n, &rcond, work, iwork, &info);
        if (rcond < CHOL_RCOND_MIN) {
#if 0
            fprintf(stderr, "gretl_cholesky_decomp_solve: rcond = %g (info = %d)\n",
                    rcond, (int) info);
#endif
            err = E_SINGULAR;
        }
    }

    if (!err) {
        dpotrs_(&uplo, &n, &m, a->val, &n, b->val, &n, &info);
        if (info != 0) {
            fprintf(stderr, "gretl_cholesky_decomp_solve:\n"
                    " dpotrs failed with info = %d (n = %d)\n", (int) info, (int) n);
            err = E_SINGULAR;
        }
    }

    lapack_free(work);
    free(iwork);

    return err;
}

/**
 * gretl_cholesky_solve:
 * @a: Cholesky-decomposed symmetric positive-definite matrix.
 * @b: vector 'x'.
 *
 * Solves ax = b for the unknown vector x, using the pre-computed
 * Cholesky decomposition of @a. On exit, @b is replaced by the
 * solution.
 *
 * Returns: 0 on successful completion, or non-zero code on error.
 */

int gretl_cholesky_solve (const gretl_matrix *a, gretl_vector *b)
{
    integer n, info, one = 1;
    char uplo = 'L';

    if (gretl_is_null_matrix(a) || gretl_is_null_matrix(b)) {
        return E_DATA;
    }

    n = a->cols;

    dpotrs_(&uplo, &n, &one, a->val, &n, b->val, &n, &info);
    if (info != 0) {
        fprintf(stderr, "gretl_cholesky_solve:\n"
                " dpotrs failed with info = %d (n = %d)\n", (int) info, (int) n);
        return E_SINGULAR;
    }

    return 0;
}

/**
 * gretl_cholesky_invert:
 * @a: Cholesky-decomposed symmetric positive-definite matrix.
 *
 * Inverts @a, which must contain the pre-computed Cholesky
 * decomposition of a p.d. matrix, as may be obtained using
 * gretl_cholesky_decomp_solve(). For speed there's no error
 * checking of the input -- the caller should make sure it's OK.
 *
 * Returns: 0 on successful completion, or non-zero code on error.
 */

int gretl_cholesky_invert (gretl_matrix *a)
{
    integer info, n = a->cols;
    char uplo = 'L';
    int err = 0;

    dpotri_(&uplo, &n, a->val, &n, &info);

    if (info != 0) {
        err = E_SINGULAR;
        fprintf(stderr, "gretl_cholesky_invert:\n"
                " dpotri failed with info = %d\n", (int) info);
    } else {
        gretl_matrix_mirror(a, uplo);
    }

    return err;
}

/* translation to C of tsld1.f in the netlib toeplitz package,
   code as of 07/23/82; see http://www.netlib.org/toeplitz/

   tsld1 solves the double precision linear system
   A * x = b for Toeplitz matrix A

   on entry:

     a1     double precision(m), the first row of A

     a2     double precision(m - 1), the first column of A
            beginning with the second element

      b     double precision(m), the right hand side vector

     c1     double precision(m - 1), workspace

     c2     double precision(m - 1), workspace

      m     integer, order of the matrix A

     (c1 and c2 are internalized below)

   on exit:

      x     double precision(m), the solution vector
*/

#define TOEPLITZ_SMALL 1.0e-20

static int tsld1 (const double *a1, const double *a2,
                  const double *b, double *x, int m)
{
    double r1, r2, r3, r5, r6;
    int n, i, n1;
    double *c1 = NULL;
    double *c2 = NULL;

    if (fabs(a1[0]) < TOEPLITZ_SMALL) {
        return E_SINGULAR;
    }

    /* solve the system with principal minor of order 1 */

    r1 = a1[0];

    x[0] = b[0] / r1;
    if (m == 1) {
        return 0;
    }

    c1 = malloc((m-1) * sizeof *c1);
    c2 = malloc((m-1) * sizeof *c2);

    if (c1 == NULL || c2 == NULL) {
        free(c1);
        free(c2);
        return E_ALLOC;
    }

    r2 = 0.0;

    /* recurrent process for solving the system for
       order = 2 to m */

    for (n=1; n<m; n++) {

        /* compute multiples of the first and last columns of
           the inverse of the principal minor of order n + 1
        */
        n1 = n - 1;
        r5 = a2[n1];
        r6 = a1[n];
        if (n > 1) {
            c1[n1] = r2;
            for (i=0; i<n1; i++) {
                r5 += a2[i] * c1[n1-i];
                r6 += a1[i+1] * c2[i];
            }
        }

        r2 = -r5 / r1;
        r3 = -r6 / r1;
        r1 += r5 * r3;

        if (fabs(r1) < TOEPLITZ_SMALL) {
            free(c1);
            free(c2);
            return E_SINGULAR;
        }

        if (n > 1) {
            r6 = c2[0];
            c2[n1] = 0.0;
            for (i=1; i<n; i++) {
                r5 = c2[i];
                c2[i] = c1[i] * r3 + r6;
                c1[i] += r6 * r2;
                r6 = r5;
            }
        }
        c2[0] = r3;

        /* compute the solution of the system with
           principal minor of order n + 1 */
        r5 = 0.0;
        for (i=0; i<n; i++) {
            r5 += a2[i] * x[n1-i];
        }
        r6 = (b[n] - r5) / r1;
        for (i=0; i<n; i++) {
            x[i] += c2[i] * r6;
        }
        x[n] = r6;
    }

    free(c1);
    free(c2);

    return 0;
}

/**
 * gretl_toeplitz_solve:
 * @c: Toeplitz column.
 * @r: Toeplitz row.
 * @b: right-hand side vector.
 * @err: error code.
 *
 * Solves Tx = b for the unknown vector x, where T is a Toeplitz
 * matrix, that is (zero-based)
 *
 * T_{ij} = c_{i-j} for i <= j
 * T_{ij} = r_{i-j} for i > j
 *
 * Note that c[0] should equal r[0].
 *
 * Returns: a newly allocated vector, containing the solution, x.
 */

gretl_vector *gretl_toeplitz_solve (const gretl_vector *c,
                                    const gretl_vector *r,
                                    const gretl_vector *b,
                                    int *err)
{
    int m = gretl_vector_get_length(c);
    gretl_matrix *y = NULL;

    if (gretl_is_complex(c) || gretl_is_complex(r) ||
        gretl_is_complex(b)) {
        fprintf(stderr, "E_CMPLX in gretl_toeplitz_solve\n");
        *err = E_CMPLX;
        return NULL;
    }

    /* a few sanity checks */

    if (m == 0 ||
        m != gretl_vector_get_length(r) ||
        m != gretl_vector_get_length(b)) {
        *err = E_NONCONF;
        return NULL;
    }

    if (r->val[0] != c->val[0]) {
        *err = E_DATA;
        return NULL;
    }

    y = gretl_column_vector_alloc(m);

    if (y == NULL) {
        *err = E_ALLOC;
    } else {
        /* invoke gretlized netlib routine */
        *err = tsld1(r->val, c->val + 1, b->val, y->val, m);
        if (*err) {
            gretl_matrix_free(y);
            y = NULL;
        }
    }

    return y;
}

#define gretl_matrix_cum(m,i,j,x) (m->val[(j)*m->rows+(i)]+=x)

#define BLAS_DEBUG 0

/* FIXME set this to a positive value under OS X on Intel,
   to take advantage of VecLib?
*/

static int blas_mnk_min = -1;

/**
 * set_blas_mnk_min:
 * @mnk: value to set.
 *
 * By default all matrix multiplication within libgretl is
 * done using native code, but there is the possibility of
 * farming out multiplication to the BLAS.
 *
 * When multiplying an m x n matrix into an n x k matrix
 * libgretl finds the product of the dimensions, m*n*k,
 * and compares this with an internal threshhold variable,
 * blas_mnk_min. If and only if blas_mnk_min >= 0 and
 * n*m*k >= blas_mnk_min, then we use the BLAS. By default
 * blas_mnk_min is set to -1 (BLAS never used).
 *
 * If you have an optimized version of the BLAS you may want
 * to set blas_mnk_min to some suitable positive value. (Setting
 * it to 0 would result in external calls to the BLAS for all
 * matrix multiplications, however small, which is unlikely
 * to be optimal.)
 */

void set_blas_mnk_min (int mnk)
{
    blas_mnk_min = mnk;
}

/**
 * get_blas_mnk_min:
 *
 * Returns: the value of the internal variable blas_mnk_min.
 * See set_blas_mnk_min().
 */

int get_blas_mnk_min (void)
{
    return blas_mnk_min;
}

static int use_blas (int m, int n, int k)
{
#if BLAS_DEBUG
    fprintf(stderr, "use_blas ? mnk_min = %d\n", blas_mnk_min);
#endif
    if (blas_mnk_min >= 0) {
        guint64 mnk = (guint64) m * n * k;

#if BLAS_DEBUG
        fprintf(stderr, " and mnk = %g\n", mnk);
#endif
        return mnk >= (guint64) blas_mnk_min;
    } else {
        return 0;
    }
}

static void gretl_blas_dsyrk (const gretl_matrix *a, int atr,
                              gretl_matrix *c, GretlMatrixMod cmod)
{
    char uplo = 'U';
    char tr = (atr)? 'T' : 'N';
    integer n = c->rows;
    integer k = (atr)? a->rows : a->cols;
    integer lda = a->rows;
    double x, alpha = 1.0, beta = 0.0;
#if defined(_OPENMP)
    guint64 fpm;
#endif
    int i, j;

    if (cmod == GRETL_MOD_CUMULATE) {
        beta = 1.0;
    } else if (cmod == GRETL_MOD_DECREMENT) {
        alpha = -1.0;
        beta = 1.0;
    }

    dsyrk_(&uplo, &tr, &n, &k, &alpha, a->val, &lda,
           &beta, c->val, &n);

#if defined(_OPENMP)
    fpm = (guint64) n * n;
    if (!gretl_use_openmp(fpm)) {
        goto st_mode;
    }
#pragma omp parallel for private(i, j, x)
    for (i=0; i<n; i++) {
        for (j=i+1; j<n; j++) {
            x = gretl_matrix_get(c, i, j);
            gretl_matrix_set(c, j, i, x);
        }
    }
    return;

   st_mode:
#endif

    for (i=0; i<n; i++) {
        for (j=i+1; j<n; j++) {
            x = gretl_matrix_get(c, i, j);
            gretl_matrix_set(c, j, i, x);
        }
    }
}

#define gretl_st_result(c,i,j,x,m)                      \
    do {                                                \
        if (m==GRETL_MOD_CUMULATE) {                    \
            c->val[(j)*c->rows+(i)]+=x;                 \
            if (i!=j) c->val[(i)*c->rows+(j)]+=x;       \
        } else if (m==GRETL_MOD_DECREMENT) {            \
            c->val[(j)*c->rows+(i)]-=x;                 \
            if (i!=j) c->val[(i)*c->rows+(j)]-=x;       \
        } else {                                        \
            gretl_matrix_set(c,i,j,x);                  \
            gretl_matrix_set(c,j,i,x);                  \
        }                                               \
    } while (0);


static int
matrix_multiply_self_transpose (const gretl_matrix *a, int atr,
                                gretl_matrix *c, GretlMatrixMod cmod)
{
    register int i, j, k;
    int nc = (atr)? a->cols : a->rows;
    int nr = (atr)? a->rows : a->cols;
    int idx1, idx2;
#if defined(_OPENMP)
    guint64 fpm;
#endif
    double x;

    if (c->rows != nc) {
        return E_NONCONF;
    }

    if (use_blas(nc, nc, nr)) {
        gretl_blas_dsyrk(a, atr, c, cmod);
        return 0;
    }

    if (c->rows == 1) {
        k = a->cols * a->rows;
        if (cmod != GRETL_MOD_CUMULATE) {
            c->val[0] = 0.0;
        }
        for (i=0; i<k; i++) {
            c->val[0] += a->val[i] * a->val[i];
        }
        return 0;
    }

#if defined(_OPENMP)
    fpm = (guint64) nc * nc * nr;
    if (!gretl_use_openmp(fpm)) {
        goto st_mode;
    }

    if (atr) {
#pragma omp parallel for private(i, j, k, idx1, idx2, x)
        for (i=0; i<nc; i++) {
            for (j=i; j<nc; j++) {
                idx1 = i * a->rows;
                idx2 = j * a->rows;
                x = 0.0;
                for (k=0; k<nr; k++) {
                    x += a->val[idx1++] * a->val[idx2++];
                }
                gretl_st_result(c,i,j,x,cmod);
            }
        }
    } else {
#pragma omp parallel for private(i, j, k, idx1, idx2, x)
        for (i=0; i<nc; i++) {
            for (j=i; j<nc; j++) {
                idx1 = i;
                idx2 = j;
                x = 0.0;
                for (k=0; k<nr; k++) {
                    x += a->val[idx1] * a->val[idx2];
                    idx1 += a->rows;
                    idx2 += a->rows;
                }
                gretl_st_result(c,i,j,x,cmod);
            }
        }
    }

    return 0;

 st_mode:

#endif /* _OPENMP */

    if (atr) {
        for (i=0; i<nc; i++) {
            for (j=i; j<nc; j++) {
                idx1 = i * a->rows;
                idx2 = j * a->rows;
                x = 0.0;
                for (k=0; k<nr; k++) {
                    x += a->val[idx1++] * a->val[idx2++];
                }
                gretl_st_result(c,i,j,x,cmod);
            }
        }
    } else {
        for (i=0; i<nc; i++) {
            for (j=i; j<nc; j++) {
                idx1 = i;
                idx2 = j;
                x = 0.0;
                for (k=0; k<nr; k++) {
                    x += a->val[idx1] * a->val[idx2];
                    idx1 += a->rows;
                    idx2 += a->rows;
                }
                gretl_st_result(c,i,j,x,cmod);
            }
        }
    }

    return 0;
}

static int
matrix_multiply_self_transpose_single (const gretl_matrix *a,
                                       int atr,
                                       gretl_matrix *c,
                                       GretlMatrixMod cmod)
{
    register int i, j, k;
    int nc = (atr)? a->cols : a->rows;
    int nr = (atr)? a->rows : a->cols;
    int idx1, idx2;
    double x;

    if (c->rows != nc) {
        return E_NONCONF;
    }

    if (c->rows == 1) {
        k = a->cols * a->rows;
        if (cmod != GRETL_MOD_CUMULATE) {
            c->val[0] = 0.0;
        }
        for (i=0; i<k; i++) {
            c->val[0] += a->val[i] * a->val[i];
        }
        return 0;
    }

    if (atr) {
        for (i=0; i<nc; i++) {
            for (j=i; j<nc; j++) {
                idx1 = i * a->rows;
                idx2 = j * a->rows;
                x = 0.0;
                for (k=0; k<nr; k++) {
                    x += a->val[idx1++] * a->val[idx2++];
                }
                gretl_st_result(c,i,j,x,cmod);
            }
        }
    } else {
        for (i=0; i<nc; i++) {
            for (j=i; j<nc; j++) {
                idx1 = i;
                idx2 = j;
                x = 0.0;
                for (k=0; k<nr; k++) {
                    x += a->val[idx1] * a->val[idx2];
                    idx1 += a->rows;
                    idx2 += a->rows;
                }
                gretl_st_result(c,i,j,x,cmod);
            }
        }
    }

    return 0;
}

/**
 * gretl_matrix_XTX_new:
 * @X: matrix to process.
 *
 * Returns: a newly allocated matrix containing X'X, or
 * NULL on error.
*/

gretl_matrix *gretl_matrix_XTX_new (const gretl_matrix *X)
{
    gretl_matrix *XTX = NULL;

    if (!gretl_is_null_matrix(X)) {
        XTX = gretl_matrix_alloc(X->cols, X->cols);
    }

    if (XTX != NULL) {
        matrix_multiply_self_transpose(X, 1, XTX, GRETL_MOD_NONE);
    }

    maybe_preserve_names(XTX, X, COLNAMES, NULL);

    return XTX;
}

/**
 * gretl_matrix_packed_XTX_new:
 * @X: matrix to process.
 * @nasty: location to receive warning if any diagonal element
 * is less than %DBL_EPSILON.
 *
 * Performs the multiplication X'X producing a packed result,
 * that is, the vech() of the full solution.
 *
 * Returns: a newly allocated column vector containing the
 * unique elements of X'X, or NULL on error.
*/

static gretl_matrix *gretl_matrix_packed_XTX_new (const gretl_matrix *X,
                                                  int *nasty)
{
    gretl_matrix *XTX = NULL;
    double x;
#if defined(_OPENMP)
    int ii;
    guint64 fpm;
#endif
    int i, j, k, nc, nr, n;

    if (gretl_is_null_matrix(X)) {
        return NULL;
    }

    nc = X->cols;
    nr = X->rows;
    n = (nc * nc + nc) / 2;
    XTX = gretl_matrix_alloc(n, 1);

    if (XTX == NULL) {
        return NULL;
    }

#if defined(_OPENMP)
    fpm = (guint64) n * nr;
    if (!gretl_use_openmp(fpm)) {
        goto st_mode;
    }
#pragma omp parallel for private(i, j, k, ii, x)
    for (i=0; i<nc; i++) {
        for (j=i; j<nc; j++) {
            ii = ijton(i,j, nc);
            x = 0.0;
            for (k=0; k<nr; k++) {
                x += X->val[i*nr+k] * X->val[j*nr+k];
            }
            if (i == j && x < DBL_EPSILON) {
                *nasty = 1;
            }
            XTX->val[ii] = x;
        }
    }
    return XTX;

 st_mode:
#endif

    n = 0;
    for (i=0; i<nc; i++) {
        for (j=i; j<nc; j++) {
            x = 0.0;
            for (k=0; k<nr; k++) {
                x += X->val[i*nr+k] * X->val[j*nr+k];
            }
            if (i == j && x < DBL_EPSILON) {
                *nasty = 1;
            }
            XTX->val[n++] = x;
        }
    }

    return XTX;
}

static void gretl_blas_dgemm (const gretl_matrix *a, int atr,
                              const gretl_matrix *b, int btr,
                              gretl_matrix *c, GretlMatrixMod cmod,
                              int m, int n, int k)
{
    char TransA = (atr)? 'T' : 'N';
    char TransB = (btr)? 'T' : 'N';
    double alpha = 1.0, beta = 0.0;

    if (cmod == GRETL_MOD_CUMULATE) {
        beta = 1.0;
    } else if (cmod == GRETL_MOD_DECREMENT) {
        alpha = -1.0;
        beta = 1.0;
    }

    dgemm_(&TransA, &TransB, &m, &n, &k,
           &alpha, a->val, &a->rows, b->val, &b->rows, &beta,
           c->val, &c->rows);
}

/* below: a native C re-write of netlib BLAS dgemm.f: note that
   for gretl's purposes we do not support values of 'beta'
   other than 0 or 1 */

static void gretl_dgemm (const gretl_matrix *a, int atr,
                         const gretl_matrix *b, int btr,
                         gretl_matrix *c, GretlMatrixMod cmod,
                         int m, int n, int k)
{
    const double * restrict A = a->val;
    const double * restrict B = b->val;
    double * restrict C = c->val;
    double x, alpha = 1.0;
    int beta = 0;
    int ar = a->rows;
    int br = b->rows;
    int cr = c->rows;
#if defined(_OPENMP)
    guint64 fpm;
#endif
    int i, j, l;

    if (cmod == GRETL_MOD_CUMULATE) {
        beta = 1;
    } else if (cmod == GRETL_MOD_DECREMENT) {
        alpha = -1.0;
        beta = 1;
    }

#if defined(_OPENMP)
    fpm = (guint64) m * n * k;
    if (!gretl_use_openmp(fpm)) {
        goto st_mode;
    }

    if (!btr) {
        if (!atr) {
            /* C := alpha*A*B + beta*C */
#pragma omp parallel for private(j, i, l, x)
            for (j=0; j<n; j++) {
                if (beta == 0) {
                    for (i=0; i<m; i++) {
                        C[j*cr+i] = 0.0;
                    }
                }
                for (l=0; l<k; l++) {
                    if (B[j*br+l] != 0.0) {
                        x = alpha * B[j*br+l];
                        for (i=0; i<m; i++) {
                            C[j*cr+i] += x * A[l*ar+i];
                        }
                    }
                }
            }
        } else {
            /* C := alpha*A'*B + beta*C */
#pragma omp parallel for private(j, i, l, x)
            for (j=0; j<n; j++) {
                for (i=0; i<m; i++) {
                    x = 0.0;
                    for (l=0; l<k; l++) {
                        x += A[i*ar+l] * B[j*br+l];
                    }
                    if (beta == 0) {
                        C[j*cr+i] = alpha * x;
                    } else {
                        C[j*cr+i] += alpha * x;
                    }
                }
            }
        }
    } else {
        if (!atr) {
            /* C := alpha*A*B' + beta*C */
#pragma omp parallel for private(j, i, l, x)
            for (j=0; j<n; j++) {
                if (beta == 0) {
                    for (i=0; i<m; i++) {
                        C[j*cr+i] = 0.0;
                    }
                }
                for (l=0; l<k; l++) {
                    if (B[l*br+j] != 0.0) {
                        x = alpha * B[l*br+j];
                        for (i=0; i<m; i++) {
                            C[j*cr+i] += x * A[l*ar+i];
                        }
                    }
                }
            }
        } else {
            /* C := alpha*A'*B' + beta*C */
#pragma omp parallel for private(j, i, l, x)
            for (j=0; j<n; j++) {
                for (i=0; i<m; i++) {
                    x = 0.0;
                    for (l=0; l<k; l++) {
                        x += A[i*ar+l] * B[l*br+j];
                    }
                    if (beta == 0) {
                        C[j*cr+i] = alpha * x;
                    } else {
                        C[j*cr+i] += alpha * x;
                    }
                }
            }
        }
    }

    return;

 st_mode:

#endif /* _OPENMP */

#if defined(USE_SIMD)
    if (k <= simd_k_max && !atr && !btr && !cmod) {
        gretl_matrix_simd_mul(a, b, c);
        return;
    }
#endif

    if (!btr) {
        if (!atr) {
            /* C := alpha*A*B + beta*C */
            for (j=0; j<n; j++) {
                if (beta == 0) {
                    for (i=0; i<m; i++) {
                        C[j*cr+i] = 0.0;
                    }
                }
                for (l=0; l<k; l++) {
                    if (B[j*br+l] != 0.0) {
                        x = alpha * B[j*br+l];
                        for (i=0; i<m; i++) {
                            C[j*cr+i] += x * A[l*ar+i];
                        }
                    }
                }
            }
        } else {
            /* C := alpha*A'*B + beta*C */
            for (j=0; j<n; j++) {
                for (i=0; i<m; i++) {
                    x = 0.0;
                    for (l=0; l<k; l++) {
                        x += A[i*ar+l] * B[j*br+l];
                    }
                    if (beta == 0) {
                        C[j*cr+i] = alpha * x;
                    } else {
                        C[j*cr+i] += alpha * x;
                    }
                }
            }
        }
    } else {
        if (!atr) {
            /* C := alpha*A*B' + beta*C */
            for (j=0; j<n; j++) {
                if (beta == 0) {
                    for (i=0; i<m; i++) {
                        C[j*cr+i] = 0.0;
                    }
                }
                for (l=0; l<k; l++) {
                    if (B[l*br+j] != 0.0) {
                        x = alpha * B[l*br+j];
                        for (i=0; i<m; i++) {
                            C[j*cr+i] += x * A[l*ar+i];
                        }
                    }
                }
            }
        } else {
            /* C := alpha*A'*B' + beta*C */
            for (j=0; j<n; j++) {
                for (i=0; i<m; i++) {
                    x = 0.0;
                    for (l=0; l<k; l++) {
                        x += A[i*ar+l] * B[l*br+j];
                    }
                    if (beta == 0) {
                        C[j*cr+i] = alpha * x;
                    } else {
                        C[j*cr+i] += alpha * x;
                    }
                }
            }
        }
    }
}

/* non-threaded version of gretl_dgemm() */

static void gretl_dgemm_single (const gretl_matrix *a, int atr,
                                const gretl_matrix *b, int btr,
                                gretl_matrix *c, GretlMatrixMod cmod,
                                int m, int n, int k)
{
    const double *A = a->val;
    const double *B = b->val;
    double *C = c->val;
    double x, alpha = 1.0;
    int beta = 0;
    int ar = a->rows;
    int br = b->rows;
    int cr = c->rows;
    int i, j, l;

    if (cmod == GRETL_MOD_CUMULATE) {
        beta = 1;
    } else if (cmod == GRETL_MOD_DECREMENT) {
        alpha = -1.0;
        beta = 1;
    }

#if defined(USE_SIMD)
    if (k <= simd_k_max && !atr && !btr && !cmod) {
        gretl_matrix_simd_mul(a, b, c);
        return;
    }
#endif

    if (!btr) {
        if (!atr) {
            /* C := alpha*A*B + beta*C */
            for (j=0; j<n; j++) {
                if (beta == 0) {
                    for (i=0; i<m; i++) {
                        C[j*cr+i] = 0.0;
                    }
                }
                for (l=0; l<k; l++) {
                    if (B[j*br+l] != 0.0) {
                        x = alpha * B[j*br+l];
                        for (i=0; i<m; i++) {
                            C[j*cr+i] += x * A[l*ar+i];
                        }
                    }
                }
            }
        } else {
            /* C := alpha*A'*B + beta*C */
            for (j=0; j<n; j++) {
                for (i=0; i<m; i++) {
                    x = 0.0;
                    for (l=0; l<k; l++) {
                        x += A[i*ar+l] * B[j*br+l];
                    }
                    if (beta == 0) {
                        C[j*cr+i] = alpha * x;
                    } else {
                        C[j*cr+i] += alpha * x;
                    }
                }
            }
        }
    } else {
        if (!atr) {
            /* C := alpha*A*B' + beta*C */
            for (j=0; j<n; j++) {
                if (beta == 0) {
                    for (i=0; i<m; i++) {
                        C[j*cr+i] = 0.0;
                    }
                }
                for (l=0; l<k; l++) {
                    if (B[l*br+j] != 0.0) {
                        x = alpha * B[l*br+j];
                        for (i=0; i<m; i++) {
                            C[j*cr+i] += x * A[l*ar+i];
                        }
                    }
                }
            }
        } else {
            /* C := alpha*A'*B' + beta*C */
            for (j=0; j<n; j++) {
                for (i=0; i<m; i++) {
                    x = 0.0;
                    for (l=0; l<k; l++) {
                        x += A[i*ar+l] * B[l*br+j];
                    }
                    if (beta == 0) {
                        C[j*cr+i] = alpha * x;
                    } else {
                        C[j*cr+i] += alpha * x;
                    }
                }
            }
        }
    }
}

static int
matmul_mod_w_scalar (double x, const gretl_matrix *m, int mtr,
                     gretl_matrix *c, GretlMatrixMod cmod)
{
    int cr = mtr ? m->cols : m->rows;
    int cc = mtr ? m->rows : m->cols;

    if (c->rows != cr || c->cols != cc) {
        return E_NONCONF;
    }

    if (mtr) {
        double xm, cij;
        int i, j, k = 0;

        for (i=0; i<cr; i++) {
            for (j=0; j<cc; j++) {
                xm = x * m->val[k++];
                if (cmod == GRETL_MOD_CUMULATE) {
                    cij = gretl_matrix_get(c, i, j) + xm;
                } else if (cmod == GRETL_MOD_DECREMENT) {
                    cij = gretl_matrix_get(c, i, j) - xm;
                } else {
                    cij = xm;
                }
                gretl_matrix_set(c, i, j, cij);
            }
        }
    } else {
        double xm;
        int i, n = cr * cc;

        for (i=0; i<n; i++) {
            xm = x * m->val[i];
            if (cmod == GRETL_MOD_CUMULATE) {
                c->val[i] += xm;
            } else if (cmod == GRETL_MOD_DECREMENT) {
                c->val[i] -= xm;
            } else {
                c->val[i] = xm;
            }
        }
    }

    return 0;
}

/**
 * gretl_matrix_multiply_mod:
 * @a: left-hand matrix.
 * @amod: modifier: %GRETL_MOD_NONE or %GRETL_MOD_TRANSPOSE.
 * @b: right-hand matrix.
 * @bmod: modifier: %GRETL_MOD_NONE or %GRETL_MOD_TRANSPOSE.
 * @c: matrix to hold the product.
 * @cmod: modifier: %GRETL_MOD_NONE or %GRETL_MOD_CUMULATE to
 * add the result to the existing value of @c, or
 * %GRETL_MOD_DECREMENT to subtract from the existing value
 * of @c.
 *
 * Multiplies @a (or a-transpose) into @b (or b transpose),
 * with the result written into @c.
 *
 * Returns: 0 on success; non-zero error code on
 * failure.
*/

int gretl_matrix_multiply_mod (const gretl_matrix *a, GretlMatrixMod amod,
                               const gretl_matrix *b, GretlMatrixMod bmod,
                               gretl_matrix *c, GretlMatrixMod cmod)
{
    const int atr = (amod == GRETL_MOD_TRANSPOSE);
    const int btr = (bmod == GRETL_MOD_TRANSPOSE);
    int lrows, lcols;
    int rrows, rcols;

    if (gretl_is_null_matrix(a) ||
        gretl_is_null_matrix(b) ||
        gretl_is_null_matrix(c)) {
        return E_DATA;
    }

    if (a == c || b == c) {
        fputs("gretl_matrix_multiply:\n product matrix must be "
              "distinct from both input matrices\n", stderr);
        fprintf(stderr, "a = %p, b = %p, c = %p\n",
                (void *) a, (void *) b, (void *) c);
        return 1;
    }

    if (a == b && atr != btr && c->rows == c->cols) {
        return matrix_multiply_self_transpose(a, atr, c, cmod);
    }

    if (a->rows == 1 && a->cols == 1) {
        return matmul_mod_w_scalar(a->val[0], b, btr, c, cmod);
    } else if (b->rows == 1 && b->cols == 1) {
        return matmul_mod_w_scalar(b->val[0], a, atr, c, cmod);
    }

    lrows = (atr)? a->cols : a->rows;
    lcols = (atr)? a->rows : a->cols;
    rrows = (btr)? b->cols : b->rows;
    rcols = (btr)? b->rows : b->cols;

    if (lcols != rrows) {
        fputs("gretl_matrix_multiply_mod: matrices not conformable\n", stderr);
        fprintf(stderr, " Requested (%d x %d) * (%d x %d) = (%d x %d)\n",
                lrows, lcols, rrows, rcols, c->rows, c->cols);
        return E_NONCONF;
    }

    if (c->rows != lrows || c->cols != rcols) {
        fputs("gretl_matrix_multiply_mod: matrices not conformable\n", stderr);
        fprintf(stderr, " Requested (%d x %d) * (%d x %d) = (%d x %d)\n",
                lrows, lcols, rrows, rcols, c->rows, c->cols);
        return E_NONCONF;
    }

    if (use_blas(lrows, rcols, lcols)) {
        gretl_blas_dgemm(a, atr, b, btr, c, cmod, lrows, rcols, lcols);
    } else {
        gretl_dgemm(a, atr, b, btr, c, cmod, lrows, rcols, lcols);
    }

    return 0;
}

/* single-threaded version of gretl_matrix_multiply_mod()
   for use when we're performing some larger task under
   OMP.
*/

int gretl_matrix_multiply_mod_single (const gretl_matrix *a,
                                      GretlMatrixMod amod,
                                      const gretl_matrix *b,
                                      GretlMatrixMod bmod,
                                      gretl_matrix *c,
                                      GretlMatrixMod cmod)
{
    const int atr = (amod == GRETL_MOD_TRANSPOSE);
    const int btr = (bmod == GRETL_MOD_TRANSPOSE);
    int lrows, lcols;
    int rrows, rcols;

    if (gretl_is_null_matrix(a) ||
        gretl_is_null_matrix(b) ||
        gretl_is_null_matrix(c)) {
        return E_DATA;
    }

    if (a == c || b == c) {
        fputs("gretl_matrix_multiply:\n product matrix must be "
              "distinct from both input matrices\n", stderr);
        fprintf(stderr, "a = %p, b = %p, c = %p\n",
                (void *) a, (void *) b, (void *) c);
        return 1;
    }

    if (a == b && atr != btr && c->rows == c->cols) {
        return matrix_multiply_self_transpose_single(a, atr, c, cmod);
    }

    if (a->rows == 1 && a->cols == 1) {
        return matmul_mod_w_scalar(a->val[0], b, btr, c, cmod);
    } else if (b->rows == 1 && b->cols == 1) {
        return matmul_mod_w_scalar(b->val[0], a, atr, c, cmod);
    }

    lrows = (atr)? a->cols : a->rows;
    lcols = (atr)? a->rows : a->cols;
    rrows = (btr)? b->cols : b->rows;
    rcols = (btr)? b->rows : b->cols;

    if (lcols != rrows) {
        fputs("gretl_matrix_multiply_mod: matrices not conformable\n", stderr);
        fprintf(stderr, " Requested (%d x %d) * (%d x %d) = (%d x %d)\n",
                lrows, lcols, rrows, rcols, c->rows, c->cols);
        return E_NONCONF;
    }

    if (c->rows != lrows || c->cols != rcols) {
        fputs("gretl_matrix_multiply_mod: matrices not conformable\n", stderr);
        fprintf(stderr, " Requested (%d x %d) * (%d x %d) = (%d x %d)\n",
                lrows, lcols, rrows, rcols, c->rows, c->cols);
        return E_NONCONF;
    }

    gretl_dgemm_single(a, atr, b, btr, c, cmod, lrows, rcols, lcols);

    return 0;
}

/**
 * gretl_matrix_I_kronecker:
 * @p: dimension of left-hand identity matrix.
 * @B: right-hand matrix, r x s.
 * @K: target matrix, (p * r) x (p * s).
 *
 * Writes the Kronecker product of the identity matrix
 * of order @r and @B into @K.
 *
 * Returns: 0 on success, %E_NONCONF if matrix @K is
 * not correctly dimensioned for the operation.
 */

int
gretl_matrix_I_kronecker (int p, const gretl_matrix *B,
                          gretl_matrix *K)
{
    double x, aij, bkl;
    int r, s;
    int i, j, k, l;
    int ioff, joff;
    int Ki, Kj;

    if (gretl_is_null_matrix(B)) {
        return E_DATA;
    }

    r = B->rows;
    s = B->cols;

    if (K->rows != p * r || K->cols != p * s) {
        return E_NONCONF;
    }

    for (i=0; i<p; i++) {
        ioff = i * r;
        for (j=0; j<p; j++) {
            /* block ij is an r * s matrix, I_{ij} * B */
            aij = (i == j)? 1 : 0;
            joff = j * s;
            for (k=0; k<r; k++) {
                Ki = ioff + k;
                for (l=0; l<s; l++) {
                    bkl = gretl_matrix_get(B, k, l);
                    Kj = joff + l;
                    x = aij * bkl;
                    if (x == -0.0) {
                        x = 0.0;
                    }
                    gretl_matrix_set(K, Ki, Kj, x);
                }
            }
        }
    }

    return 0;
}

/**
 * gretl_matrix_I_kronecker_new:
 * @p: dimension of left-hand identity matrix.
 * @B: right-hand matrix, r x s.
 * @err: location to receive error code.
 *
 * Writes the Kronecker product of the identity matrix
 * of order @r and @B into a newly allocated matrix.
 *
 * Returns: the new matrix, or NULL on failure.
 */

gretl_matrix *
gretl_matrix_I_kronecker_new (int p, const gretl_matrix *B, int *err)
{
    gretl_matrix *K;

    if (gretl_is_null_matrix(B)) {
        *err = E_DATA;
        return NULL;
    }

    K = gretl_matrix_alloc(p * B->rows, p * B->cols);

    if (K == NULL) {
        *err = E_ALLOC;
    } else {
        gretl_matrix_I_kronecker(p, B, K);
    }

    return K;
}

/**
 * gretl_matrix_kronecker_I:
 * @A: left-hand matrix, p x q.
 * @r: dimension of right-hand identity matrix.
 * @K: target matrix, (p * r) x (q * r).
 *
 * Writes the Kronecker product of @A and the identity
 * matrix of order @r into @K.
 *
 * Returns: 0 on success, %E_NONCONF if matrix @K is
 * not correctly dimensioned for the operation.
 */

int
gretl_matrix_kronecker_I (const gretl_matrix *A, int r,
                          gretl_matrix *K)
{
    double x, aij, bkl;
    int p, q;
    int i, j, k, l;
    int ioff, joff;
    int Ki, Kj;

    if (gretl_is_null_matrix(A)) {
        return E_DATA;
    }

    p = A->rows;
    q = A->cols;

    if (K->rows != p * r || K->cols != q * r) {
        return E_NONCONF;
    }

    for (i=0; i<p; i++) {
        ioff = i * r;
        for (j=0; j<q; j++) {
            /* block ij is an r * r matrix, a_{ij} * I_r */
            aij = gretl_matrix_get(A, i, j);
            joff = j * r;
            for (k=0; k<r; k++) {
                Ki = ioff + k;
                for (l=0; l<r; l++) {
                    bkl = (k == l)? 1 : 0;
                    Kj = joff + l;
                    x = aij * bkl;
                    if (x == -0.0) {
                        x = 0.0;
                    }
                    gretl_matrix_set(K, Ki, Kj, x);
                }
            }
        }
    }

    return 0;
}

/**
 * gretl_matrix_kronecker_I_new:
 * @A: left-hand matrix, p x q.
 * @r: dimension of right-hand identity matrix.
 * @err: location to receive error code.
 *
 * Writes into a newl allocated matrix the Kronecker
 * product of @A and the identity matrix of order @r.
 *
 * Returns: the new matrix, or NULL on failure.
 */

gretl_matrix *
gretl_matrix_kronecker_I_new (const gretl_matrix *A, int r, int *err)
{
    gretl_matrix *K;

    if (gretl_is_null_matrix(A)) {
        *err = E_DATA;
        return NULL;
    }

    K = gretl_matrix_alloc(A->rows * r, A->cols * r);

    if (K == NULL) {
        *err = E_ALLOC;
    } else {
        gretl_matrix_kronecker_I(A, r, K);
    }

    return K;
}

/**
 * gretl_matrix_kronecker_product:
 * @A: left-hand matrix, p x q.
 * @B: right-hand matrix, r x s.
 * @K: target matrix, (p * r) x (q * s).
 *
 * Writes the Kronecker product of @A and @B into @K.
 *
 * Returns: 0 on success, %E_NONCONF if matrix @K is
 * not correctly dimensioned for the operation.
 */

int
gretl_matrix_kronecker_product (const gretl_matrix *A, const gretl_matrix *B,
                                gretl_matrix *K)
{
    double x, aij, bkl;
    int p, q, r, s;
    int i, j, k, l;
    int ioff, joff;
    int Ki, Kj;

    if (gretl_is_null_matrix(A) ||
        gretl_is_null_matrix(B) ||
        gretl_is_null_matrix(K)) {
        return E_DATA;
    }

    p = A->rows;
    q = A->cols;
    r = B->rows;
    s = B->cols;

    if (K->rows != p * r || K->cols != q * s) {
        return E_NONCONF;
    }

    for (i=0; i<p; i++) {
        ioff = i * r;
        for (j=0; j<q; j++) {
            /* block ij is an r * s matrix, a_{ij} * B */
            aij = gretl_matrix_get(A, i, j);
            joff = j * s;
            for (k=0; k<r; k++) {
                Ki = ioff + k;
                for (l=0; l<s; l++) {
                    bkl = gretl_matrix_get(B, k, l);
                    Kj = joff + l;
                    x = aij * bkl;
                    if (x == -0.0) {
                        x = 0.0;
                    }
                    gretl_matrix_set(K, Ki, Kj, x);
                }
            }
        }
    }

    return 0;
}

/**
 * gretl_matrix_kronecker_product_new:
 * @A: left-hand matrix, p x q.
 * @B: right-hand matrix, r x s.
 * @err: location to receive error code.
 *
 * Returns: A newly allocated (p * r) x (q * s) matrix which
 * is the Kronecker product of matrices @A and @B, or NULL
 * on failure.
 */

gretl_matrix *
gretl_matrix_kronecker_product_new (const gretl_matrix *A,
                                    const gretl_matrix *B,
                                    int *err)
{
    gretl_matrix *K;
    int p, q, r, s;

    if (gretl_is_null_matrix(A) || gretl_is_null_matrix(B)) {
        *err = E_DATA;
        return NULL;
    }

    p = A->rows;
    q = A->cols;
    r = B->rows;
    s = B->cols;

    K = gretl_matrix_alloc(p * r, q * s);

    if (K == NULL) {
        *err = E_ALLOC;
    } else {
        gretl_matrix_kronecker_product(A, B, K);
    }

    return K;
}

/**
 * gretl_matrix_hdproduct:
 * @A: left-hand matrix, r x p.
 * @B: right-hand matrix, r x q or NULL.
 * @C: target matrix, r x (p * q).
 *
 * Writes into @C the horizontal direct product of @A and @B.
 * That is, $C_i' = A_i' \otimes B_i'$ (in TeX notation). If @B
 * is NULL, then it's understood to be equal to @A.
 *
 * Returns: 0 on success, %E_NONCONF if @A and @B have different
 * numbers of rows or matrix @C is not correctly dimensioned for the
 * operation.
 */

int gretl_matrix_hdproduct (const gretl_matrix *A,
                            const gretl_matrix *B,
                            gretl_matrix *C)
{
    double aij, bik;
    int r, p, q;
    int i, j, k;
    int ndx, retcols;
    int do_symmetric;

    if (gretl_is_null_matrix(A) || gretl_is_null_matrix(C)) {
        return E_DATA;
    }

    r = A->rows;
    p = A->cols;
    do_symmetric = gretl_is_null_matrix(B);

    if (do_symmetric) {
        q = p;
        retcols = p * (p+1) / 2;
        if (C->rows != r || C->cols != retcols) {
            return E_NONCONF;
        }
    } else {
        q = B->cols;
        retcols = p * q;
        if (B->rows != r || C->rows != r || C->cols != retcols) {
            return E_NONCONF;
        }
    }

    for (i=0; i<r; i++) {
        ndx = 0;
        for (j=0; j<p; j++) {
            aij = gretl_matrix_get(A, i, j);
            if (do_symmetric) {
                for (k=j; k<q; k++) {
                    bik = gretl_matrix_get(A, i, k);
                    gretl_matrix_set(C, i, ndx++, aij*bik);
                }
            } else if (aij != 0.0) {
                ndx = j * q;
                for (k=0; k<q; k++) {
                    bik = gretl_matrix_get(B, i, k);
                    gretl_matrix_set(C, i, ndx + k, aij*bik);
                }
            }
        }
    }

    return 0;
}

/**
 * gretl_matrix_hdproduct_new:
 * @A: left-hand matrix, r x p.
 * @B: right-hand matrix, r x q or NULL.
 * @err: location to receive error code.
 *
 * If @B is NULL, then it is implicitly taken as equal to @A; in this case,
 * the returned matrix only contains the non-redundant elements; therefore,
 * it has ncols = p*(p+1)/2 elements. Otherwise, all the products are computed
 * and ncols = p*q.
 *
 * Returns: newly allocated r x ncols matrix which is the horizontal
 * direct product of matrices @A and @B, or NULL on failure.
 */

gretl_matrix * gretl_matrix_hdproduct_new (const gretl_matrix *A,
                                           const gretl_matrix *B,
                                           int *err)
{
    gretl_matrix *K = NULL;
    int r, p, q, ncols;

    if (gretl_is_null_matrix(A)) {
        *err = E_DATA;
    } else if (gretl_is_complex(A) && gretl_is_null_matrix(B)) {
        *err = E_DATA;
    } else if (gretl_is_complex(A) || gretl_is_complex(B)) {
        fprintf(stderr, "E_CMPLX in gretl_matrix_hdproduct_new\n");
        *err = E_CMPLX;
    }

    if (*err) {
        return NULL;
    }

    r = A->rows;
    p = A->cols;

    if (gretl_is_null_matrix(B)) {
        q = A->cols;
        ncols = p * (p+1) / 2;
    } else {
        if (B->rows != r) {
            *err = E_NONCONF;
        } else {
            q = B->cols;
            ncols = p * q;
        }
    }

    if (!*err) {
        K = gretl_zero_matrix_new(r, ncols);
        if (K == NULL) {
            *err = E_ALLOC;
        } else {
            gretl_matrix_hdproduct(A, B, K);
        }
    }

    return K;
}

/*
   returns the sequence of bits in the binary expansion of s
*/

static char *binary_expansion (int s, int *t, int *pow2)
{
    char *bits = NULL;
    double l2 = log_2(s);
    int k = (int) floor(l2);

    if (l2 == k) {
        *pow2 = 1;
    }

    *t = k;
    bits = calloc(k + 1, 1);

    if (bits != NULL) {
        while (1) {
            bits[k] = 1;
            s -= pow(2.0, k);
            if (s == 0) {
                break;
            }
            l2 = log_2(s);
            k = (int) floor(l2);
        }
    }

    return bits;
}

static gretl_matrix *matrix_frac_pow (const gretl_matrix *m,
                                      double a, int *err)
{
    gretl_matrix *ret;
    gretl_matrix *tmp;
    gretl_matrix *lam;
    double eps = 1.0e-12;
    int n = m->rows;

    tmp = gretl_matrix_copy(m);
    ret = gretl_matrix_alloc(n, n);

    if (tmp == NULL || ret == NULL) {
        gretl_matrix_free(tmp);
        gretl_matrix_free(ret);
        *err = E_ALLOC;
        return NULL;
    }

    lam = gretl_symmetric_matrix_eigenvals(tmp, 1, err);

    if (!*err) {
        if (lam->val[0] < -eps) {
            /* be a little lenient with positive
               semidefinite matrices */
            *err = E_NOTPD;
        } else if (lam->val[0] < eps && a < 0) {
            /* but don't allow negative exponents if @m
               is singular */
            *err = E_INVARG;
        } else {
            double x, y, a2 = a/2;
            int i, j;

            for (j=0; j<n; j++) {
                y = pow(fabs(lam->val[j]), a2);
                for (i=0; i<n; i++) {
                    x = gretl_matrix_get(tmp, i, j);
                    gretl_matrix_set(tmp, i, j, x * y);
                }
            }
            matrix_multiply_self_transpose(tmp, 0, ret, GRETL_MOD_NONE);
        }
    }

    gretl_matrix_free(lam);
    gretl_matrix_free(tmp);

    if (*err) {
        gretl_matrix_free(ret);
        ret = NULL;
    }

    return ret;
}

static gretl_matrix *matrix_int_pow (const gretl_matrix *A,
                                     int s, int *err)
{
    gretl_matrix *B = NULL;
    gretl_matrix *C = NULL;
    gretl_matrix *W = NULL;
    char *bits = NULL;
    int n, t, pow2 = 0;

    n = A->rows;

    if (s < 2) {
        B = (s == 0)? gretl_identity_matrix_new(n) :
            gretl_matrix_copy(A);
        if (B == NULL) {
            *err = E_ALLOC;
        }
        return B;
    }

    bits = binary_expansion(s, &t, &pow2);
    if (bits == NULL) {
        *err = E_ALLOC;
        return NULL;
    }

    B = gretl_matrix_copy_tmp(A);
    C = gretl_matrix_alloc(n, n);

    if (!pow2) {
        W = gretl_matrix_alloc(n, n);
    }

    if (B == NULL || C == NULL || (W == NULL && !pow2)) {
        gretl_matrix_free(C);
        C = NULL;
        *err = E_ALLOC;
    }

    if (!*err) {
        int q = 0;

        while (bits[q] == 0) {
            /* B = B^2 */
            gretl_matrix_multiply(B, B, C);
            gretl_matrix_copy_values(B, C);
            q++;
        }

        if (!pow2) {
            /* more work needed */
            int k;

            gretl_matrix_copy_values(C, B);

            for (k=q+1; k<=t; k++) {
                /* B = B^2 */
                gretl_matrix_multiply(B, B, W);
                gretl_matrix_copy_values(B, W);
                if (bits[k]) {
                    /* C = CB */
                    gretl_matrix_multiply(C, B, W);
                    gretl_matrix_copy_values(C, W);
                }
            }
        }
    }

    gretl_matrix_free(B);
    gretl_matrix_free(W);
    free(bits);

    return C;
}

/**
 * gretl_matrix_pow:
 * @A: square source matrix.
 * @s: exponent.
 * @err: location to receive error code.
 *
 * Calculates the matrix A^s. If @s is a non-negative integer
 * Golub and Van Loan's Algorithm 11.2.2 ("Binary Powering")
 * is used. Otherwise @A must be positive definite, and the
 * power is computed via the eigen-decomposition of @A.
 *
 * Returns: allocated matrix, or NULL on failure.
 */

gretl_matrix *gretl_matrix_pow (const gretl_matrix *A,
                                double s, int *err)
{
    if (gretl_is_null_matrix(A)) {
        *err = E_DATA;
    } else if (A->is_complex) {
        fprintf(stderr, "E_CMPLX in gretl_matrix_pow\n");
        *err = E_CMPLX;
    } else if (A->rows != A->cols) {
        *err = E_NONCONF;
    }

    if (*err) {
        return NULL;
    } else if (s != floor(s) || s < 0) {
        return matrix_frac_pow(A, s, err);
    } else {
        int k = gretl_int_from_double(s, err);

        if (*err) {
            return NULL;
        } else {
            return matrix_int_pow(A, k, err);
        }
    }
}

/**
 * gretl_vector_dot_product:
 * @a: first vector.
 * @b: second vector.
 * @err: pointer to receive error code (zero on success,
 * non-zero on failure), or NULL.
 *
 * Returns: The dot (scalar) product of @a and @b, or #NADBL on
 * failure.
 */

double gretl_vector_dot_product (const gretl_vector *a,
                                 const gretl_vector *b,
                                 int *err)
{
    int i, dima, dimb;
    double dp = 0.0;

    if (gretl_is_null_matrix(a) || gretl_is_null_matrix(b)) {
        return NADBL;
    } else if (a->is_complex || b->is_complex) {
        *err = E_CMPLX;
        return NADBL;
    }

    dima = (a->rows > 1)? a->rows : a->cols;
    dimb = (b->rows > 1)? b->rows : b->cols;

    if (!gretl_is_vector(a) || !gretl_is_vector(b) || dima != dimb) {
        if (err != NULL) {
            *err = E_NONCONF;
        }
        dp = NADBL;
    } else {
#if USE_SIMD
        if (simd_add_sub(dima)) {
            return gretl_vector_simd_dot_product(a, b);
        }
#endif
        for (i=0; i<dima; i++) {
            dp += a->val[i] * b->val[i];
        }
    }

    return dp;
}

/**
 * gretl_matrix_dot_product:
 * @a: left-hand matrix.
 * @amod: modifier: %GRETL_MOD_NONE or %GRETL_MOD_TRANSPOSE.
 * @b: right-hand matrix.
 * @bmod: modifier: %GRETL_MOD_NONE or %GRETL_MOD_TRANSPOSE.
 * @err: pointer to receive error code (zero on success,
 * non-zero on failure), or NULL.
 *
 * Returns: The dot (scalar) product of @a (or @a-transpose) and
 * @b (or @b-transpose), or #NADBL on failure.
 */

double gretl_matrix_dot_product (const gretl_matrix *a,
                                 GretlMatrixMod amod,
                                 const gretl_matrix *b,
                                 GretlMatrixMod bmod,
                                 int *err)
{
    gretl_matrix *c = NULL;
    double ret = NADBL;
    int myerr = 0;

    if (gretl_is_null_matrix(a) || gretl_is_null_matrix(b)) {
        return NADBL;
    }

    if (gretl_is_vector(a) && gretl_is_vector(b)) {
        return gretl_vector_dot_product(a, b, err);
    }

    c = gretl_matrix_alloc(1, 1);
    if (c == NULL) {
        myerr = E_ALLOC;
    }

    if (!myerr) {
        myerr = gretl_matrix_multiply_mod(a, amod, b, bmod,
                                          c, GRETL_MOD_NONE);
    }

    if (!myerr) {
        ret = c->val[0];
    }

    gretl_matrix_free(c);

    if (err != NULL) {
        *err = myerr;
    }

    return ret;
}

/**
 * dot_operator_conf:
 * @A: first matrix.
 * @B: second matrix.
 * @r: pointer to rows of result.
 * @c: pointer to columns of result.
 *
 * Used to establish the dimensions of the result of a "dot"
 * operation such as A .* B or A .+ B.
 *
 * Returns: a numeric code identifying the convention to be used;
 * %CONF_NONE indicates non-conformability.
 */

ConfType dot_operator_conf (const gretl_matrix *A,
                            const gretl_matrix *B,
                            int *r, int *c)
{
    int ra = A->rows;
    int rb = B->rows;
    int ca = A->cols;
    int cb = B->cols;
    int confr = (ra == rb);
    int confc = (ca == cb);
    int colva = (ca == 1);
    int colvb = (cb == 1);
    int rowva = (ra == 1);
    int rowvb = (rb == 1);
    int ret = CONF_NONE;

    if (confr && confc) {
        /* element-by-element operation */
        ret = CONF_ELEMENTS;
        *r = ra;
        *c = ca;
    } else if (confr && colva) {
        /* rows match; A is a column vector */
        ret = CONF_A_COLVEC;
        *r = ra;
        *c = (colva)? cb : ca;
    } else if (confr && colvb) {
        /* rows match; B is a column vector */
        ret = CONF_B_COLVEC;
        *r = ra;
        *c = (colva)? cb : ca;
    } else if (confc && rowva) {
        /* columns match; A is a row vector */
        ret = CONF_A_ROWVEC;
        *r = (rowva)? rb : ra;
        *c = ca;
    } else if (confc && rowvb) {
        /* columns match; B is a row vector */
        ret = CONF_B_ROWVEC;
        *r = (rowva)? rb : ra;
        *c = ca;
    } else if (ra == 1 && ca == 1) {
        /* A is a scalar in disguise */
        ret = CONF_A_SCALAR;
        *r = rb;
        *c = cb;
    } else if (rb == 1 && cb == 1) {
        /* B is a scalar in disguise */
        ret = CONF_B_SCALAR;
        *r = ra;
        *c = ca;
    } else if (colva && rowvb) {
        /* A is a column and B is a row */
        ret = CONF_AC_BR;
        *r = ra;
        *c = cb;
    } else if (rowva && colvb) {
        /* A is a row and B is a column */
        ret = CONF_AR_BC;
        *r = rb;
        *c = ca;
    }

    return ret;
}

/* give an OPENMP parallelization? */

static void vec_x_op_vec_y (double *z, const double *x,
                            const double *y, int n,
                            int op)
{
    int i;

    switch (op) {
    case '*':
        for (i=0; i<n; i++) {
            z[i] = x[i] * y[i];
        }
        break;
    case '/':
        for (i=0; i<n; i++) {
            z[i] = x[i] / y[i];
        }
        break;
    case '+':
        for (i=0; i<n; i++) {
            z[i] = x[i] + y[i];
        }
        break;
    case '-':
        for (i=0; i<n; i++) {
            z[i] = x[i] - y[i];
        }
        break;
    case '^':
        for (i=0; i<n; i++) {
            z[i] = pow(x[i], y[i]);
        }
        break;
    case '=':
        for (i=0; i<n; i++) {
            z[i] = x[i] == y[i];
        }
        break;
    case '>':
        for (i=0; i<n; i++) {
            z[i] = x[i] > y[i];
        }
        break;
    case '<':
        for (i=0; i<n; i++) {
            z[i] = x[i] < y[i];
        }
        break;
    case ']':
        for (i=0; i<n; i++) {
            z[i] = x[i] >= y[i];
        }
        break;
    case '[':
        for (i=0; i<n; i++) {
            z[i] = x[i] <= y[i];
        }
        break;
    case '!':
        for (i=0; i<n; i++) {
            z[i] = x[i] != y[i];
        }
        break;
    default:
        break;
    }
}

static void vec_x_op_y (double *z, const double *x,
                        double y, int n, int op)
{
    int i;

    switch (op) {
    case '*':
        for (i=0; i<n; i++) {
            z[i] = x[i] * y;
        }
        break;
    case '/':
        for (i=0; i<n; i++) {
            z[i] = x[i] / y;
        }
        break;
    case '+':
        for (i=0; i<n; i++) {
            z[i] = x[i] + y;
        }
        break;
    case '-':
        for (i=0; i<n; i++) {
            z[i] = x[i] - y;
        }
        break;
    case '^':
        for (i=0; i<n; i++) {
            z[i] = pow(x[i], y);
        }
        break;
    case '=':
        for (i=0; i<n; i++) {
            z[i] = x[i] == y;
        }
        break;
    case '>':
        for (i=0; i<n; i++) {
            z[i] = x[i] > y;
        }
        break;
    case '<':
        for (i=0; i<n; i++) {
            z[i] = x[i] < y;
        }
        break;
    case ']':
        for (i=0; i<n; i++) {
            z[i] = x[i] >= y;
        }
        break;
    case '[':
        for (i=0; i<n; i++) {
            z[i] = x[i] <= y;
        }
        break;
    case '!':
        for (i=0; i<n; i++) {
            z[i] = x[i] != y;
        }
        break;
    default:
        break;
    }
}

static void x_op_vec_y (double *z, double x,
                        const double *y, int n,
                        int op)
{
    int i;

    switch (op) {
    case '*':
        for (i=0; i<n; i++) {
            z[i] = x * y[i];
        }
        break;
    case '/':
        for (i=0; i<n; i++) {
            z[i] = x / y[i];
        }
        break;
    case '+':
        for (i=0; i<n; i++) {
            z[i] = x + y[i];
        }
        break;
    case '-':
        for (i=0; i<n; i++) {
            z[i] = x - y[i];
        }
        break;
    case '^':
        for (i=0; i<n; i++) {
            z[i] = pow(x, y[i]);
        }
        break;
    case '=':
        for (i=0; i<n; i++) {
            z[i] = x == y[i];
        }
        break;
    case '>':
        for (i=0; i<n; i++) {
            z[i] = x > y[i];
        }
        break;
    case '<':
        for (i=0; i<n; i++) {
            z[i] = x < y[i];
        }
        break;
    case ']':
        for (i=0; i<n; i++) {
            z[i] = x >= y[i];
        }
        break;
    case '[':
        for (i=0; i<n; i++) {
            z[i] = x <= y[i];
        }
        break;
    case '!':
        for (i=0; i<n; i++) {
            z[i] = x != y[i];
        }
        break;
    default:
        break;
    }
}

static double x_op_y (double x, double y, int op)
{
    switch (op) {
    case '*':
        return x * y;
    case '/':
        return x / y;
    case '+':
        return x + y;
    case '-':
        return x - y;
    case '^':
        return pow(x, y);
    case '=':
        return x == y;
    case '>':
        return x > y;
    case '<':
        return x < y;
    case ']':
        return x >= y;
    case '[':
        return x <= y;
    case '!':
        return x != y;
    default:
        return 0;
    }
}

/**
 * gretl_matrix_dot_op:
 * @a: left-hand matrix.
 * @b: right-hand matrix.
 * @op: operator.
 * @err: location to receive error code.
 *
 * Returns: a new matrix, each of whose elements is the result
 * of (x op y), where x and y are the  corresponding elements of
 * the matrices @a and @b (or NULL on failure).
 */

gretl_matrix *gretl_matrix_dot_op (const gretl_matrix *a,
                                   const gretl_matrix *b,
                                   int op, int *err)
{
    ConfType conftype;
    gretl_matrix *c = NULL;
    double x, y;
    int nr, nc;
    int i, j, off;

    if (gretl_is_null_matrix(a) || gretl_is_null_matrix(b)) {
        *err = E_DATA;
        return NULL;
    }

    conftype = dot_operator_conf(a, b, &nr, &nc);

    if (conftype == CONF_NONE) {
        fputs("gretl_matrix_dot_op: matrices not conformable\n", stderr);
        fprintf(stderr, " op = '%c', A is %d x %d, B is %d x %d\n",
                (char) op, a->rows, a->cols, b->rows, b->cols);
        *err = E_NONCONF;
        return NULL;
    }

    c = gretl_matrix_alloc(nr, nc);
    if (c == NULL) {
        *err = E_ALLOC;
        return NULL;
    }

    math_err_init();

    switch (conftype) {
    case CONF_ELEMENTS:
        vec_x_op_vec_y(c->val, a->val, b->val, nr*nc, op);
        break;
    case CONF_A_COLVEC:
        for (i=0; i<nr; i++) {
            x = a->val[i];
            for (j=0; j<nc; j++) {
                y = gretl_matrix_get(b, i, j);
                y = x_op_y(x, y, op);
                gretl_matrix_set(c, i, j, y);
            }
        }
        break;
    case CONF_B_COLVEC:
        for (i=0; i<nr; i++) {
            y = b->val[i];
            for (j=0; j<nc; j++) {
                x = gretl_matrix_get(a, i, j);
                x = x_op_y(x, y, op);
                gretl_matrix_set(c, i, j, x);
            }
        }
        break;
    case CONF_A_ROWVEC:
        off = 0;
        for (j=0; j<nc; j++) {
            x = a->val[j];
            x_op_vec_y(c->val + off, x, b->val + off, nr, op);
            off += nr;
        }
        break;
    case CONF_B_ROWVEC:
        off = 0;
        for (j=0; j<nc; j++) {
            y = b->val[j];
            vec_x_op_y(c->val + off, a->val + off, y, nr, op);
            off += nr;
        }
        break;
    case CONF_A_SCALAR:
        x_op_vec_y(c->val, a->val[0], b->val, nr*nc, op);
        break;
    case CONF_B_SCALAR:
        vec_x_op_y(c->val, a->val, b->val[0], nr*nc, op);
        break;
    case CONF_AC_BR:
        for (i=0; i<nr; i++) {
            x = a->val[i];
            for (j=0; j<nc; j++) {
                y = b->val[j];
                y = x_op_y(x, y, op);
                gretl_matrix_set(c, i, j, y);
            }
        }
        break;
    case CONF_AR_BC:
        for (j=0; j<nc; j++) {
            x = a->val[j];
            for (i=0; i<nr; i++) {
                y = b->val[i];
                y = x_op_y(x, y, op);
                gretl_matrix_set(c, i, j, y);
            }
        }
        break;
    default: /* hush a warning */
        break;
    }

    if (errno) {
        *err = math_err_check("gretl_matrix_dot_op", errno);
        if (*err) {
            gretl_matrix_free(c);
            c = NULL;
        }
    }

    return c;
}

/* Multiplication or division for complex matrices in the old
   gretl representation, with real parts in the first column
   and imaginary parts (if present) in the second.
*/

static gretl_matrix *
gretl_matrix_complex_muldiv (const gretl_matrix *a,
                             const gretl_matrix *b,
                             int multiply,
                             int force_complex,
                             int *err)
{
    gretl_matrix *c = NULL;
    double *ar, *ai;
    double *br, *bi;
    double *cr, *ci;
    double complex az, bz, cz;
    int m, n, p, q;
    int i, izero = 1;

    if (gretl_is_null_matrix(a) || gretl_is_null_matrix(b)) {
        *err = E_DATA;
        return NULL;
    }

    m = a->rows;
    n = a->cols;
    p = b->rows;
    q = b->cols;

    if (m != p) {
        *err = E_NONCONF;
        return NULL;
    }

    if ((n != 1 && n != 2) || (q != 1 && q != 2)) {
        *err = E_NONCONF;
        return NULL;
    }

    if (force_complex) {
        p = 2;
    } else {
        p = (n == 1 && q == 1)? 1 : 2;
    }

    c = gretl_matrix_alloc(m, p);
    if (c == NULL) {
        *err = E_ALLOC;
        return NULL;
    }

    math_err_init();

    ar = a->val;
    ai = (a->cols == 2)? ar + m : NULL;

    br = b->val;
    bi = (b->cols == 2)? br + m : NULL;

    cr = c->val;
    ci = (c->cols == 2)? cr + m : NULL;

    for (i=0; i<m; i++) {
        az = ai == NULL ? ar[i] : ar[i] + ai[i] * I;
        bz = bi == NULL ? br[i] : br[i] + bi[i] * I;
	if (multiply) {
	    cz = az * bz;
	} else {
#ifdef __ARM_ARCH_ISA_A64
	    cz = arm_complex_divide(az, bz);
#else
	    cz = az / bz;
#endif
	}
        cr[i] = creal(cz);
        if (ci != NULL) {
            ci[i] = cimag(cz);
            if (ci[i] != 0.0) {
                izero = 0;
            }
        }
    }

    if (errno) {
        *err = math_err_check("gretl_matrix_complex_muldiv", errno);
        if (*err) {
            gretl_matrix_free(c);
            c = NULL;
        }
    }

    if (!*err && !force_complex && c->cols == 2 && izero) {
        /* drop the all-zero imaginary part */
        *err = gretl_matrix_realloc(c, c->rows, 1);
        if (*err) {
            gretl_matrix_free(c);
            c = NULL;
        }
    }

    return c;
}

/**
 * gretl_matrix_complex_multiply:
 * @a: m x (1 or 2) matrix.
 * @b: m x (1 or 2) matrix.
 * @force_complex: see below.
 * @err: location to receive error code.
 *
 * Computes the complex product of @a and @b.  The first
 * column in these matrices is assumed to contain real
 * values, and the second column (if present) imaginary
 * coefficients.
 *
 * Returns: a matrix with the result of the multiplication
 * of the two vectors of complex numbers. If both @a and @b have no
 * imaginary part and the @force_complex flag is zero, the return
 * value will be m x 1, otherwise it will be m x 2.
 */

gretl_matrix *gretl_matrix_complex_multiply (const gretl_matrix *a,
                                             const gretl_matrix *b,
                                             int force_complex,
                                             int *err)
{
    return gretl_matrix_complex_muldiv(a, b, 1, force_complex, err);
}

/**
 * gretl_matrix_complex_divide:
 * @a: m x (1 or 2) matrix.
 * @b: m x (1 or 2) matrix.
 * @force_complex: see below.
 * @err: location to receive error code.
 *
 * Computes the complex division of @a over @b.  The first
 * column in these matrices is assumed to contain real
 * values, and the second column (if present) imaginary
 * coefficients.
 *
 * Returns: a matrix with the result of the division of the
 * two vectors of complex numbers. If both @a and @b have no
 * imaginary part and the @force_complex flag is zero, the return
 * value will be m x 1, otherwise it will be m x 2.
 */

gretl_matrix *gretl_matrix_complex_divide (const gretl_matrix *a,
                                           const gretl_matrix *b,
                                           int force_complex,
                                           int *err)
{
    return gretl_matrix_complex_muldiv(a, b, 0, force_complex, err);
}

/**
 * gretl_rmatrix_vector_stat:
 * @m: source matrix.
 * @vs: the required statistic or quantity: sum, product or mean.
 * @rowwise: if non-zero go by rows, otherwise go by columns.
 * @err: location to receive error code.
 *
 * Returns: a row vector or column vector containing the sums,
 * products or means of the columns or rows of @m. See also
 * gretl_rmatrix_vector_stat() for the complex variant.
 */

gretl_matrix *gretl_rmatrix_vector_stat (const gretl_matrix *m,
                                         GretlVecStat vs,
                                         int rowwise, int *err)
{
    gretl_matrix *ret;
    double x;
    int r, c, i, j;

    if (gretl_is_null_matrix(m)) {
        *err = E_DATA;
        return NULL;
    }

    r = rowwise ? m->rows : 1;
    c = rowwise ? 1 : m->cols;

    ret = gretl_matrix_alloc(r, c);
    if (ret == NULL) {
        *err = E_ALLOC;
        return NULL;
    }

    if (rowwise) {
        /* by rows */
        int jmin = vs == V_PROD ? 1 : 0;

        for (i=0; i<m->rows; i++) {
            x = vs == V_PROD ? m->val[i] : 0;
            for (j=jmin; j<m->cols; j++) {
                if (vs == V_PROD) {
                    x *= gretl_matrix_get(m, i, j);
                } else {
                    x += gretl_matrix_get(m, i, j);
                }
            }
            if (vs == V_MEAN) {
                x /= m->cols;
            }
            gretl_matrix_set(ret, i, 0, x);
        }
    } else {
        /* by columns */
        int imin = vs == V_PROD ? 1 : 0;

        for (j=0; j<m->cols; j++) {
            x = vs == V_PROD ? gretl_matrix_get(m, 0, j) : 0;
            for (i=imin; i<m->rows; i++) {
                if (vs == V_PROD) {
                    x *= gretl_matrix_get(m, i, j);
                } else {
                    x += gretl_matrix_get(m, i, j);
                }
            }
            if (vs == V_MEAN) {
                x /= m->rows;
            }
            gretl_matrix_set(ret, 0, j, x);
        }
    }

    if (rowwise) {
        maybe_preserve_names(ret, m, ROWNAMES, NULL);
    } else {
        maybe_preserve_names(ret, m, COLNAMES, NULL);
    }

    return ret;
}

/**
 * gretl_matrix_column_sd2:
 * @m: source matrix.
 * @df: degrees of freedom for standard deviations.
 * @err: location to receive error code.
 *
 * Returns: a row vector containing the standard deviations of
 * the columns of @m, or NULL on failure. If @df is positive
 * it is used as the divisor when calculating the column
 * variance, otherwise the divisor is the number of rows in
 * @m.
 */

gretl_matrix *gretl_matrix_column_sd2 (const gretl_matrix *m,
                                       int df, int *err)
{
    gretl_matrix *s;
    double xbar, dev, v;
    int i, j;

    if (gretl_is_null_matrix(m)) {
        *err = E_DATA;
        return NULL;
    } else if (m->is_complex) {
        fprintf(stderr, "E_CMPLX in gretl_matrix_columns_sd2\n");
        *err = E_CMPLX;
        return NULL;
    }

    s = gretl_matrix_alloc(1, m->cols);

    if (s == NULL) {
        *err = E_ALLOC;
        return NULL;
    }

    if (df <= 0) {
        df = m->rows;
    }

    for (j=0; j<m->cols; j++) {
        xbar = v = 0.0;
        for (i=0; i<m->rows; i++) {
            xbar += gretl_matrix_get(m, i, j);
        }
        xbar /= m->rows;
        for (i=0; i<m->rows; i++) {
            dev = gretl_matrix_get(m, i, j) - xbar;
            v += dev * dev;
        }
        s->val[j] = sqrt(v / df);
    }

    return s;
}

/**
 * gretl_matrix_column_sd:
 * @m: source matrix.
 * @err: location to receive error code.
 *
 * Returns: a row vector containing the standard deviations of
 * the columns of @m (without a degrees of freedom correction),
 * or NULL on failure.
 */

gretl_matrix *gretl_matrix_column_sd (const gretl_matrix *m, int *err)
{
    return gretl_matrix_column_sd2(m, 0, err);
}

/**
 * gretl_matrix_demean_by_row:
 * @m: matrix on which to operate.
 *
 * For each row of @m, subtracts the row mean from each
 * element on the row.
 */

void gretl_matrix_demean_by_row (gretl_matrix *m)
{
    double x, rmean;
    int i, j;

    for (i=0; i<m->rows; i++) {
        rmean = 0;
        for (j=0; j<m->cols; j++) {
            rmean += gretl_matrix_get(m, i, j);
        }
        rmean /= m->cols;
        for (j=0; j<m->cols; j++) {
            x = gretl_matrix_get(m, i, j);
            gretl_matrix_set(m, i, j, x - rmean);
        }
    }
}

/**
 * gretl_matrix_center:
 * @m: matrix on which to operate.
 *
 * Subtracts the column mean from each column of @m.
 */

int gretl_matrix_center (gretl_matrix *m)
{
    double x, xbar;
    int i, j;

#if defined(_OPENMP)
    if (m->cols == 1 || m->rows * m->cols < 4096) {
        goto st_mode;
    }
#pragma omp parallel for private(i, j, x, xbar)
    for (j=0; j<m->cols; j++) {
        xbar = 0;
        for (i=0; i<m->rows; i++) {
            xbar += gretl_matrix_get(m, i, j);
        }
        xbar /= m->rows;
        for (i=0; i<m->rows; i++) {
            x = gretl_matrix_get(m, i, j) - xbar;
            gretl_matrix_set(m, i, j, x);
        }
    }
    return 0;

 st_mode:
#endif

    for (j=0; j<m->cols; j++) {
        xbar = 0;
        for (i=0; i<m->rows; i++) {
            xbar += gretl_matrix_get(m, i, j);
        }
        xbar /= m->rows;
        for (i=0; i<m->rows; i++) {
            x = gretl_matrix_get(m, i, j) - xbar;
            gretl_matrix_set(m, i, j, x);
        }
    }
    return 0;
}

/**
 * gretl_matrix_standardize:
 * @m: matrix on which to operate.
 * @dfcorr: degrees of freedom correction.
 *
 * Subtracts the column mean from each column of @m and
 * divides by the column standard deviation, using @dfcorr
 * as degrees of freedom correction (0 for MLE).
 */

int gretl_matrix_standardize (gretl_matrix *m, int dfcorr)
{
    double x, xbar, sdc;
    int i, j;

    if (m->rows < 2) {
        return E_TOOFEW;
    }

#if defined(_OPENMP)
    if (m->cols == 1 || m->rows * m->cols < 4096) {
        goto st_mode;
    }
#pragma omp parallel for private(i, j, x, xbar, sdc)
    for (j=0; j<m->cols; j++) {
        xbar = sdc = 0;
        for (i=0; i<m->rows; i++) {
            xbar += gretl_matrix_get(m, i, j);
        }
        xbar /= m->rows;
        for (i=0; i<m->rows; i++) {
            x = gretl_matrix_get(m, i, j) - xbar;
            gretl_matrix_set(m, i, j, x);
            sdc += x * x;
        }
        sdc = sqrt(sdc / (m->rows - dfcorr));
        for (i=0; i<m->rows; i++) {
            x = gretl_matrix_get(m, i, j) / sdc;
            gretl_matrix_set(m, i, j, x);
        }
    }
    return 0;

 st_mode:
#endif

    for (j=0; j<m->cols; j++) {
        xbar = sdc = 0;
        for (i=0; i<m->rows; i++) {
            xbar += gretl_matrix_get(m, i, j);
        }
        xbar /= m->rows;
        for (i=0; i<m->rows; i++) {
            x = gretl_matrix_get(m, i, j) - xbar;
            gretl_matrix_set(m, i, j, x);
            sdc += x * x;
        }
        sdc = sqrt(sdc / (m->rows - dfcorr));
        for (i=0; i<m->rows; i++) {
            x = gretl_matrix_get(m, i, j) / sdc;
            gretl_matrix_set(m, i, j, x);
        }
    }
    return 0;
}

/**
 * gretl_matrix_quantiles:
 * @m: matrix on which to operate.
 * @p: vector of desired quantiles.
 * @err: location to receive error code.
 *
 * Returns: a matrix containing the @p quantiles
 * of the columns of @m, or NULL on failure.
 */

gretl_matrix *gretl_matrix_quantiles (const gretl_matrix *m,
                                      const gretl_matrix *p,
                                      int *err)
{
    gretl_matrix *qvals;
    const double *mval;
    double *a, *q;
    int i, j, k;
    int n, plen;

    if (gretl_is_null_matrix(m)) {
        *err = E_INVARG;
        return NULL;
    }

    plen = gretl_vector_get_length(p);

    if (plen == 0) {
        *err = E_INVARG;
        return NULL;
    }

    for (i=0; i<plen; i++) {
        if (p->val[i] <= 0 || p->val[i] >= 1 || na(p->val[i])) {
            *err = E_INVARG;
            return NULL;
        }
    }

    qvals = gretl_matrix_alloc(plen, m->cols);
    if (qvals == NULL) {
        *err = E_ALLOC;
        return NULL;
    }

    n = m->rows;
    a = malloc(n * sizeof *a);
    q = malloc(plen * sizeof *q);

    if (a == NULL || q == NULL) {
        *err = E_ALLOC;
        gretl_matrix_free(qvals);
        free(a);
        free(q);
        return NULL;
    }

    mval = m->val;

    for (j=0; j<m->cols && !*err; j++) {
        k = 0;
        for (i=0; i<n; i++) {
            if (!na(mval[i])) {
                a[k++] = mval[i];
            }
        }
        memcpy(q, p->val, plen * sizeof *q);
        if (k == 0) {
            for (i=0; i<plen; i++) {
                gretl_matrix_set(qvals, i, j, NADBL);
            }
        } else {
            *err = gretl_array_quantiles(a, k, q, plen);
            if (!*err) {
                for (i=0; i<plen; i++) {
                    gretl_matrix_set(qvals, i, j, q[i]);
                }
            }
        }
        mval += n;
    }

    if (*err) {
        gretl_matrix_free(qvals);
        qvals = NULL;
    }

    free(a);
    free(q);

    return qvals;
}

/**
 * gretl_matrix_multiply:
 * @a: left-hand matrix.
 * @b: right-hand matrix.
 * @c: matrix to hold the product.
 *
 * Multiplies @a into @b, with the result written into @c.
 *
 * Returns: 0 on success; non-zero error code on
 * failure.
 */

int gretl_matrix_multiply (const gretl_matrix *a, const gretl_matrix *b,
                           gretl_matrix *c)
{
    int err = 0;

    if (gretl_is_null_matrix(a) ||
        gretl_is_null_matrix(b) ||
        gretl_is_null_matrix(c)) {
        return E_DATA;
    }

    if (matrix_is_scalar(a)) {
        err = gretl_matrix_copy_values(c, b);
        if (!err) {
            gretl_matrix_multiply_by_scalar(c, a->val[0]);
        }
    } else if (matrix_is_scalar(b)) {
        err = gretl_matrix_copy_values(c, a);
        if (!err) {
            gretl_matrix_multiply_by_scalar(c, b->val[0]);
        }
    } else {
        err = gretl_matrix_multiply_mod(a, GRETL_MOD_NONE,
                                        b, GRETL_MOD_NONE,
                                        c, GRETL_MOD_NONE);
    }

    return err;
}

int gretl_matrix_multiply_single (const gretl_matrix *a,
                                  const gretl_matrix *b,
                                  gretl_matrix *c)
{
    int err = 0;

    if (gretl_is_null_matrix(a) ||
        gretl_is_null_matrix(b) ||
        gretl_is_null_matrix(c)) {
        return E_DATA;
    }

    if (matrix_is_scalar(a)) {
        err = gretl_matrix_copy_values(c, b);
        if (!err) {
            gretl_matrix_multiply_by_scalar(c, a->val[0]);
        }
    } else if (matrix_is_scalar(b)) {
        err = gretl_matrix_copy_values(c, a);
        if (!err) {
            gretl_matrix_multiply_by_scalar(c, b->val[0]);
        }
    } else {
        err = gretl_matrix_multiply_mod_single(a, GRETL_MOD_NONE,
                                               b, GRETL_MOD_NONE,
                                               c, GRETL_MOD_NONE);
    }

    return err;
}

/**
 * gretl_matrix_multiply_new:
 * @a: left-hand matrix.
 * @b: right-hand matrix.
 * @err: location for error code.
 *
 * Multiplies @a into @b, with the result written into a newly
 * allocated matrix.
 *
 * Returns: matrix product on success, or NULL on failure.
 */

gretl_matrix *gretl_matrix_multiply_new (const gretl_matrix *a,
                                         const gretl_matrix *b,
                                         int *err)
{
    gretl_matrix *c;

    if (gretl_is_null_matrix(a) || gretl_is_null_matrix(b)) {
        *err = E_DATA;
        return NULL;
    }

    if (a->cols != b->rows) {
        fprintf(stderr, "gretl_matrix_multiply_new: requested (%d x %d) * (%d x %d)\n",
                a->rows, a->cols, b->rows, b->cols);
        *err = E_NONCONF;
        return NULL;
    }

    c = gretl_matrix_alloc(a->rows, b->cols);
    if (c == NULL) {
        *err = E_ALLOC;
        return NULL;
    }

    *err = gretl_matrix_multiply_mod(a, GRETL_MOD_NONE,
                                     b, GRETL_MOD_NONE,
                                     c, GRETL_MOD_NONE);

    if (*err) {
        gretl_matrix_free(c);
        c = NULL;
    }

    return c;
}

static int matrix_divide_by_scalmat (gretl_matrix *num,
                                     const gretl_matrix *den)
{
    int i, n = num->rows * num->cols;

    if (num->is_complex) {
        double complex zden;

        zden = den->is_complex ? den->z[0] : den->val[0];
        for (i=0; i<n; i++) {
            num->z[i] /= zden;
        }
    } else {
        if (den->is_complex) {
            return E_TYPES;
        } else {
            for (i=0; i<n; i++) {
                num->val[i] /= den->val[0];
            }
        }
    }

    return 0;
}

/**
 * gretl_matrix_divide:
 * @a: left-hand matrix.
 * @b: right-hand matrix.
 * @mod: %GRETL_MOD_NONE for left division, or
 * %GRETL_MOD_TRANSPOSE for right division.
 * @err: location to receive error code.
 *
 * Follows the semantics of Matlab/Octave for left and right
 * matrix "division". In left division, A \ B is in principle
 * equivalent to A^{-1} * B, and in right division A / B is
 * in principle equivalent to A * B^{-1}, but the result is
 * obtained without explicit computation of the inverse.
 *
 * In left division @a and @b must have the same number of
 * rows; in right division they must have the same number
 * of columns.
 *
 * Returns: the "quotient" matrix, or NULL on failure.
 */

gretl_matrix *gretl_matrix_divide (const gretl_matrix *a,
                                   const gretl_matrix *b,
                                   GretlMatrixMod mod,
                                   int *err)
{
    gretl_matrix *Q = NULL;
    gretl_matrix *AT = NULL, *BT = NULL;
    gretl_matrix *Tmp;

    if (gretl_is_null_matrix(a) ||
        gretl_is_null_matrix(b)) {
        *err = E_DATA;
        return NULL;
    }

    /* detect and handle scalar cases */
    if (mod == GRETL_MOD_NONE && is_one_by_one(a)) {
        Q = gretl_matrix_copy(b);
        if (Q == NULL) {
            *err = E_ALLOC;
        } else {
            *err = matrix_divide_by_scalmat(Q, a);
        }
        return Q;
    } else if (mod == GRETL_MOD_TRANSPOSE && is_one_by_one(b)) {
        Q = gretl_matrix_copy(a);
        if (Q == NULL) {
            *err = E_ALLOC;
        } else {
            *err = matrix_divide_by_scalmat(Q, b);
        }
        return Q;
    }

    if (mod == GRETL_MOD_NONE && a->rows != b->rows) {
        *err = E_NONCONF;
    } else if (mod == GRETL_MOD_TRANSPOSE && a->cols != b->cols) {
        *err = E_NONCONF;
    }

    if (*err) {
        return Q;
    }

    if (mod == GRETL_MOD_TRANSPOSE) {
        AT = gretl_matrix_copy_transpose(b);
        BT = gretl_matrix_copy_transpose(a);
        if (AT == NULL || BT == NULL) {
            *err = E_ALLOC;
            goto bailout;
        } else {
            a = AT;
            b = BT;
        }
    }

    Q = gretl_matrix_copy(b);
    if (Q == NULL) {
        *err = E_ALLOC;
    } else {
        Tmp = gretl_matrix_copy(a);
        if (Tmp == NULL) {
            *err = E_ALLOC;
        } else {
            *err = gretl_matrix_solve(Tmp, Q);
            gretl_matrix_free(Tmp);
        }
    }

    if (mod == GRETL_MOD_TRANSPOSE && *err == 0) {
        Tmp = Q;
        Q = gretl_matrix_copy_transpose(Tmp);
        if (Q == NULL) {
            *err = E_ALLOC;
        }
        gretl_matrix_free(Tmp);
    }

 bailout:

    if (mod == GRETL_MOD_TRANSPOSE) {
        gretl_matrix_free(AT);
        gretl_matrix_free(BT);
    }

    if (*err && Q != NULL) {
        gretl_matrix_free(Q);
        Q = NULL;
    }

    return Q;
}

/**
 * gretl_general_matrix_rcond:
 * @m: matrix to examine.
 * @err: location to receive error code.
 *
 * Estimates the reciprocal condition number of the general
 * real matrix @m (in the 1-norm), using the LAPACK
 * functions dgetrf() and dgecon().
 *
 * Returns: the estimate, or #NADBL on failure to allocate memory.
 */

static double gretl_general_matrix_rcond (const gretl_matrix *A,
                                          int *err)
{
    gretl_matrix *a = NULL;
    char norm = '1';
    integer m, n, lda, info;
    integer *iwork = NULL;
    integer *ipiv = NULL;
    double *work = NULL;
    double rcond = NADBL;

    *err = 0;

    if (gretl_is_null_matrix(A)) {
        return NADBL;
    }

    m = A->rows;
    n = A->cols;
    lda = A->rows;

    a = gretl_matrix_copy_tmp(A);
    work = malloc((4 * n) * sizeof *work);
    iwork = malloc(n * sizeof *iwork);
    ipiv = malloc(min(m, n) * sizeof *ipiv);

    if (a == NULL || work == NULL || iwork == NULL || ipiv == NULL) {
        *err = E_ALLOC;
        goto bailout;
    }

    dgetrf_(&m, &n, a->val, &lda, ipiv, &info);

    if (info != 0) {
        fprintf(stderr, "gretl_general_matrix_rcond:\n"
                " dgetrf failed with info = %d (n = %d)\n", (int) info, (int) n);
        gretl_matrix_print(A, "A in rcond");
        *err = E_DATA;
        rcond = NADBL;
    } else {
        pivot_check(ipiv, min(m, n));
    }

    if (!*err) {
        double anorm = gretl_matrix_one_norm(A);

        dgecon_(&norm, &n, a->val, &lda, &anorm, &rcond, work, iwork, &info);
        if (info != 0) {
            *err = E_DATA;
            rcond = NADBL;
        }
    }

 bailout:

    free(work);
    free(iwork);
    free(ipiv);
    gretl_matrix_free(a);

    return rcond;
}

/**
 * gretl_symmetric_matrix_rcond:
 * @m: matrix to examine.
 * @err: location to receive error code.
 *
 * Estimates the reciprocal condition number of the real symmetric
 * positive definite matrix @m (in the 1-norm), using the LAPACK
 * functions dpotrf() and dpocon().
 *
 * Returns: the estimate, or #NADBL on failure to allocate memory.
 */

double gretl_symmetric_matrix_rcond (const gretl_matrix *m, int *err)
{
    gretl_matrix *a = NULL;
    char uplo = 'L';
    integer n, lda;
    integer info, *iwork = NULL;
    double *work = NULL;
    double rcond = NADBL;

    *err = 0;

    if (gretl_is_null_matrix(m)) {
        return NADBL;
    }

    n = m->rows;
    lda = m->rows;

    a = gretl_matrix_copy_tmp(m);
    work = malloc((3 * n) * sizeof *work);
    iwork = malloc(n * sizeof *iwork);

    if (a == NULL || work == NULL || iwork == NULL) {
        *err = E_ALLOC;
        goto bailout;
    }

    dpotrf_(&uplo, &n, a->val, &n, &info);

    if (info != 0) {
        fprintf(stderr, "gretl_symmetric_matrix_rcond: "
                "dpotrf failed with info = %d (n = %d)\n", (int) info, (int) n);
        rcond = 0.0;
    } else {
        double anorm = gretl_matrix_one_norm(m);

        dpocon_(&uplo, &n, a->val, &lda, &anorm, &rcond, work, iwork, &info);
        if (info != 0) {
            *err = 1;
            rcond = NADBL;
        }
    }

 bailout:

    free(work);
    free(iwork);
    gretl_matrix_free(a);

    return rcond;
}

/**
 * gretl_matrix_rcond:
 * @m: matrix to examine.
 * @err: location to receive error code.
 *
 * Estimates the reciprocal condition number of the real
 * matrix @m (in the 1-norm).
 *
 * Returns: the estimate, or #NADBL on failure to allocate memory.
 */

double gretl_matrix_rcond (const gretl_matrix *m, int *err)
{
    return gretl_general_matrix_rcond(m, err);
}

/**
 * gretl_matrix_cond_index:
 * @m: matrix to examine.
 * @err: location to receive error code.
 *
 * Estimates the condition number (a la Belsley) of the real
 * matrix @m.
 *
 * Returns: the estimate, or #NADBL on failure.
 */

double gretl_matrix_cond_index (const gretl_matrix *m, int *err)
{
    gretl_matrix *X, *XX, *v;
    double xij, den, cidx = NADBL;
    int i, j, r, c;

    if (gretl_is_null_matrix(m)) {
        return NADBL;
    }

    r = m->rows;
    c = m->cols;

    X = gretl_matrix_alloc(r, c);
    XX = gretl_matrix_alloc(c, c);

    if (X == NULL || XX == NULL) {
        gretl_matrix_free(X);
        gretl_matrix_free(XX);
        *err = E_ALLOC;
        return NADBL;
    }

    /* normalize columns of @m into X */
    for (j=0; j<c; j++) {
        den = 0.0;
        for (i=0; i<r; i++) {
            xij = gretl_matrix_get(m, i, j);
            den += xij * xij;
        }
        den = sqrt(den);
        for (i=0; i<r; i++) {
            xij = gretl_matrix_get(m, i, j);
            gretl_matrix_set(X, i, j, xij / den);
        }
    }

    /* form X'X */
    gretl_matrix_multiply_mod(X, GRETL_MOD_TRANSPOSE,
                              X, GRETL_MOD_NONE,
                              XX, GRETL_MOD_NONE);

    v = gretl_symmetric_matrix_eigenvals(XX, 0, err);

    if (!*err) {
        cidx = sqrt(v->val[c-1] / v->val[0]);
    }

    gretl_matrix_free(X);
    gretl_matrix_free(XX);
    gretl_matrix_free(v);

    return cidx;
}

/**
 * gretl_matrix_cholesky_decomp:
 * @a: matrix to operate on.
 *
 * Computes the Cholesky factorization of the symmetric,
 * positive definite matrix @a.  On exit the lower triangle of
 * @a is replaced by the factor L, as in a = LL', and the
 * upper triangle is set to zero.  Uses the lapack function
 * dpotrf.
 *
 * Returns: 0 on success; 1 on failure.
 */

int gretl_matrix_cholesky_decomp (gretl_matrix *a)
{
    char uplo = 'L';
    integer n, lda;
    integer info;
    int err = 0;

    if (gretl_is_null_matrix(a)) {
        return E_DATA;
    }

    n = lda = a->rows;

    if (a->cols != n) {
        return E_NONCONF;
    }

    dpotrf_(&uplo, &n, a->val, &lda, &info);

    if (info != 0) {
        fprintf(stderr, "gretl_matrix_cholesky_decomp: info = %d\n",
                (int) info);
        err = (info > 0)? E_NOTPD : E_DATA;
    } else {
        gretl_matrix_zero_upper(a);
    }

    return err;
}

static int process_psd_root (gretl_matrix *L,
                             const gretl_matrix *A,
                             integer rank,
                             integer *piv)
{
    gretl_matrix *LL = NULL;
    double toler = 1.0e-8;
    int i, j, n = L->rows;
    int err = 0;

    LL = gretl_matrix_alloc(n, n);

    if (LL == NULL) {
        err = E_ALLOC;
    } else {
        /* form LL' and compare with A to see if @L is
           really a viable factor
        */
        double dj, dmax = 0;

        gretl_matrix_multiply_mod(L, GRETL_MOD_NONE,
                                  L, GRETL_MOD_TRANSPOSE,
                                  LL, GRETL_MOD_NONE);
        for (j=0; j<n; j++) {
            dj = 0.0;
            for (i=0; i<n; i++) {
                dj += fabs(gretl_matrix_get(LL, i, j) - gretl_matrix_get(A, i, j));
            }
            if (dj > dmax) {
                dmax = dj;
            }
        }

        if (dmax > toler) {
            gretl_errmsg_sprintf("psdroot: norm-test of %g exceeds tolerance (%g)",
                                 dmax, toler);
            err = E_DATA;
        }

        gretl_matrix_free(LL);
    }

    return err;
}

/* PSD cholesky-type factor via the simple algorithm from
   Golub and Van Loan.
*/

static int real_psd_root (gretl_matrix *a, const gretl_matrix *a0)
{
    double d, x1, x2, x3;
    int i, j, k, n = a->rows;
    int err = 0;

    /* Golub and Van Loan, algorithm 4.2.11 */

    for (k=0; k<n && !err; k++) {
        d = gretl_matrix_get(a, k, k);
        if (d > 0) {
            d = sqrt(d);
            gretl_matrix_set(a, k, k, d);
            for (i=k+1; i<n; i++) {
                x1 = gretl_matrix_get(a, i, k);
                gretl_matrix_set(a, i, k, x1 / d);
            }
            for (j=k+1; j<n; j++) {
                x1 = gretl_matrix_get(a, j, k);
                for (i=j; i<n; i++) {
                    x2 = gretl_matrix_get(a, i, j);
                    x3 = gretl_matrix_get(a, i, k);
                    gretl_matrix_set(a, i, j, x2 - x3 * x1);
                }
            }
        } else {
            if (a0 == NULL && d < -1.0e-8) {
                /* Since we can't perform the check against a0, we'll
                   reject a matrix that has a "significantly" negative
                   diagonal element.
                */
                fprintf(stderr, "psdroot: diag[%d] = %g\n", k+1, d);
                err = E_DATA;
            }
            for (i=k; i<n; i++) {
                gretl_matrix_set(a, i, k, 0.0);
            }
        }
    }

    gretl_matrix_zero_triangle(a, 'U');

    if (!err && a0 != NULL) {
        err = process_psd_root(a, a0, 0, NULL);
    }

    return err;
}

/**
 * gretl_matrix_psd_root:
 * @a: matrix to operate on.
 * @check: if non-zero, perform a test for psd status.
 *
 * Computes the LL' factorization of the symmetric,
 * positive semidefinite matrix @a.  On successful exit
 * the lower triangle of @a is replaced by the factor L
 * and the upper triangle is set to zero.
 *
 * Returns: 0 on success; non-zero on failure.
 */

int gretl_matrix_psd_root (gretl_matrix *a, int check)
{
    gretl_matrix *a0 = NULL;
    int err = 0;

    if (gretl_is_null_matrix(a) || a->rows != a->cols) {
        return E_INVARG;
    }

    if (check) {
        /* make a copy of @a so we can test for its
           supposed psd attribute
        */
        a0 = gretl_matrix_copy(a);
        if (a0 == NULL) {
            return E_ALLOC;
        }
    }

    err = real_psd_root(a, a0);
    gretl_matrix_free(a0);

    return err;
}

int gretl_matrix_QR_pivot_decomp (gretl_matrix *M,
				  gretl_matrix *R,
                                  gretl_matrix *P)
{
    integer m = M->rows;
    integer n = M->cols;
    integer info = 0;
    integer lwork = -1;
    integer lda = m;
    integer *iwork = NULL;
    double *tau = NULL;
    double *work = NULL;
    integer *jpvt = NULL;
    int i, j;
    int err = 0;

    if (n > m) {
	gretl_errmsg_set(_("qrdecomp: the input must have rows >= columns"));
        return E_NONCONF;
    }

    if (R != NULL && (R->rows != n || R->cols != n)) {
        return E_NONCONF;
    }
    if (P != NULL && (P->rows != 1 || P->cols != n)) {
        return E_NONCONF;
    }

    /* dim of tau is min (m, n) */
    tau = malloc(n * sizeof *tau);
    work = lapack_malloc(sizeof *work);
    iwork = malloc(n * sizeof *iwork);

    if (tau == NULL || work == NULL || iwork == NULL) {
        err = E_ALLOC;
        goto bailout;
    }

    /* pivot array */
    jpvt = malloc(n * sizeof *jpvt);
    if (jpvt == NULL) {
        err = E_ALLOC;
        goto bailout;
    } else {
	/* pin the first column in place */
	jpvt[0] = 1;
	/* but allow permutation of the others */
	for (i=1; i<n; i++) {
	    jpvt[i] = 0;
	}
    }

    /* workspace size query */
    dgeqp3_(&m, &n, M->val, &lda, jpvt, tau, work, &lwork, &info);
    if (info != 0) {
        fprintf(stderr, "dgeqp3: info = %d\n", (int) info);
        err = 1;
        goto bailout;
    }

    /* optimally sized work array */
    lwork = (integer) work[0];
    work = lapack_realloc(work, (size_t) lwork * sizeof *work);
    if (work == NULL) {
        err = E_ALLOC;
        goto bailout;
    }

    /* run actual QR factorization */
    dgeqp3_(&m, &n, M->val, &lda, jpvt, tau, work, &lwork, &info);
    if (info != 0) {
        fprintf(stderr, "dgeqp3: info = %d\n", (int) info);
        err = 1;
        goto bailout;
    }

    if (R != NULL) {
	/* copy the upper triangular R out of M */
	for (i=0; i<n; i++) {
	    for (j=0; j<n; j++) {
		if (i <= j) {
		    gretl_matrix_set(R, i, j,
				     gretl_matrix_get(M, i, j));
		} else {
		    gretl_matrix_set(R, i, j, 0.0);
		}
	    }
	}
    }

    /* obtain the real "Q" matrix (in M) */
    dorgqr_(&m, &n, &n, M->val, &lda, tau, work, &lwork, &info);
    if (info != 0) {
        fprintf(stderr, "dorgqr: info = %d\n", (int) info);
        err = 1;
        goto bailout;
    }

 bailout:

    free(tau);
    lapack_free(work);
    free(iwork);

    if (P != NULL) {
	for (i=0; i<n; i++) {
	    P->val[i] = jpvt[i];
	}
    }

    free(jpvt);

    return err;
}

/**
 * gretl_matrix_QR_decomp:
 * @M: m x n matrix to be decomposed.
 * @R: n x n matrix into which to write R, as in M = Q * R,
 * or NULL if this is not wanted.
 *
 * Computes the QR factorization of @M.  On successful exit
 * the matrix @M holds Q, and, if @R is not NULL, the upper
 * triangle of @R holds R.  Uses the LAPACK functions
 * dgeqrf() and dorgqr().
 *
 * Returns: 0 on success, non-zero on failure.
 */

int gretl_matrix_QR_decomp (gretl_matrix *M, gretl_matrix *R)
{
    integer m, n, lda;
    integer info = 0;
    integer lwork = -1;
    double *tau = NULL;
    double *work = NULL;
    int i, j;
    int err = 0;

    if (gretl_is_null_matrix(M)) {
        return E_DATA;
    }

    lda = m = M->rows;
    n = M->cols;

    if (n > m) {
	gretl_errmsg_set(_("qrdecomp: the input must have rows >= columns"));
        return E_NONCONF;
    }

    if (R != NULL && (R->rows != n || R->cols != n)) {
        return E_NONCONF;
    }

    /* dim of tau is min (m, n) */
    tau = malloc(n * sizeof *tau);
    work = lapack_malloc(sizeof *work);

    if (tau == NULL || work == NULL) {
        err = E_ALLOC;
        goto bailout;
    }

    /* workspace size query */
    dgeqrf_(&m, &n, M->val, &lda, tau, work, &lwork, &info);
    if (info != 0) {
        fprintf(stderr, "dgeqrf: info = %d\n", (int) info);
        err = 1;
        goto bailout;
    }

    /* optimally sized work array */
    lwork = (integer) work[0];
    work = lapack_realloc(work, (size_t) lwork * sizeof *work);
    if (work == NULL) {
        err = E_ALLOC;
        goto bailout;
    }

    /* run actual QR factorization */
    dgeqrf_(&m, &n, M->val, &lda, tau, work, &lwork, &info);
    if (info != 0) {
        fprintf(stderr, "dgeqrf: info = %d\n", (int) info);
        err = 1;
        goto bailout;
    }

    if (R != NULL) {
        /* copy the upper triangular R out of M */
        double x;

        for (i=0; i<n; i++) {
            for (j=0; j<n; j++) {
                if (i <= j) {
                    x = gretl_matrix_get(M, i, j);
                    gretl_matrix_set(R, i, j, x);
                } else {
                    gretl_matrix_set(R, i, j, 0.0);
                }
            }
        }
    }

    /* obtain the real "Q" matrix (in M) */
    dorgqr_(&m, &n, &n, M->val, &lda, tau, work, &lwork, &info);
    if (info != 0) {
        fprintf(stderr, "dorgqr: info = %d\n", (int) info);
        err = 1;
        goto bailout;
    }

 bailout:

    free(tau);
    lapack_free(work);

    return err;
}

static int get_R_rank (const gretl_matrix *R)
{
    double d;
    int i, rank = R->rows;

#if 0
    gretl_matrix_print(R, "R, in get_R_rank");
#endif

    for (i=0; i<R->rows; i++) {
        d = gretl_matrix_get(R, i, i);
        if (fabs(d) < R_DIAG_MIN || na(d)) {
            rank--;
        }
    }

    return rank;
}

/**
 * gretl_triangular_matrix_rcond:
 * @A: triangular matrix.
 * @uplo: 'U' for upper triangular input, 'L' for lower.
 * @diag: 'N' for non-unit triangular, 'U' for unit triangular.
 *
 * Returns: the reciprocal condition number of @R in the 1-norm,
 * or NADBL on failure.
 */

double gretl_triangular_matrix_rcond (const gretl_matrix *A,
				      char uplo, char diag)
{
    integer *iwork = NULL;
    double *work = NULL;
    integer n, info = 0;
    double rcond = NADBL;
    char norm = '1';

    n = A->rows;
    work = lapack_malloc(3 * n * sizeof *work);
    iwork = malloc(n * sizeof *iwork);

    if (work != NULL && iwork != NULL) {
	dtrcon_(&norm, &uplo, &diag, &n, A->val, &n, &rcond, work,
		iwork, &info);
	if (info != 0) {
	    fprintf(stderr, "dtrcon: info = %d\n", (int) info);
	    rcond = NADBL;
	}
    }

    lapack_free(work);
    free(iwork);

    return rcond;
}

/**
 * gretl_check_QR_rank:
 * @R: matrix R from QR decomposition.
 * @err: location to receive error code.
 * @rcnd: location to receive reciprocal condition number.
 *
 * Checks the reciprocal condition number of R and calculates
 * the rank of the matrix QR.  If @rcnd is not NULL it receives
 * the reciprocal condition number.
 *
 * Returns: on success, the rank of QR.
 */

int gretl_check_QR_rank (const gretl_matrix *R, int *err, double *rcnd)
{
    integer *iwork = NULL;
    double *work = NULL;
    integer n, info = 0;
    double rcond;
    char uplo = 'U';
    char diag = 'N';
    char norm = '1';
    int rank;

    if (gretl_is_null_matrix(R)) {
        *err = E_DATA;
        return 0;
    }

    *err = 0;

    rank = n = R->rows;
    work = lapack_malloc(3 * n * sizeof *work);
    iwork = malloc(n * sizeof *iwork);

    if (work == NULL || iwork == NULL) {
        *err = E_ALLOC;
        goto bailout;
    }

    dtrcon_(&norm, &uplo, &diag, &n, R->val, &n, &rcond, work,
            iwork, &info);

    if (info != 0) {
        fprintf(stderr, "dtrcon: info = %d\n", (int) info);
        *err = 1;
        goto bailout;
    }

    if (rcond < QR_RCOND_MIN) {
        fprintf(stderr, "gretl_matrix_QR_rank: rcond = %g\n", rcond);
        rank = get_R_rank(R);
    }
#if 0
    else if (rcond < QR_RCOND_WARN) {
        fprintf(stderr, "QR warning: rcond = %g\n", rcond);
    }
#endif

    if (rcnd != NULL) {
        *rcnd = rcond;
    }

 bailout:

    lapack_free(work);
    free(iwork);

    return rank;
}

static double svd_smin (const gretl_matrix *a, double smax, double eps)
{

    int dmax = (a->rows > a->cols)? a->rows : a->cols;
<<<<<<< HEAD
    double actual_eps = na(eps) ? 2.20e-16 : eps;

    /* numpy and Matlab use the "Numerical recipes" convention
       by which eps should be machine epsilon (for 8-byte reals,
       2.20e-16)
=======
    double actual_eps = (na(eps) || eps <= 0) ? 2.20e-16 : eps;

    /* numpy and Matlab use the "Numerical Recipes" convention
       by which eps should be machine epsilon (for 8-byte reals,
       2.20e-16).
>>>>>>> a6350ea6
    */

    return dmax * actual_eps * smax;
}

static int real_gretl_matrix_SVD (const gretl_matrix *x,
                                  gretl_matrix **pu,
                                  gretl_vector **ps,
                                  gretl_matrix **pvt,
                                  int full);

/**
 * gretl_matrix_rank:
 * @a: matrix to examine.
 * @err: location to receive error code on failure.
 *
 * Computes the rank of @a via its SV decomposition.
 *
 * Returns: the rank of @a, or 0 on failure.
 */

int gretl_matrix_rank (const gretl_matrix *a, double eps,
		       int *err)
{
    gretl_matrix *s = NULL;
    int i, k, rank = 0;

    if (gretl_is_null_matrix(a)) {
        return 0;
    }

    k = (a->rows < a->cols)? a->rows : a->cols;

    if (a->rows > 4 * k || a->cols > 4 * k) {
        gretl_matrix *b = gretl_matrix_alloc(k, k);
        GretlMatrixMod mod1, mod2;

        mod1 = a->rows > k ? GRETL_MOD_TRANSPOSE : 0;
        mod2 = a->cols > k ? GRETL_MOD_TRANSPOSE : 0;
        gretl_matrix_multiply_mod(a, mod1, a, mod2, b, 0);
        *err = real_gretl_matrix_SVD(b, NULL, &s, NULL, 0);
        gretl_matrix_free(b);
    } else {
        *err = real_gretl_matrix_SVD(a, NULL, &s, NULL, 0);
    }

    if (!*err) {
        double smin = svd_smin(a, s->val[0], eps);

        for (i=0; i<k; i++) {
            if (s->val[i] > smin) {
                rank++;
            }
        }
    }

    gretl_matrix_free(s);

    return rank;
}

/**
 * gretl_invert_triangular_matrix:
 * @a: triangular matrix to invert.
 * @uplo: 'L' for lower triangular @a, 'U' for upper.
 *
 * Computes the inverse of a triangular matrix.  On exit
 * @a is overwritten with the inverse.  Uses the lapack
 * function dtrtri.
 *
 * Returns: 0 on success; non-zero error code on failure.
 */

int gretl_invert_triangular_matrix (gretl_matrix *a, char uplo)
{
    char diag = 'N';
    integer n, info = 0;
    int err = 0;

    if (gretl_is_null_matrix(a)) {
        return E_DATA;
    }

    n = a->rows;

    if (a->rows != a->cols) {
        return E_NONCONF;
    }

    dtrtri_(&uplo, &diag, &n, a->val, &n, &info);

    if (info < 0) {
	fprintf(stderr, "dtrtri: info = %d\n", (int) info);
        err = E_DATA;
    } else if (info > 0) {
        err = E_SINGULAR;
    }

    return err;
}

/**
 * gretl_invert_general_matrix:
 * @a: matrix to invert.
 *
 * Computes the inverse of a general matrix using LU
 * factorization.  On exit @a is overwritten with the inverse.
 * Uses the LAPACK functions dgetrf() and dgetri().
 *
 * Returns: 0 on success; non-zero error code on failure.
 */

int gretl_invert_general_matrix (gretl_matrix *a)
{
    integer n;
    integer info;
    integer lwork;
    integer *ipiv;
    double *work;
    int err = 0;

    if (gretl_is_null_matrix(a) || (a->rows != a->cols)) {
        return E_DATA;
    }

    n = a->rows;

    ipiv = malloc(n * sizeof *ipiv);
    if (ipiv == NULL) {
        return E_ALLOC;
    }

    work = lapack_malloc(sizeof *work);
    if (work == NULL) {
        free(ipiv);
        return E_ALLOC;
    }

    dgetrf_(&n, &n, a->val, &n, ipiv, &info);

    if (info != 0) {
        free(ipiv);
        fprintf(stderr, "dgetrf: matrix is singular (info=%d)\n", info);
        return E_SINGULAR;
    } else {
        pivot_check(ipiv, n);
    }

    lwork = -1;
    dgetri_(&n, a->val, &n, ipiv, work, &lwork, &info);

    if (info != 0 || work[0] <= 0.0) {
        free(ipiv);
        return wspace_fail(info, work[0]);
    }

    lwork = (integer) work[0];

#ifdef LAPACK_DEBUG
    printf("dgetri: workspace = %d\n", (int) lwork);
#endif

    work = lapack_realloc(work, lwork * sizeof *work);
    if (work == NULL) {
        free(ipiv);
        return E_ALLOC;
    }

    dgetri_(&n, a->val, &n, ipiv, work, &lwork, &info);

#ifdef LAPACK_DEBUG
    printf("dgetri: info = %d\n", (int) info);
#endif

    lapack_free(work);
    free(ipiv);

    if (info != 0) {
        fprintf(stderr, "dgetri: matrix is singular\n");
        err = E_SINGULAR;
    }

    return err;
}

/**
 * gretl_matrix_mirror:
 * @m: matrix to expand.
 * @uplo: 'L' or 'U'.
 *
 * If @uplo = 'L', copy the lower triangle of @m into
 * the upper triangle; or if @uplo = 'U' copy the upper
 * triangle into the lower, in either case producing a
 * symmetric result.
 *
 * Returns: 0 on success; non-zero error code if @m is
 * not square.
 */

int gretl_matrix_mirror (gretl_matrix *m, char uplo)
{
    int i, j, n;
    double x;

    if (m->cols != m->rows) {
        fputs("gretl_matrix_mirror: input is not square\n",
              stderr);
        return 1;
    }

    n = m->rows;

    for (i=0; i<n; i++) {
        for (j=i+1; j<n; j++) {
            if (uplo == 'U') {
                x = gretl_matrix_get(m, i, j);
                gretl_matrix_set(m, j, i, x);
            } else {
                x = gretl_matrix_get(m, j, i);
                gretl_matrix_set(m, i, j, x);
            }
        }
    }

    return 0;
}

/**
 * gretl_invert_diagonal_matrix:
 * @a: matrix to invert.
 *
 * Computes the inverse of a diagonal matrix.
 * On exit @a is overwritten with the inverse.
 *
 * Returns: 0 on success; non-zero error code on failure.
 */

int gretl_invert_diagonal_matrix (gretl_matrix *a)
{
    double x;
    int i;

    if (gretl_is_null_matrix(a)) {
        return E_DATA;
    }

    if (a->cols != a->rows) {
        fputs("gretl_invert_diagonal_matrix: input is not square\n",
              stderr);
        return E_NONCONF;
    }

    for (i=0; i<a->rows; i++) {
        if (gretl_matrix_get(a, i, i) == 0.0) {
            return E_SINGULAR;
        }
    }

    for (i=0; i<a->rows; i++) {
        x = gretl_matrix_get(a, i, i);
        gretl_matrix_set(a, i, i, 1.0 / x);
    }

    return 0;
}

/**
 * gretl_invert_matrix:
 * @a: matrix to invert.
 *
 * Computes the inverse of matrix @a: on exit @a is
 * overwritten with the inverse.  If @a is diagonal
 * or symmetric, appropriate simple inversion routines
 * are called.
 *
 * Returns: 0 on success; non-zero error code on failure.
 */

int gretl_invert_matrix (gretl_matrix *a)
{
    int s, err = 0;

    if (gretl_is_null_matrix(a)) {
        return E_DATA;
    }

    s = gretl_matrix_get_structure(a);

    if (s == GRETL_MATRIX_IDENTITY) {
        return 0;
    } else if (s == GRETL_MATRIX_DIAGONAL) {
        err = gretl_invert_diagonal_matrix(a);
    } else if (s == GRETL_MATRIX_SYMMETRIC) {
        err = real_invert_symmetric_matrix(a, 1, 0);
        if (err) {
            err = gretl_invert_symmetric_indef_matrix(a);
        }
    } else if (s == GRETL_MATRIX_LOWER_TRIANGULAR) {
        err = gretl_invert_triangular_matrix(a, 'L');
    } else if (s == GRETL_MATRIX_UPPER_TRIANGULAR) {
        err = gretl_invert_triangular_matrix(a, 'U');
    } else if (s >= GRETL_MATRIX_SQUARE) {
        err = gretl_invert_general_matrix(a);
    } else {
        err = E_NONCONF;
    }

    return err;
}

#define RS_RCOND_MIN 1.0e-15

/**
 * gretl_invert_symmetric_indef_matrix:
 * @a: matrix to invert.
 *
 * Computes the inverse of a real symmetric matrix via the
 * Bunch-Kaufman diagonal pivoting method.  Uses the LAPACK
 * functions dsytrf() and dsytri().  On exit @a is overwritten
 * with the inverse.
 *
 * Returns: 0 on success; non-zero error code on failure.
 */

int gretl_invert_symmetric_indef_matrix (gretl_matrix *a)
{
    char uplo = 'U';
    integer n, info;
    integer *ipiv;
    integer *iwork;
    integer lwork = -1;
    double anorm, rcond;
    double *work;
    int err = 0;

    if (gretl_is_null_matrix(a)) {
        return E_DATA;
    }

    if (a->cols != a->rows) {
        fputs("gretl_invert_symmetric_indef_matrix: input is not square\n",
              stderr);
        return E_NONCONF;
    }

    n = a->rows;
    ipiv = malloc(n * sizeof *ipiv);
    iwork = malloc(n * sizeof *iwork);
    work = lapack_malloc(sizeof *work);

    if (ipiv == NULL || iwork == NULL || work == NULL) {
        err = E_ALLOC;
        goto bailout;
    }

    anorm = gretl_matrix_one_norm(a);

    /* workspace query */
    dsytrf_(&uplo, &n, a->val, &n, ipiv, work, &lwork, &info);
    if (info != 0 || work[0] <= 0.0) {
        err = wspace_fail(info, work[0]);
        goto bailout;
    }

    lwork = (integer) work[0];
#ifdef LAPACK_DEBUG
    printf("dsytrf: workspace = %d\n", (int) lwork);
#endif

    if (lwork < 2 * n) {
        lwork = 2 * n;
    }

    work = lapack_realloc(work, lwork * sizeof *work);
    if (work == NULL) {
        err = E_ALLOC;
        goto bailout;
    }

    /* decompose */
    dsytrf_(&uplo, &n, a->val, &n, ipiv, work, &lwork, &info);
    if (info != 0) {
        fprintf(stderr, "dsytrf: matrix is singular\n");
        err = E_SINGULAR;
        goto bailout;
    }

    /* check condition number */
    dsycon_(&uplo, &n, a->val, &n, ipiv, &anorm, &rcond,
            work, iwork, &info);
    if (info != 0) {
        fprintf(stderr, "dsycon: info = %d\n", (int) info);
        err = 1;
        goto bailout;
    } else if (rcond < RS_RCOND_MIN) {
        fprintf(stderr, "dsycon: rcond = %g\n", rcond);
        err = E_SINGULAR;
        goto bailout;
    }

    /* invert */
    dsytri_(&uplo, &n, a->val, &n, ipiv, work, &info);

#ifdef LAPACK_DEBUG
    printf("dsytri: info = %d\n", (int) info);
#endif

 bailout:

    lapack_free(work);
    free(ipiv);
    free(iwork);

    if (!err) {
        if (info != 0) {
            fputs("dsytri: matrix is singular\n", stderr);
            err = E_SINGULAR;
        } else {
            gretl_matrix_mirror(a, uplo);
        }
    }

    return err;
}

static int real_invert_symmetric_matrix (gretl_matrix *a,
                                         int checked,
                                         int verbose)
{
    integer n, info;
    double *aval = NULL;
    size_t bytes;
    char uplo = 'L';
    int err = 0;

    if (gretl_is_null_matrix(a)) {
        return E_DATA;
    }

    if (a->cols != a->rows) {
        fputs("real_invert_symmetric_matrix: input is not square\n",
              stderr);
        return E_NONCONF;
    }

    n = a->cols;

    if (n == 1) {
        a->val[0] = 1.0 / a->val[0];
        return 0;
    }

    if (!checked && !real_gretl_matrix_is_symmetric(a, 1)) {
        fputs("real_invert_symmetric_matrix: matrix is not symmetric\n", stderr);
        return E_NOTPD;
    }

    /* back-up, just in case */
    bytes = n * n * sizeof *aval;
    aval = lapack_malloc(bytes);
    if (aval == NULL) {
        return E_ALLOC;
    }

    memcpy(aval, a->val, bytes);

    dpotrf_(&uplo, &n, a->val, &n, &info);

    if (info != 0) {
        err = (info > 0)? E_NOTPD : E_DATA;
        if (err == E_DATA || verbose) {
            fprintf(stderr, "real_invert_symmetric_matrix: "
                    "dpotrf failed with info = %d (n = %d)\n",
                    (int) info, (int) n);
        }
    }

    if (!err) {
        dpotri_(&uplo, &n, a->val, &n, &info);
        if (info != 0) {
            err = E_NOTPD;
            if (verbose) {
                fprintf(stderr, "real_invert_symmetric_matrix:\n"
                        " dpotri failed with info = %d\n", (int) info);
            }
        } else {
            gretl_matrix_mirror(a, uplo);
        }
    }

    if (err) {
        memcpy(a->val, aval, bytes);
        if (getenv("GRETL_MATRIX_DEBUG")) {
            gretl_matrix_print(a, "input matrix");
        }
    }

    lapack_free(aval);

    return err;
}

/**
 * gretl_invert_symmetric_matrix:
 * @a: matrix to invert.
 *
 * Computes the inverse of a symmetric positive definite matrix
 * using Cholesky factorization.  On exit @a is overwritten with
 * the inverse. Uses the LAPACK functions dpotrf() and dpotri().
 *
 * Returns: 0 on success; non-zero error code on failure.
 */

int gretl_invert_symmetric_matrix (gretl_matrix *a)
{
    return real_invert_symmetric_matrix(a, 0, 0);
}

/**
 * gretl_invpd:
 * @a: matrix to invert.
 *
 * Computes the inverse of a symmetric positive definite matrix
 * using Cholesky factorization.  On exit @a is overwritten with
 * the inverse. Uses the LAPACK functions dpotrf() and dpotri().
 * Little checking is done, for speed: we assume the caller
 * knows what he's doing.
 *
 * Returns: 0 on success; non-zero error code on failure.
 */

int gretl_invpd (gretl_matrix *a)
{
    integer n, info;
    char uplo = 'L';
    int err = 0;

    if (a->cols != a->rows) {
        fputs("gretl_invpd: input is not square\n",
              stderr);
        return E_NONCONF;
    }

    n = a->cols;

    if (n == 1) {
        a->val[0] = 1.0 / a->val[0];
        return 0;
    }

    dpotrf_(&uplo, &n, a->val, &n, &info);

    if (info != 0) {
        fprintf(stderr, "gretl_invpd: "
                "dpotrf failed with info = %d (n = %d)\n",
                (int) info, (int) n);
        err = info > 0 ? E_NOTPD : E_DATA;
    }

    if (!err) {
        dpotri_(&uplo, &n, a->val, &n, &info);
        if (info != 0) {
            err = E_SINGULAR;
            fprintf(stderr, "gretl_invpd:\n"
                    " dpotri failed with info = %d\n", (int) info);
        } else {
            gretl_matrix_mirror(a, uplo);
        }
    }

    return err;
}

/**
 * gretl_inverse_from_cholesky_decomp:
 * @targ: matrix to hold inverse.
 * @src: Cholesky-decomposed matrix.
 *
 * Computes in @targ the inverse of a symmetric positive definite
 * matrix, on the assumption that the original matrix this has already
 * been Cholesky-decomposed in @src.
 *
 * Returns: 0 on success; non-zero error code on failure.
 */

int gretl_inverse_from_cholesky_decomp (gretl_matrix *targ,
                                        const gretl_matrix *src)
{
    integer info, n;
    char uplo = 'L';
    int err = 0;

    if (gretl_is_null_matrix(targ) || gretl_is_null_matrix(src)) {
        return E_DATA;
    }

    n = src->cols;

    if (n != src->rows || targ->cols != targ->rows || targ->cols != n) {
        return E_NONCONF;
    }

    memcpy(targ->val, src->val, n * n * sizeof *src->val);

    dpotri_(&uplo, &n, targ->val, &n, &info);

    if (info != 0) {
        err = E_SINGULAR;
        fprintf(stderr, "gretl_invert_symmetric_matrix:\n"
                " dpotri failed with info = %d\n", (int) info);
    } else {
        gretl_matrix_mirror(targ, uplo);
    }

    return err;
}

/**
 * gretl_invert_symmetric_matrix2:
 * @a: matrix to invert.
 * @ldet: location to recieve log determinant, or NULL.
 *
 * Computes the inverse of a symmetric positive definite matrix
 * using Cholesky factorization, computing the log-determinant
 * in the process.  On exit @a is overwritten with the inverse
 * and if @ldet is not NULL the log-determinant is written to
 * that location.  Uses the LAPACK functions dpotrf() and dpotri().
 *
 * Returns: 0 on success; non-zero error code on failure.
 */

int gretl_invert_symmetric_matrix2 (gretl_matrix *a, double *ldet)
{
    integer n, info;
    char uplo = 'L';
    int i, err = 0;

    if (gretl_is_null_matrix(a)) {
        return E_DATA;
    }

    if (a->cols != a->rows) {
        fputs("gretl_invert_symmetric_matrix: input is not square\n",
              stderr);
        return E_NONCONF;
    }

    n = a->cols;

    if (n == 1) {
        if (ldet != NULL) {
            *ldet = log(a->val[0]);
        }
        a->val[0] = 1.0 / a->val[0];
        return 0;
    }

    if (!real_gretl_matrix_is_symmetric(a, 1)) {
        fputs("gretl_invert_symmetric_matrix: matrix is not symmetric\n", stderr);
        return 1;
    }

    dpotrf_(&uplo, &n, a->val, &n, &info);

    if (info != 0) {
        fprintf(stderr, "gretl_invert_symmetric_matrix2: "
                "dpotrf failed with info = %d (n = %d)\n", (int) info, (int) n);
        return (info > 0)? E_NOTPD : E_DATA;
    }

    if (ldet != NULL) {
        double x = 0.0;

        for (i=0; i<n; i++) {
            x += log(gretl_matrix_get(a,i,i));
        }
        *ldet = 2.0 * x;
    }

    dpotri_(&uplo, &n, a->val, &n, &info);

    if (info != 0) {
        err = E_SINGULAR;
        fprintf(stderr, "gretl_invert_symmetric_matrix:\n"
                " dpotri failed with info = %d\n", (int) info);
    } else {
        gretl_matrix_mirror(a, uplo);
    }

    return err;
}

/**
 * gretl_invert_packed_symmetric_matrix:
 * @v: symmetric matrix in vech form (lower triangle packed
 * as a column vector).
 *
 * Computes the inverse of a symmetric positive definite matrix,
 * stored in vech form, using Cholesky factorization.  On exit
 * @v is overwritten with the lower triangle of the inverse.
 * Uses the LAPACK functions dpptrf() and dpptri().
 *
 * Returns: 0 on success; non-zero error code on failure.
 */

int gretl_invert_packed_symmetric_matrix (gretl_matrix *v)
{
    gretl_matrix *vcpy = NULL;
    integer info, n;
    char uplo = 'L';
    int err = 0;

    if (gretl_is_null_matrix(v)) {
        return E_DATA;
    }

    if (v->cols != 1) {
        fprintf(stderr, "gretl_invert_packed_symmetric_matrix:\n"
                " matrix is not in vech form\n");
        return E_DATA;
    }

    if (v->rows == 1) {
        v->val[0] = 1.0 / v->val[0];
        return 0;
    }

    if (v->rows < 100) {
        vcpy = gretl_matrix_copy_tmp(v);
    }

    n = (integer) ((sqrt(1.0 + 8.0 * v->rows) - 1.0) / 2.0);

    dpptrf_(&uplo, &n, v->val, &info);

    if (info != 0) {
        fprintf(stderr, "gretl_invert_packed_symmetric_matrix:\n"
                " dpptrf failed with info = %d (n = %d)\n", (int) info, (int) n);
        if (info > 0) {
            fputs(" matrix is not positive definite\n", stderr);
            err = E_NOTPD;
        } else {
            err = E_DATA;
        }
        if (vcpy != NULL) {
            gretl_matrix_print(vcpy, "input matrix");
        }
        return err;
    }

    dpptri_(&uplo, &n, v->val, &info);

    if (info != 0) {
        err = E_SINGULAR;
        fprintf(stderr, "gretl_invert_packed_symmetric_matrix:\n"
                " dpptri failed with info = %d\n", (int) info);

    }

    gretl_matrix_free(vcpy);

    return err;
}

static int dgeev_eigvecs_alloc (gretl_matrix *m,
                                gretl_matrix **pev,
                                gretl_matrix **pec,
                                int n)
{
    gretl_matrix *ev = NULL;
    gretl_matrix *ec = NULL;

    if (pev != NULL) {
        /* We need an n x n complex matrix for output:
           is @m usable or do we need to allocate a
           new matrix?
        */
        int mrc = m->rows * m->cols;
        int dim = n * n;

        if (m->is_complex && mrc == dim) {
            m->rows = m->cols = n;
        } else if (!m->is_complex && mrc == 2*dim) {
            m->rows = 2*n;
            m->cols = n;
            matrix_set_complex(m, 1, 1);
        } else {
            /* have to allocate */
            ev = gretl_cmatrix_new0(n, n);
            if (ev == NULL) {
                return E_ALLOC;
            }
        }
    }

    /* We need an n x n real matrix to pass to lapack
       to get the compressed representation of the
       eigenvectors
    */
    ec = gretl_matrix_alloc(n, n);
    if (ec == NULL) {
        gretl_matrix_free(ev);
        return E_ALLOC;
    }

    if (pev != NULL) {
        *pev = ev;
    }
    *pec = ec;

    return 0;
}

/* Transcribe from compact representation of eigenvectors
   in the n x n real matrix @src to the "new-style" n x n
   complex matrix @targ. What happens for each column
   depends on whether the associated eigenvalue is real or
   a member of a conjugate pair. The arrays @wr and @wi
   hold the real and imaginary parts of the eigenvalues,
   respectively.
*/

static void dgeev_eigvecs_transcribe (gretl_matrix *targ,
                                      gretl_matrix *src,
                                      double *wr, double *wi)
{
    double re, im;
    int i, j, isreal;
    int n = src->rows;

    for (j=0; j<n; j++) {
        isreal = (wi[j] == 0);
        for (i=0; i<n; i++) {
            re = gretl_matrix_get(src, i, j);
            if (isreal) {
                /* lambda(j) is real */
                gretl_cmatrix_set(targ, i, j, re);
            } else {
                /* lambda(j) and lambda(j+1) are a conjugate pair */
                im = gretl_matrix_get(src, i, j+1);
                gretl_cmatrix_set(targ, i, j, re + im * I);
                gretl_cmatrix_set(targ, i, j+1, re - im * I);
            }
        }
        if (!isreal) {
            j++;
        }
    }
}

static gretl_matrix *eigen_trivial (const gretl_matrix *A,
                                    gretl_matrix *VR,
                                    gretl_matrix *VL)
{
    gretl_matrix *ret = gretl_matrix_copy(A);

    if (VR != NULL || VL != NULL) {
        gretl_matrix *targ[] = {VR, VL};
        gretl_matrix *one;
        int i;

        for (i=0; i<2; i++) {
            if (targ[i] != NULL) {
                one = gretl_matrix_alloc(1, 1);
                one->val[0] = 1.0;
                gretl_matrix_replace_content(targ[i], one);
                gretl_matrix_free(one);
            }
        }
    }

    return ret;
}

/* convert dgeev eigenvalues to cmatrix format */

static void eigenvals_to_cmatrix (gretl_matrix *lam,
                                  double *a, int n)
{
    int i, k = 0;

    for (i=0; i<2*n; i++) {
        a[i] = lam->val[i];
    }
    for (i=0; i<n; i++) {
        lam->val[k++] = a[i];
        lam->val[k++] = a[i+n];
    }
    lam->cols = 1;
    matrix_set_complex(lam, 1, 0);
}

static void maybe_eigen_trim (gretl_matrix *lam)
{
    double *lv = lam->val + lam->rows;
    int i;

    for (i=0; i<lam->rows; i++) {
        if (lv[i] != 0.0) {
            return;
        }
    }

    /* drop the second column */
    gretl_matrix_reuse(lam, -1, 1);
}

static gretl_matrix *real_gretl_dgeev (const gretl_matrix *A,
                                       gretl_matrix *VR,
                                       gretl_matrix *VL,
                                       int legacy,
                                       int *err)
{
    gretl_matrix *ret = NULL;
    gretl_matrix *Acpy = NULL;
    gretl_matrix *Ltmp = NULL;
    gretl_matrix *Rtmp = NULL;
    gretl_matrix *VLz = NULL;
    gretl_matrix *VRz = NULL;
    integer n, info, lwork;
    integer ldvl, ldvr;
    double *wr, *wi;
    double *a = NULL;
    double *work = NULL;
    double *vl = NULL, *vr = NULL;
    char jobvl = VL != NULL ? 'V' : 'N';
    char jobvr = VR != NULL ? 'V' : 'N';

    if (gretl_is_null_matrix(A) || A->rows != A->cols) {
        *err = E_INVARG;
        return NULL;
    }

    n = A->rows;
    if (n == 1) {
        /* Dispatch the scalar case, hence ensuring that
           A has at least two columns, which is useful
           to know below.
        */
        return eigen_trivial(A, VR, VL);
    }

    ldvl = VL != NULL ? n : 1;
    ldvr = VR != NULL ? n : 1;

    /* we need a copy of @A, which gets overwritten */
    Acpy = gretl_matrix_copy(A);
    if (Acpy == NULL) {
        *err = E_ALLOC;
        goto bailout;
    }

    a = Acpy->val;

    if (VL != NULL) {
        if (legacy) {
            *err = dgeev_eigvecs_alloc(VL, NULL, &Ltmp, n);
        } else {
            *err = dgeev_eigvecs_alloc(VL, &VLz, &Ltmp, n);
        }
        if (*err) {
            goto bailout;
        }
        vl = Ltmp->val;
    }

    if (VR != NULL) {
        if (legacy) {
            *err = dgeev_eigvecs_alloc(VR, NULL, &Rtmp, n);
        } else {
            *err = dgeev_eigvecs_alloc(VR, &VRz, &Rtmp, n);
        }
        if (*err) {
            goto bailout;
        }
        vr = Rtmp->val;
    }

    work = lapack_malloc(sizeof *work);
    ret = gretl_zero_matrix_new(n, 2);

    if (work == NULL || ret == NULL) {
        *err = E_ALLOC;
        return NULL;
    }

    wr = ret->val;
    wi = wr + n;

    /* get optimal workspace size */
    lwork = -1;
    dgeev_(&jobvl, &jobvr, &n, a, &n, wr, wi, vl, &ldvl,
           vr, &ldvr, work, &lwork, &info);
    lwork = (integer) work[0];
    work = lapack_realloc(work, lwork * sizeof *work);
    if (work == NULL) {
        *err = E_ALLOC;
        goto bailout;
    }

    /* do the actual decomposition */
    dgeev_(&jobvl, &jobvr, &n, a, &n, wr, wi, vl, &ldvl,
           vr, &ldvr, work, &lwork, &info);

    if (info != 0) {
        fprintf(stderr, "dgeev: info = %d\n", info);
        *err = E_DATA;
    } else {
        if (VL != NULL) {
            if (legacy) {
                gretl_matrix_replace_content(VL, Ltmp);
            } else if (VLz != NULL) {
                dgeev_eigvecs_transcribe(VLz, Ltmp, wr, wi);
                gretl_matrix_replace_content(VL, VLz);
            } else {
                dgeev_eigvecs_transcribe(VL, Ltmp, wr, wi);
            }
        }
        if (VR != NULL) {
            if (legacy) {
                gretl_matrix_replace_content(VR, Rtmp);
            } else if (VRz != NULL) {
                dgeev_eigvecs_transcribe(VRz, Rtmp, wr, wi);
                gretl_matrix_replace_content(VR, VRz);
            } else {
                dgeev_eigvecs_transcribe(VR, Rtmp, wr, wi);
            }
        }
    }

 bailout:

    if (*err) {
        gretl_matrix_free(ret);
        ret = NULL;
    } else if (legacy) {
        maybe_eigen_trim(ret);
    } else {
        eigenvals_to_cmatrix(ret, a, n);
    }

    lapack_free(work);
    gretl_matrix_free(Acpy);
    gretl_matrix_free(Ltmp);
    gretl_matrix_free(Rtmp);
    gretl_matrix_free(VLz);
    gretl_matrix_free(VRz);

    return ret;
}

gretl_matrix *gretl_dgeev (const gretl_matrix *A,
                           gretl_matrix *VR,
                           gretl_matrix *VL,
                           int *err)
{
    return real_gretl_dgeev(A, VR, VL, 0, err);
}

/**
 * gretl_general_matrix_eigenvals:
 * @m: square matrix on which to operate.
 * @err: location to receive error code.
 *
 * Computes the eigenvalues of the general matrix @m.
 *
 * Returns: allocated matrix containing the eigenvalues, or NULL
 * on failure.  The returned matrix, on successful completion,
 * is n x 2 (where n = the number of rows and columns in the
 * matrix @m); the first column holds the real parts of
 * the eigenvalues of @m and the second the imaginary parts.
 */

gretl_matrix *
gretl_general_matrix_eigenvals (const gretl_matrix *m, int *err)
{
    return real_gretl_dgeev(m, NULL, NULL, 1, err);
}

gretl_matrix *old_eigengen (const gretl_matrix *m,
                            gretl_matrix *VR,
                            gretl_matrix *VL,
                            int *err)
{
    return real_gretl_dgeev(m, VR, VL, 1, err);
}

/**
 * gretl_symmetric_eigen_sort:
 * @evals: array of real eigenvalues from symmetric matrix.
 * @evecs: matrix of eigenvectors.
 * @rank: desired number of columns in output.
 *
 * Sorts the eigenvalues in @evals from largest to smallest, and
 * rearranges the columns in @evecs correspondingly.  If @rank is
 * greater than zero and less than the number of columns in @evecs,
 * then on output @evecs is shrunk so that it contains only the
 * columns associated with the largest @rank eigenvalues.
 *
 * Returns: 0 on success; non-zero error code on failure.
 */

int gretl_symmetric_eigen_sort (gretl_matrix *evals,
                                gretl_matrix *evecs,
                                int rank)
{
    double *tmp = NULL;
    int n, m, err = 0;

    n = gretl_vector_get_length(evals);
    if (n == 0) {
        return E_DATA;
    }

    if (evecs != NULL && (evecs->rows != n || evecs->cols != n)) {
        return E_DATA;
    }

    if (rank <= 0) {
        rank = n;
    }
    m = n / 2;

    if (evecs != NULL && rank >= m) {
        /* we'll need some temporary storage for
           swapping eigenvectors
        */
        tmp = malloc(n * sizeof *tmp);
        if (tmp == NULL) {
            err = E_ALLOC;
        }
    }

    if (!err) {
        int i, j, k;
        double x;

        /* reverse the eigenvalues in @evals */
        k = n - 1;
        for (i=0; i<m; i++) {
            x = evals->val[i];
            evals->val[i] = evals->val[k];
            evals->val[k] = x;
            k--;
        }

        if (evecs != NULL) {
            size_t colsize = n * sizeof *tmp;
            double *colj = evecs->val;
            double *colk = evecs->val + (n-1)*n;

            if (rank < m) {
                /* we just have to copy the last @rank cols
                   to the front in reverse order
                */
                m = rank;
            }

            for (j=0; j<m; j++) {
                if (tmp == NULL) {
                    /* col k -> col j */
                    memcpy(colj, colk, colsize);
                } else {
                    /* col j -> tmp */
                    memcpy(tmp, colj, colsize);
                    /* col k -> col j */
                    memcpy(colj, colk, colsize);
                    /* tmp -> col k */
                    memcpy(colk, tmp, colsize);
                }
                colj += n;
                colk -= n;
            }
            /* and "shrink" @evecs, if wanted */
            if (rank < n) {
                evecs->cols = rank;
            }
        }
    }

    free(tmp);

    return err;
}

static gretl_matrix *eigensym_rrr (gretl_matrix *m,
                                   int eigenvecs,
                                   int *err)
{
    integer n, info, lwork, liwork;
    integer nv, ldz = 1;
    double vl = 0, vu = 0;
    gretl_matrix *evals = NULL;
    double *z = NULL;
    double *work = NULL;
    double *w = NULL;
    integer *iwork = NULL;
    integer *isuppz = NULL;
    char jobz = eigenvecs ? 'V' : 'N';
    double abstol = 0;
    char range = 'A';
    char uplo = 'U';

    /* Note: vl and vu are required to work around buggy
       implementations of dsyevr, which reference these
       terms even when they're not supposed to. E.g.
       Apple's libLAPACK.dylib. 2020-10-25.
    */

    n = m->rows;

    work = lapack_malloc(sizeof *work);
    iwork = malloc(sizeof *iwork);
    if (work == NULL || iwork == NULL) {
        *err = E_ALLOC;
        return NULL;
    }

    evals = gretl_column_vector_alloc(n);
    if (evals == NULL) {
        *err = E_ALLOC;
        goto bailout;
    }

    if (eigenvecs) {
        z = malloc(n * n * sizeof *z);
        isuppz = malloc(2 * n * sizeof *isuppz);
        if (z == NULL || isuppz == NULL) {
            *err = E_ALLOC;
            goto bailout;
        }
        ldz = n;
    }

    w = evals->val;

    lwork = liwork = -1; /* find optimal workspace size */
    dsyevr_(&jobz, &range, &uplo, &n, m->val, &n,
            &vl, &vu, NULL, NULL, &abstol, &nv, w,
            z, &ldz, isuppz, work, &lwork, iwork,
            &liwork, &info);

    if (info != 0 || work[0] <= 0.0) {
        *err = wspace_fail(info, work[0]);
        goto bailout;
    }

    lwork = (integer) work[0];
    liwork = iwork[0];
    work = lapack_realloc(work, lwork * sizeof *work);
    iwork = realloc(iwork, liwork * sizeof *iwork);
    if (work == NULL || iwork == NULL) {
        *err = E_ALLOC;
    }

    if (!*err) {
        dsyevr_(&jobz, &range, &uplo, &n, m->val, &n,
                &vl, &vu, NULL, NULL, &abstol, &nv, w,
                z, &ldz, isuppz, work, &lwork, iwork,
                &liwork, &info);
        if (info != 0) {
            fprintf(stderr, "dsyevr: info = %d\n", info);
            *err = E_DATA;
        }
    }

    if (!*err && eigenvecs) {
        memcpy(m->val, z, n*n * sizeof *z);
    }

 bailout:

    lapack_free(work);
    free(iwork);
    free(isuppz);
    free(z);

    if (*err && evals != NULL) {
        gretl_matrix_free(evals);
        evals = NULL;
    }

    return evals;
}

static gretl_matrix *eigensym_standard (gretl_matrix *m,
                                        int eigenvecs,
                                        int *err)
{
    integer n, info, lwork;
    gretl_matrix *evals = NULL;
    double *work = NULL;
    double *w = NULL;
    char jobz = eigenvecs ? 'V' : 'N';
    char uplo = 'U';

    n = m->rows;

    work = lapack_malloc(sizeof *work);
    if (work == NULL) {
        *err = E_ALLOC;
        return NULL;
    }

    evals = gretl_column_vector_alloc(n);
    if (evals == NULL) {
        *err = E_ALLOC;
        goto bailout;
    }

    w = evals->val;

    lwork = -1; /* find optimal workspace size */
    dsyev_(&jobz, &uplo, &n, m->val, &n,
           w, work, &lwork, &info);

    if (info != 0 || work[0] <= 0.0) {
        *err = wspace_fail(info, work[0]);
        goto bailout;
    }

    lwork = (integer) work[0];
    work = lapack_realloc(work, lwork * sizeof *work);
    if (work == NULL) {
        *err = E_ALLOC;
    }

    if (!*err) {
        dsyev_(&jobz, &uplo, &n, m->val, &n,
               w, work, &lwork, &info);
        if (info != 0) {
            fprintf(stderr, "dsyev: info = %d\n", info);
            *err = E_DATA;
        }
    }

 bailout:

    lapack_free(work);

    if (*err && evals != NULL) {
        gretl_matrix_free(evals);
        evals = NULL;
    }

    return evals;
}

/**
 * gretl_symmetric_matrix_eigenvals:
 * @m: n x n matrix to operate on.
 * @eigenvecs: non-zero to calculate eigenvectors, 0 to omit.
 * @err: location to receive error code.
 *
 * Computes the eigenvalues of the real symmetric matrix @m.
 * If @eigenvecs is non-zero, also compute the orthonormal
 * eigenvectors of @m, which are stored in @m. Uses the lapack
 * function dsyevr(), or dsyev() for small matrices.
 *
 * Returns: n x 1 matrix containing the eigenvalues in ascending
 * order, or NULL on failure.
 */

gretl_matrix *
gretl_symmetric_matrix_eigenvals (gretl_matrix *m, int eigenvecs, int *err)
{
    gretl_matrix *ret = NULL;
    static int ev_ver = 0; /* questionable? */
    int save_nt = 0;

    *err = 0;

    if (gretl_is_null_matrix(m) || m->rows != m->cols) {
        /* If we're not actually testing for symmetry, we must
           at least test for squareness, on pain of crashing.
        */
        *err = E_INVARG;
        return NULL;
    }

    if (blas_is_openblas()) {
        save_nt = blas_get_num_threads();
        if (save_nt > 1) {
            blas_set_num_threads(1);
        }
    }

    if (ev_ver == 0) {
        char *s = getenv("GRETL_OLD_EV");

        ev_ver = s != NULL ? 1 : 2;
    }

    if (m->rows < 10 || ev_ver == 1) {
        ret = eigensym_standard(m, eigenvecs, err);
    } else {
        ret = eigensym_rrr(m, eigenvecs, err);
    }

    if (blas_is_openblas() && save_nt > 1) {
        blas_set_num_threads(save_nt);
    }

    return ret;
}

static gretl_matrix *
real_symm_eigenvals_descending (gretl_matrix *m,
                                int eigenvecs,
                                int rank,
                                int *err)
{
    gretl_matrix *v =
        gretl_symmetric_matrix_eigenvals(m, eigenvecs, err);

    if (!*err) {
        m = eigenvecs ? m : NULL;
        *err = gretl_symmetric_eigen_sort(v, m, rank);
    }

    if (*err && v != NULL) {
        gretl_matrix_free(v);
        v = NULL;
    }

    return v;
}

/**
 * gretl_symm_matrix_eigenvals_descending:
 * @m: n x n matrix to operate on.
 * @eigenvecs: non-zero to calculate eigenvectors, 0 to omit.
 * @err: location to receive error code.
 *
 * Computes the eigenvalues of the real symmetric matrix @m.
 * If @eigenvecs is non-zero, also compute the orthonormal
 * eigenvectors of @m, which are stored in @m. Uses the lapack
 * function dsyev().
 *
 * Returns: n x 1 matrix containing the eigenvalues in descending
 * order, or NULL on failure.
 */

gretl_matrix *
gretl_symm_matrix_eigenvals_descending (gretl_matrix *m,
                                        int eigenvecs,
                                        int *err)
{
    return real_symm_eigenvals_descending(m, eigenvecs,
                                          0, err);
}

static double get_extreme_eigenvalue (gretl_matrix *m, int getmax,
                                      int *err)
{
    double ev = 0.0/0.0;
    gretl_matrix *v;

    v = gretl_symmetric_matrix_eigenvals(m, 0, err);

    if (!*err) {
        int n = gretl_vector_get_length(v);

        /* the eigenvalues, from lapack's dsyev(),
           are in ascending order */

        if (getmax) {
            ev = v->val[n-1];
        } else {
            ev = v->val[0];
        }

        gretl_matrix_free(v);
    }

    if (*err == 0 || *err == 1) {
        /* reconstitute full matrix */
        gretl_matrix_mirror(m, 'L');
    }

    return ev;
}

/**
 * gretl_symm_matrix_lambda_min:
 * @m: n x n matrix to operate on.
 * @err: location to receive error code.
 *
 * Returns: the minimum eigenvalue of the real symmetric matrix @m,
 * or %NaN on error.
 */

double gretl_symm_matrix_lambda_min (const gretl_matrix *m, int *err)
{
    return get_extreme_eigenvalue((gretl_matrix *) m, 0, err);
}

/**
 * gretl_symm_matrix_lambda_max:
 * @m: n x n matrix to operate on.
 * @err: location to receive error code.
 *
 * Returns: the maximum eigenvalue of the real symmetric matrix @m,
 * or %NaN on error.
 */

double gretl_symm_matrix_lambda_max (const gretl_matrix *m, int *err)
{
    return get_extreme_eigenvalue((gretl_matrix *) m, 1, err);
}

static int gensymm_conformable (const gretl_matrix *A,
                                const gretl_matrix *B)
{
    if (!real_gretl_matrix_is_symmetric(A, 1)) {
        fputs("gretl_gensymm_eigenvals: matrix A is not symmetric\n",
              stderr);
        return 0;
    }

    if (!real_gretl_matrix_is_symmetric(B, 1)) {
        fputs("gretl_gensymm_eigenvals: matrix B is not symmetric\n",
              stderr);
        return 0;
    }

    if (B->rows != A->rows) {
        fputs("gretl_gensymm_eigenvals: matrices A and B have different size\n",
              stderr);
        return 0;
    }

    return 1;
}

#define GSDEBUG 0

/**
 * gretl_gensymm_eigenvals:
 * @A: symmetric matrix.
 * @B: symmetric positive definite matrix.
 * @V: matrix to hold the generalized eigenvectors, or NULL if
 * these are not required.
 * @err: location to receive error code.
 *
 * Solves the generalized eigenvalue problem
 * | A - \lambda B | = 0 , where both A and B are symmetric
 * and B is positive definite.
 *
 * Returns: allocated storage containing the eigenvalues, in
 * ascending order, or NULL on failure.
 */

gretl_matrix *gretl_gensymm_eigenvals (const gretl_matrix *A,
                                       const gretl_matrix *B,
                                       gretl_matrix *V,
                                       int *err)
{
    gretl_matrix *K = NULL;
    gretl_matrix *tmp = NULL;
    gretl_matrix *evals = NULL;
    int n;

#if GSDEBUG
    gretl_matrix_print(A, "A");
    gretl_matrix_print(B, "B");
#endif

    if (gretl_is_null_matrix(A) || gretl_is_null_matrix(B)) {
        *err = E_DATA;
        return NULL;
    }

    if (!gensymm_conformable(A, B)) {
        *err = E_NONCONF;
        return NULL;
    }

    n = A->rows;
    K = gretl_matrix_copy_tmp(B);
    tmp = gretl_matrix_alloc(n, n);

    if (K == NULL || tmp == NULL) {
        *err = E_ALLOC;
        goto bailout;
    }

    *err = gretl_matrix_cholesky_decomp(K);
    if (*err) {
        fputs("gretl_gensymm_eigenvals: matrix B not p.d.\n",
              stderr);
        *err = E_NONCONF;
        goto bailout;
    }

    *err = gretl_invert_triangular_matrix(K, 'L');
    if (*err) {
        fputs("gretl_gensymm_eigenvals: matrix B only p.s.d.\n",
              stderr);
        *err = E_NONCONF;
        goto bailout;
    }

    gretl_matrix_qform(K, GRETL_MOD_NONE, A, tmp, GRETL_MOD_NONE);

#if GSDEBUG
    gretl_matrix_print(tmp, "tmp");
#endif

    evals = gretl_symmetric_matrix_eigenvals(tmp, 1, err);
    if (*err) {
        goto bailout;
    }

    if (V != NULL) {
        *err = gretl_matrix_multiply_mod(K, GRETL_MOD_TRANSPOSE,
                                         tmp, GRETL_MOD_NONE,
                                         V, GRETL_MOD_NONE);
#if GSDEBUG
        gretl_matrix_print(V, "V");
#endif
    }

 bailout:

    gretl_matrix_free(K);
    gretl_matrix_free(tmp);

    if (*err && evals != NULL) {
        gretl_matrix_free(evals);
        evals = NULL;
    }

    return evals;
}

/* Compute SVD via eigen-decomposition for the case where
   @X is "tall": more rows than columns.
*/

static int tall_SVD (const gretl_matrix *X,
                     gretl_matrix **pU,
                     gretl_matrix **psv,
                     gretl_matrix **pVt)
{
    gretl_matrix *XTX;
    gretl_matrix *sv;
    gretl_matrix *lam = NULL;
    gretl_matrix *U = NULL;
    gretl_matrix *Vt = NULL;
    gretl_matrix *Vl = NULL;
    double lj, vij;
    int vecs, c = X->cols;
    int i, j, jj;
    int err = 0;

    XTX = gretl_matrix_alloc(c, c);
    sv = gretl_matrix_alloc(1, c);
    if (XTX == NULL || sv == NULL) {
        return E_ALLOC;
    }

    vecs = pU != NULL || pVt != NULL;

    gretl_matrix_multiply_mod(X, GRETL_MOD_TRANSPOSE,
                              X, GRETL_MOD_NONE,
                              XTX, GRETL_MOD_NONE);

    lam = gretl_symmetric_matrix_eigenvals(XTX, vecs, &err);
    if (!err) {
        for (i=0; i<c; i++) {
            lj = lam->val[c-i-1];
            if (lj < 0) {
                err = E_SINGULAR;
                break;
            }
            sv->val[i] = sqrt(lj);
        }
    }

    if (err) {
        gretl_matrix_free(XTX);
        gretl_matrix_free(sv);
        return err;
    }

    if (pVt != NULL) {
        Vt = gretl_matrix_alloc(c, c);
        if (Vt == NULL) {
            err = E_ALLOC;
        } else {
            for (j=0; j<c; j++) {
                jj = c - j - 1;
                for (i=0; i<c; i++) {
                    vij = gretl_matrix_get(XTX, i, j);
                    gretl_matrix_set(Vt, jj, i, vij);
                }
            }
        }
    }

    if (!err && pU != NULL) {
        U = gretl_matrix_alloc(X->rows, c);
        Vl = gretl_matrix_alloc(c, c);
        if (U == NULL || Vl == NULL) {
            err = E_ALLOC;
        } else {
            for (j=0; j<c; j++) {
                jj = c - j - 1;
                for (i=0; i<c; i++) {
                    vij = gretl_matrix_get(XTX, i, jj);
                    gretl_matrix_set(Vl, i, j, vij / sv->val[j]);
                }
            }
            gretl_matrix_multiply(X, Vl, U);
        }
    }

    if (psv != NULL) {
        *psv = sv;
        sv = NULL;
    }
    if (pU != NULL) {
        *pU = U;
        U = NULL;
    }
    if (pVt != NULL) {
        *pVt = Vt;
        Vt = NULL;
    }

    gretl_matrix_free(XTX);
    gretl_matrix_free(sv);
    gretl_matrix_free(lam);
    gretl_matrix_free(U);
    gretl_matrix_free(Vt);
    gretl_matrix_free(Vl);

    return err;
}

static int real_gretl_matrix_SVD (const gretl_matrix *x,
                                  gretl_matrix **pu,
                                  gretl_vector **ps,
                                  gretl_matrix **pvt,
                                  int full)
{
    integer m, n, lda;
    integer ldu = 1, ldvt = 1;
    integer lwork = -1;
    integer *iwork = NULL;
    integer info;
    gretl_matrix *a = NULL;
    gretl_matrix *s = NULL;
    gretl_matrix *u = NULL;
    gretl_matrix *vt = NULL;
    char jobu = 'N', jobvt = 'N';
    char jobz = 'N';
    double xu, xvt;
    double *uval = &xu, *vtval = &xvt;
    double *work = NULL;
    int k, dnc;
    int err = 0;

    a = gretl_matrix_copy_tmp(x);
    if (a == NULL) {
        return E_ALLOC;
    }

    lda = m = x->rows;
    n = x->cols;
    k = (m < n)? m : n;
    dnc = k > 20;

    s = gretl_vector_alloc(k);
    if (s == NULL) {
        err = E_ALLOC;
        goto bailout;
    }

    if (dnc) {
        /* divide and conquer */
        if (pu != NULL || pvt != NULL) {
            int ucols = full ? m : k;

            ldu = m;
            ldvt = full ? n : k;
            u = gretl_matrix_alloc(ldu, ucols);
            vt = gretl_matrix_alloc(ldvt, n);
            if (u == NULL || vt == NULL) {
                err = E_ALLOC;
                goto bailout;
            } else {
                uval = u->val;
                vtval = vt->val;
                jobz = full ? 'A' : 'S';
            }
        }

        work = lapack_malloc(sizeof *work);
        iwork = malloc(8 * k * sizeof *iwork);
        if (work == NULL || iwork == NULL) {
            err = E_ALLOC;
            goto bailout;
        }

        /* workspace query */
        dgesdd_(&jobz, &m, &n, a->val, &lda, s->val, uval, &ldu,
                vtval, &ldvt, work, &lwork, iwork, &info);
    } else {
        /* vanilla SVD computation */
        if (pu != NULL) {
            ldu = m;
            if (full) {
                u = gretl_matrix_alloc(ldu, m);
            } else {
                u = gretl_matrix_alloc(ldu, k);
            }
            if (u == NULL) {
                err = E_ALLOC;
                goto bailout;
            } else {
                uval = u->val;
                jobu = full ? 'A' : 'S';
            }
        }
        if (pvt != NULL) {
            ldvt = full ? n : k;
            vt = gretl_matrix_alloc(ldvt, n);
            if (vt == NULL) {
                err = E_ALLOC;
                goto bailout;
            } else {
                vtval = vt->val;
                jobvt = full ? 'A' : 'S';
            }
        }

        work = lapack_malloc(sizeof *work);
        if (work == NULL) {
            err = E_ALLOC;
            goto bailout;
        }

        /* workspace query */
        dgesvd_(&jobu, &jobvt, &m, &n, a->val, &lda, s->val, uval, &ldu,
                vtval, &ldvt, work, &lwork, &info);
    }

    if (info != 0 || work[0] <= 0.0) {
        err = wspace_fail(info, work[0]);
        goto bailout;
    }

    lwork = (integer) work[0];
    work = lapack_realloc(work, lwork * sizeof *work);
    if (work == NULL) {
        err = E_ALLOC;
        goto bailout;
    }

    /* actual computation */
    if (dnc) {
        dgesdd_(&jobz, &m, &n, a->val, &lda, s->val, uval, &ldu,
                vtval, &ldvt, work, &lwork, iwork, &info);
    } else {
        dgesvd_(&jobu, &jobvt, &m, &n, a->val, &lda, s->val, uval, &ldu,
                vtval, &ldvt, work, &lwork, &info);
    }

    if (info != 0) {
        fprintf(stderr, "gretl_matrix_SVD: info = %d\n", (int) info);
        err = E_DATA;
        goto bailout;
    }

    if (ps != NULL) {
        *ps = s;
        s = NULL;
    }
    if (pu != NULL) {
        *pu = u;
        u = NULL;
    }
    if (pvt != NULL) {
        *pvt = vt;
        vt = NULL;
    }

 bailout:

    lapack_free(work);
    free(iwork);
    gretl_matrix_free(a);
    gretl_matrix_free(s);
    gretl_matrix_free(u);
    gretl_matrix_free(vt);

    return err;
}

/**
 * gretl_matrix_SVD:
 * @x: m x n matrix to decompose.
 * @pu: location for matrix U, or NULL if not wanted.
 * @ps: location for vector of singular values, or NULL if not wanted.
 * @pvt: location for matrix V (transposed), or NULL if not wanted.
 * @full: if U and/or V are to be computed, a non-zero value flags
 * production of "full-size" U (m x m) and/or V (n x n). Otherwise U
 * will be m x min(m,n) and and V' will be min(m,n) x n. Note that
 * this flag matters only if @x is not square.
 *
 * Computes SVD factorization of a general matrix using one of the
 * the lapack functions dgesvd() or dgesdd(). A = U * diag(s) * Vt.
 *
 * Returns: 0 on success; non-zero error code on failure.
 */

int gretl_matrix_SVD (const gretl_matrix *x, gretl_matrix **pu,
                      gretl_vector **ps, gretl_matrix **pvt,
                      int full)
{
    int err = 0;

    if (pu == NULL && ps == NULL && pvt == NULL) {
        /* no-op */
        return 0;
    } else if (gretl_is_null_matrix(x)) {
        return E_DATA;
    }

    if (!full && x->rows > x->cols && getenv("GRETL_REAL_SVD") == NULL) {
        /* The "tall" variant is very fast, but not at all
           accurate for near-singular matrices. If @x is
           too close to singular this will be flagged by an
           error code of E_SINGULAR from tall_SVD(), in which
           case we'll proceed to try "real" SVD; any other
           error will be treated as fatal.
        */
        err = tall_SVD(x, pu, ps, pvt);
        if (err != E_SINGULAR) {
            /* either OK or fatal error */
            return err;
        }
    }

    return real_gretl_matrix_SVD(x, pu, ps, pvt, full);
}

/**
 * gretl_matrix_SVD_johansen_solve:
 * @R0: T x p matrix of residuals.
 * @R1: T x p1 matrix of residuals.
 * @evals: vector to receive eigenvals, or NULL if not wanted.
 * @B: matrix to hold \beta, or NULL if not wanted.
 * @A: matrix to hold \alpha, or NULL if not wanted.
 * @jrank: cointegration rank, <= p.
 *
 * Solves the Johansen generalized eigenvalue problem via
 * SVD decomposition.  See J. A. Doornik and R. J. O'Brien,
 * "Numerically stable cointegration analysis", Computational
 * Statistics and Data Analysis, 41 (2002), pp. 185-193,
 * Algorithm 4.
 *
 * If @B is non-null it should be p1 x p on input; it will
 * be trimmed to p1 x @jrank on output if @jrank < p.
 * If @A is non-null it should be p x p on input; it will
 * be trimmed to p x @jrank on output if @jrank < p.
 * @evals should be a vector of length @jrank.
 *
 * Returns: 0 on success; non-zero error code on failure.
 */

int gretl_matrix_SVD_johansen_solve (const gretl_matrix *R0,
                                     const gretl_matrix *R1,
                                     gretl_matrix *evals,
                                     gretl_matrix *B,
                                     gretl_matrix *A,
                                     int jrank)
{
    gretl_matrix *U0 = NULL;
    gretl_matrix *U1 = NULL;
    gretl_matrix *Uz = NULL;
    gretl_matrix *S1 = NULL;
    gretl_matrix *Sz = NULL;
    gretl_matrix *V1 = NULL;
    gretl_matrix *Z = NULL;
    int T = R0->rows;
    int p = R0->cols;
    int p1 = R1->cols;
    int r, err;

    if (evals == NULL && B == NULL && A == NULL) {
        /* no-op */
        return 0;
    }

    r = (jrank == 0)? p : jrank;

    if (r < 1 || r > p) {
        fprintf(stderr, "Johansen SVD: r is wrong (%d)\n", r);
        return E_NONCONF;
    }

    if (evals != NULL && gretl_vector_get_length(evals) < r) {
        fprintf(stderr, "Johansen SVD: evals is too short\n");
        return E_NONCONF;
    }

    if (B != NULL && (B->rows != p1 || B->cols != p)) {
        fprintf(stderr, "Johansen SVD: B is wrong size\n");
        return E_NONCONF;
    }

    if (A != NULL && (A->rows != p || A->cols != p)) {
        fprintf(stderr, "Johansen SVD: A is wrong size\n");
        return E_NONCONF;
    }

    err = real_gretl_matrix_SVD(R0, &U0, NULL, NULL, 0);

    if (!err) {
        err = real_gretl_matrix_SVD(R1, &U1, &S1, &V1, 0);
    }

    if (!err) {
        Z = gretl_matrix_alloc(p1, p);
        if (Z == NULL) {
            err = E_ALLOC;
        } else {
            err = gretl_matrix_multiply_mod(U1, GRETL_MOD_TRANSPOSE,
                                            U0, GRETL_MOD_NONE,
                                            Z, GRETL_MOD_NONE);
        }
    }

    if (!err) {
        err = real_gretl_matrix_SVD(Z, &Uz, &Sz, NULL, 0);
    }

    if (!err) {
        double x, si;
        int i, j;

        if (evals != NULL) {
            for (i=0; i<r; i++) {
                evals->val[i] = Sz->val[i] * Sz->val[i];
            }
        }

        if (B != NULL) {
            /* \hat{\beta} = T^{1/2} V_1 {\Sigma_1}^{-1} U_z */

            for (i=0; i<p1; i++) {
                si = S1->val[i];
                for (j=0; j<p1; j++) {
                    if (si > SVD_SMIN) {
                        x = gretl_matrix_get(V1, i, j);
                        gretl_matrix_set(V1, i, j, x / si);
                    } else {
                        gretl_matrix_set(V1, i, j, 0);
                    }
                }
            }

            gretl_matrix_multiply_mod(V1, GRETL_MOD_TRANSPOSE,
                                      Uz, GRETL_MOD_NONE,
                                      B, GRETL_MOD_NONE);
            gretl_matrix_multiply_by_scalar(B, sqrt((double) T));
            if (r < p) {
                gretl_matrix_reuse(B, -1, r);
            }
        }

        if (A != NULL) {
            /* \hat{\alpha} = T^{-1/2} R_0' U_1 U_z */

            gretl_matrix_reuse(Z, p, p1);
            gretl_matrix_multiply_mod(R0, GRETL_MOD_TRANSPOSE,
                                      U1, GRETL_MOD_NONE,
                                      Z, GRETL_MOD_NONE);
            gretl_matrix_multiply(Z, Uz, A);
            gretl_matrix_divide_by_scalar(A, sqrt((double) T));
            if (r < p) {
                gretl_matrix_reuse(A, -1, r);
            }
        }
    }

    gretl_matrix_free(U0);
    gretl_matrix_free(U1);
    gretl_matrix_free(Uz);
    gretl_matrix_free(S1);
    gretl_matrix_free(Sz);
    gretl_matrix_free(V1);
    gretl_matrix_free(Z);

    return err;
}

/* return the row-index of the element in column col of
   matrix X that has the greatest absolute magnitude
*/

static int max_abs_index (const gretl_matrix *X, int col)
{
    double aij, tmp = 0.0;
    int i, idx = 0;

    for (i=0; i<X->rows; i++) {
        aij = fabs(gretl_matrix_get(X, i, col));
        if (aij > tmp) {
            tmp = aij;
            idx = i;
        }
    }

    return idx;
}

#define NSMIN 1.0e-16

static void normalize_nullspace (gretl_matrix *M)
{
    int i, j, k, idx;
    double x, y;

    /* FIXME? */

    if (M->cols == 1) {
        j = 0;
        idx = max_abs_index(M, j);
        x = gretl_matrix_get(M, idx, j);
        for (i=0; i<M->rows; i++) {
            y = gretl_matrix_get(M, i, j);
            y /= x;
            if (fabs(y) < NSMIN) y = 0.0;
            gretl_matrix_set(M, i, j, y);
        }
    }

    /* remove ugliness for printing */
    k = M->rows * M->cols;
    for (i=0; i<k; i++) {
        if (M->val[i] == -0) {
            M->val[i] = 0;
        }
    }
}

/**
 * gretl_matrix_right_nullspace:
 * @M: matrix to operate on.
 * @err: location to receive error code.
 *
 * Given an m x n matrix @M, construct a conformable matrix
 * R such that MR = 0 (that is, all the columns of R are
 * orthogonal to the space spanned by the rows of @M).
 *
 * Returns: the allocated matrix R, or NULL on failure.
 */

gretl_matrix *gretl_matrix_right_nullspace (const gretl_matrix *M, int *err)
{
    gretl_matrix *R = NULL;
    gretl_matrix *V = NULL;
    gretl_matrix *S = NULL;
    int i, j, k;

    if (gretl_is_null_matrix(M)) {
        *err = E_DATA;
        return NULL;
    }

    /* we'll need the full SVD here */
    *err = real_gretl_matrix_SVD(M, NULL, &S, &V, 1);

    if (!*err) {
        char E = 'E';
        int m = M->rows;
        int n = M->cols;
        int r = MIN(m, n);
        int sz = MAX(m, n);
        double x, eps = dlamch_(&E);
        double smin = sz * S->val[0] * eps;

        /* rank plus nullity = n */
        k = n;
        for (i=0; i<r; i++) {
            if (S->val[i] > smin) {
                k--;
            }
        }

        if (k == 0) {
            R = gretl_null_matrix_new();
        } else {
            R = gretl_matrix_alloc(n, k);
        }

        if (R == NULL) {
            *err = E_ALLOC;
        } else if (k > 0) {
            for (i=0; i<n; i++) {
                for (j=0; j<k; j++) {
                    x = gretl_matrix_get(V, j + n - k, i);
                    gretl_matrix_set(R, i, j, x);
                }
            }
            normalize_nullspace(R);
        }
    }

#if 0
    gretl_matrix_print(S, "S");
    gretl_matrix_print(V, "V'");
    gretl_matrix_print(R, "R");
#endif

    gretl_matrix_free(S);
    gretl_matrix_free(V);

    return R;
}

/**
 * gretl_matrix_left_nullspace:
 * @M: matrix to operate on.
 * @mod: %GRETL_MOD_NONE or %GRETL_MOD_TRANSPOSE
 * @err: location to receive error code.
 *
 * Given an m x n matrix @M, construct a conformable matrix
 * L such that LM = 0 (that is, all the columns of @M are
 * orthogonal to the space spanned by the rows of L).
 *
 * Returns: the allocated matrix L, or if @mod is
 * %GRETL_MOD_TRANSPOSE, L', or NULL on failure.
 */

gretl_matrix *gretl_matrix_left_nullspace (const gretl_matrix *M,
                                           GretlMatrixMod mod,
                                           int *err)
{
    gretl_matrix *Tmp = NULL;
    gretl_matrix *L = NULL;

    if (gretl_is_null_matrix(M)) {
        *err = E_DATA;
        return NULL;
    }

    Tmp = gretl_matrix_copy_transpose(M);
    if (Tmp == NULL) {
        *err = E_ALLOC;
        return NULL;
    }

    L = gretl_matrix_right_nullspace(Tmp, err);
    gretl_matrix_free(Tmp);

    if (!*err && mod == GRETL_MOD_TRANSPOSE) {
        Tmp = gretl_matrix_copy_transpose(L);
        if (Tmp == NULL) {
            *err = E_ALLOC;
        } else {
            gretl_matrix_free(L);
            L = Tmp;
        }
    }

    return L;
}

#define true_null_matrix(a) (a->rows == 0 && a->cols == 0)

/**
 * gretl_matrix_row_concat:
 * @a: upper source matrix (m x n).
 * @b: lower source matrix (p x n).
 * @err: location to receive error code.
 *
 * Returns: newly allocated matrix ((m+p) x n) that results from
 * the row-wise concatenation of @a and @b, or NULL on failure.
 */

gretl_matrix *
gretl_matrix_row_concat (const gretl_matrix *a, const gretl_matrix *b,
                         int *err)
{
    gretl_matrix *c = NULL;

    if (a == NULL || b == NULL) {
        *err = E_DATA;
    } else if (true_null_matrix(a)) {
        c = gretl_matrix_copy(b);
        goto finish;
    } else if (true_null_matrix(b)) {
        c = gretl_matrix_copy(a);
        goto finish;
    }

    if (!*err) {
        int cmplx_a = a->is_complex;
        int cmplx_b = b->is_complex;
        int cmplx_c = cmplx_a || cmplx_b;
        int scalar_a = 0;
        int scalar_b = 0;
        double complex z;
        double x;
        int cr, cc;
        int i, j, k;

        if (matrix_is_scalar(a) && b->cols != 1) {
            scalar_a = 1;
            cr = b->rows + 1;
            cc = b->cols;
        } else if (matrix_is_scalar(b) && a->cols != 1) {
            scalar_b = 1;
            cr = a->rows + 1;
            cc = a->cols;
        } else if (a->cols != b->cols) {
            *err = E_NONCONF;
            return NULL;
        } else if (a->rows + b->rows == 0 || a->cols == 0) {
            cr = cc = 0;
        } else {
            cr = a->rows + b->rows;
            cc = a->cols;
        }

        if (cr == 0 && cc == 0) {
            c = gretl_null_matrix_new();
        } else if (cmplx_c) {
            c = gretl_cmatrix_new(cr, cc);
        } else {
            c = gretl_matrix_alloc(cr, cc);
        }
        if (c == NULL) {
            *err = E_ALLOC;
            return NULL;
        } else if (cr == 0) {
            return c;
        }

        if (scalar_a) {
            for (j=0; j<b->cols; j++) {
                if (cmplx_c) {
                    z = cmplx_a ? a->z[0] : a->val[0];
                    gretl_cmatrix_set(c, 0, j, z);
                } else {
                    gretl_matrix_set(c, 0, j, a->val[0]);
                }
            }
        } else {
            for (i=0; i<a->rows; i++) {
                for (j=0; j<a->cols; j++) {
                    if (cmplx_c) {
                        z = cmplx_a ? gretl_cmatrix_get(a, i, j) :
                            gretl_matrix_get(a, i, j);
                        gretl_cmatrix_set(c, i, j, z);
                    } else {
                        x = gretl_matrix_get(a, i, j);
                        gretl_matrix_set(c, i, j, x);
                    }
                }
            }
        }

        k = a->rows;
        if (scalar_b) {
            for (j=0; j<a->cols; j++) {
                if (cmplx_c) {
                    z = cmplx_b ? b->z[0] : b->val[0];
                    gretl_cmatrix_set(c, k, j, z);
                } else {
                    gretl_matrix_set(c, k, j, b->val[0]);
                }
            }
        } else {
            for (i=0; i<b->rows; i++) {
                for (j=0; j<b->cols; j++) {
                    if (cmplx_c) {
                        z = cmplx_b ? gretl_cmatrix_get(b, i, j) :
                            gretl_matrix_get(b, i, j);
                        gretl_cmatrix_set(c, k, j, z);
                    } else {
                        x = gretl_matrix_get(b, i, j);
                        gretl_matrix_set(c, k, j, x);
                    }
                }
                k++;
            }
        }
    }

 finish:

    if (!*err) {
        if (c == NULL) {
            *err = E_ALLOC;
        } else {
            maybe_preserve_names(c, a, COLNAMES, NULL);
            maybe_concat_names(c, a, b, ROWNAMES);
        }
    }

    return c;
}

/**
 * gretl_matrix_col_concat:
 * @a: left-hand source matrix (m x n).
 * @b: right-hand source matrix (m x p).
 * @err: location to receive error code.
 *
 * Returns: newly allocated matrix (m x (n+p)) that results from
 * the column-wise concatenation of @a and @b, or NULL on failure.
 */

gretl_matrix *
gretl_matrix_col_concat (const gretl_matrix *a, const gretl_matrix *b,
                         int *err)
{
    gretl_matrix *c = NULL;

    if (a == NULL || b == NULL) {
        *err = E_DATA;
    } else if (true_null_matrix(a)) {
        c = gretl_matrix_copy(b);
        goto finish;
    } else if (true_null_matrix(b)) {
        c = gretl_matrix_copy(a);
        goto finish;
    }

    if (!*err) {
        int cmplx_a = a->is_complex;
        int cmplx_b = b->is_complex;
        int cmplx_c = cmplx_a || cmplx_b;
        int scalar_a = 0;
        int scalar_b = 0;
        int n_a = a->rows * a->cols;
        int n_b = b->rows * b->cols;
        size_t xsize = sizeof(double);
        size_t zsize = sizeof(double complex);
        double complex z;
        int i, cr, cc;

        if (matrix_is_scalar(a) && b->rows != 1) {
            scalar_a = 1;
            cr = b->rows;
            cc = b->cols + 1;
        } else if (matrix_is_scalar(b) && a->rows != 1) {
            scalar_b = 1;
            cr = a->rows;
            cc = a->cols + 1;
        } else if (a->rows != b->rows) {
            *err = E_NONCONF;
            return NULL;
        } else if (a->rows == 0 || a->cols + b->cols == 0) {
            cr = cc = 0;
        } else {
            cr = a->rows;
            cc = a->cols + b->cols;
        }

        if (cr == 0 && cc == 0) {
            c = gretl_null_matrix_new();
        } else if (cmplx_c) {
            c = gretl_cmatrix_new(cr, cc);
        } else {
            c = gretl_matrix_alloc(cr, cc);
        }
        if (c == NULL) {
            *err = E_ALLOC;
            return NULL;
        } else if (cr == 0) {
            return c;
        }

        if (scalar_a) {
            if (!cmplx_c) {
                memcpy(c->val + b->rows, b->val, n_b * xsize);
            } else if (cmplx_b) {
                memcpy(c->z + b->rows, b->z, n_b * zsize);
            } else {
                real_to_complex_fill(c, b, 0, 1);
            }
            for (i=0; i<b->rows; i++) {
                if (cmplx_c) {
                    z = cmplx_a ? a->z[0] : a->val[0];
                    gretl_cmatrix_set(c, i, 0, z);
                } else {
                    gretl_matrix_set(c, i, 0, a->val[0]);
                }
            }
        } else if (scalar_b) {
            if (!cmplx_c) {
                memcpy(c->val, a->val, n_a * xsize);
            } else if (cmplx_a) {
                memcpy(c->z, a->z, n_a * zsize);
            } else {
                real_to_complex_fill(c, a, 0, 0);
            }
            for (i=0; i<a->rows; i++) {
                if (cmplx_c) {
                    z = cmplx_b ? b->z[0] : b->val[0];
                    gretl_cmatrix_set(c, i, a->cols, z);
                } else {
                    gretl_matrix_set(c, i, a->cols, b->val[0]);
                }
            }
        } else {
            /* neither @a nor @b is scalar */
            if (!cmplx_c) {
                memcpy(c->val, a->val, n_a * xsize);
                memcpy(c->val + n_a, b->val, n_b * xsize);
            } else {
                if (cmplx_a) {
                    memcpy(c->z, a->z, n_a * zsize);
                } else {
                    real_to_complex_fill(c, a, 0, 0);
                }
                if (cmplx_b) {
                    memcpy(c->z + n_a, b->z, n_b * zsize);
                } else {
                    real_to_complex_fill(c, b, 0, a->cols);
                }
            }
        }
    }

 finish:

    if (!*err) {
        if (c == NULL) {
            *err = E_ALLOC;
        } else {
            maybe_preserve_names(c, a, ROWNAMES, NULL);
            maybe_concat_names(c, a, b, COLNAMES);
        }
    }

    return c;
}

/**
 * gretl_matrix_direct_sum:
 * @a: top left matrix.
 * @b: bottom right matrix.
 * @err: location to receive error code.
 *
 * Returns: a new matrix containing the direct sum of @a and
 * @b, or NULL on failure.
 */

gretl_matrix *gretl_matrix_direct_sum (const gretl_matrix *a,
                                       const gretl_matrix *b,
                                       int *err)
{
    gretl_matrix *c = NULL;

    if (gretl_is_null_matrix(a) && gretl_is_null_matrix(b)) {
        c = gretl_null_matrix_new();
    } else if (a->is_complex + b->is_complex == 1) {
        *err = E_MIXED;
    } else if (gretl_is_null_matrix(a)) {
        c = gretl_matrix_copy(b);
    } else if (gretl_is_null_matrix(b)) {
        c = gretl_matrix_copy(a);
    } else {
        int m = a->rows + b->rows;
        int n = a->cols + b->cols;
        int i, j, k;
        double complex z;
        double x;

        if (a->is_complex) {
            c = gretl_cmatrix_new0(m, n);
        } else {
            c = gretl_zero_matrix_new(m, n);
        }

        if (c != NULL) {
            for (i=0; i<a->rows; i++) {
                for (j=0; j<a->cols; j++) {
                    if (a->is_complex) {
                        z = gretl_cmatrix_get(a, i, j);
                        gretl_cmatrix_set(c, i, j, z);
                    } else {
                        x = gretl_matrix_get(a, i, j);
                        gretl_matrix_set(c, i, j, x);
                    }
                }
            }
            for (i=0; i<b->rows; i++) {
                k = i + a->rows;
                for (j=0; j<b->cols; j++) {
                    if (a->is_complex) {
                        z = gretl_cmatrix_get(b, i, j);
                        gretl_cmatrix_set(c, k, j + a->cols, z);
                    } else {
                        x = gretl_matrix_get(b, i, j);
                        gretl_matrix_set(c, k, j + a->cols, x);
                    }
                }
            }
        }
    }

    if (!*err && c == NULL) {
        *err = E_ALLOC;
    }

    return c;
}

/**
 * gretl_matrix_inplace_colcat:
 * @a: matrix to be enlarged (m x n).
 * @b: matrix from which columns should be added (m x p).
 * @mask: char array, of length p, with 1s in positions
 * corresponding to columns of @b that are to be added
 * to @a, 0s elsewhere; or NULL to add all columns
 * of @b.
 *
 * Concatenates onto @a the selected columns of @b, if the
 * two matrices are conformable.
 *
 * Returns: 0 on success, non-zero code on error.
 */

int gretl_matrix_inplace_colcat (gretl_matrix *a,
                                 const gretl_matrix *b,
                                 const char *mask)
{
    double x;
    int addc;
    int i, j, k;

    if (a == NULL || b == NULL) {
        return E_DATA;
    } else if (a->is_complex || b->is_complex) {
        fprintf(stderr, "E_CMPLX in gretl_matrix_inplace_colcat\n");
        return E_CMPLX;
    } else if (a->rows != b->rows) {
        return E_NONCONF;
    }

    if (mask == NULL) {
        addc = b->cols;
    } else {
        addc = 0;
        for (j=0; j<b->cols; j++) {
            if (mask[j]) addc++;
        }
        if (addc == 0) {
            return 0;
        }
    }

    k = a->cols;

    if (gretl_matrix_realloc(a, a->rows, k + addc)) {
        return E_ALLOC;
    }

    if (mask == NULL) {
        size_t bsize = b->rows * b->cols * sizeof *b->val;

        memcpy(a->val + a->rows * k, b->val, bsize);
    } else {
        for (j=0; j<b->cols; j++) {
            if (mask[j]) {
                for (i=0; i<b->rows; i++) {
                    x = gretl_matrix_get(b, i, j);
                    gretl_matrix_set(a, i, k, x);
                }
                k++;
            }
        }
    }

    return 0;
}

/**
 * gretl_matrix_cumcol:
 * @m: source matrix.
 * @err: error code.
 *
 * Returns: a matrix of the same dimensions as @m, containing
 * the cumulated columns of @m.
 */

gretl_matrix *gretl_matrix_cumcol (const gretl_matrix *m, int *err)
{
    gretl_matrix *a;
    int t, i;

    *err = 0;

    if (gretl_is_null_matrix(m)) {
        return NULL;
    }

    a = gretl_matching_matrix_new(m->rows, m->cols, m);

    if (a == NULL) {
        *err = E_ALLOC;
    } else if (a->is_complex) {
        double complex z;

        for (i=0; i<m->cols; i++) {
            z = 0;
            for (t=0; t<m->rows; t++) {
                z += gretl_cmatrix_get(m, t, i);
                gretl_cmatrix_set(a, t, i, z);
            }
        }
    } else {
        double x;

        for (i=0; i<m->cols; i++) {
            x = 0;
            for (t=0; t<m->rows; t++) {
                x += gretl_matrix_get(m, t, i);
                gretl_matrix_set(a, t, i, x);
            }
        }
    }

    return a;
}

/**
 * gretl_matrix_diffcol:
 * @m: source matrix.
 * @missval: value to represent missing observations.
 * @err: error code.
 *
 * Returns: a matrix of the same dimensions as @m, containing
 * @missval in the first row and the difference between consecutive
 * rows of @m afterwards.
 */

gretl_matrix *gretl_matrix_diffcol (const gretl_matrix *m,
                                    double missval, int *err)
{
    gretl_matrix *a;
    int t, i;

    *err = 0;

    if (gretl_is_null_matrix(m)) {
        return NULL;
    }

    a = gretl_matching_matrix_new(m->rows, m->cols, m);

    if (a == NULL) {
        *err = E_ALLOC;
    } else if (a->is_complex) {
        double complex z, zlag;

        for (i=0; i<m->cols; i++) {
            gretl_cmatrix_set(a, 0, i, missval);
        }
        for (i=0; i<m->cols; i++) {
            zlag = gretl_cmatrix_get(m, 0, i);
            for (t=1; t<m->rows; t++) {
                z = gretl_cmatrix_get(m, t, i);
                gretl_cmatrix_set(a, t, i, z - zlag);
                zlag = z;
            }
        }
    } else {
        double x, xlag;

        for (i=0; i<m->cols; i++) {
            gretl_matrix_set(a, 0, i, missval);
        }
        for (i=0; i<m->cols; i++) {
            xlag = gretl_matrix_get(m, 0, i);
            for (t=1; t<m->rows; t++) {
                x = gretl_matrix_get(m, t, i);
                gretl_matrix_set(a, t, i, x - xlag);
                xlag = x;
            }
        }
    }

    return a;
}

/**
 * gretl_matrix_lag:
 * @m: source matrix.
 * @k: vector of lag orders (> 0 for lags, < 0 for leads).
 * @opt: use OPT_L to arrange multiple lags by lag rather than by variable.
 * @missval: value to represent missing observations.
 *
 * Returns: A matrix of the same dimensions as @m, containing lags
 * of the variables in the columns of @m, with missing values set
 * to @missval.
 */

gretl_matrix *gretl_matrix_lag (const gretl_matrix *m,
                                const gretl_vector *k,
                                gretlopt opt,
                                double missval)
{
    gretl_matrix *a;
    double x;
    int l = gretl_vector_get_length(k);
    int s, t, i, j, n, kj;

    if (gretl_is_null_matrix(m) || l == 0 || m->is_complex) {
        return NULL;
    }

    a = gretl_matrix_alloc(m->rows, m->cols * l);
    if (a == NULL) {
        return NULL;
    }

    if (opt & OPT_L) {
        /* by lag */
        n = 0;
        for (j=0; j<l; j++) {
            kj = gretl_vector_get(k, j);
            for (t=0; t<m->rows; t++) {
                s = t - kj;
                if (s < 0 || s >= m->rows) {
                    for (i=0; i<m->cols; i++) {
                        gretl_matrix_set(a, t, n+i, missval);
                    }
                } else {
                    for (i=0; i<m->cols; i++) {
                        x = gretl_matrix_get(m, s, i);
                        gretl_matrix_set(a, t, n+i, x);
                    }
                }
            }
            n += m->cols;
        }
    } else {
        /* by variable */
        n = 0;
        for (i=0; i<m->cols; i++) {
            for (j=0; j<l; j++) {
                kj = gretl_vector_get(k, j);
                for (t=0; t<m->rows; t++) {
                    s = t - kj;
                    if (s < 0 || s >= m->rows) {
                        gretl_matrix_set(a, t, n+j, missval);
                    } else {
                        x = gretl_matrix_get(m, s, i);
                        gretl_matrix_set(a, t, n+j, x);
                    }
                }
            }
            n += l;
        }
    }

    return a;
}

/**
 * gretl_matrix_inplace_lag:
 * @targ: target matrix.
 * @src: source matrix.
 * @k: lag order (> 0 for lags, < 0 for leads).
 *
 * Fills out @targ (if it is of the correct dimensions),
 * with (columnwise) lags of @src, using 0 for missing
 * values.
 *
 * Returns: 0 on success, non-zero code otherwise.
 */

int gretl_matrix_inplace_lag (gretl_matrix *targ,
                              const gretl_matrix *src,
                              int k)
{
    int m, n;
    double x;
    int s, t, i;

    if (gretl_is_null_matrix(targ) || gretl_is_null_matrix(src)) {
        return E_DATA;
    }

    m = src->rows;
    n = src->cols;

    if (targ->rows != m || targ->cols != n) {
        return E_NONCONF;
    }

    for (t=0; t<m; t++) {
        s = t - k;
        if (s < 0 || s >= m) {
            for (i=0; i<n; i++) {
                gretl_matrix_set(targ, t, i, 0.0);
            }
        } else {
            for (i=0; i<n; i++) {
                x = gretl_matrix_get(src, s, i);
                gretl_matrix_set(targ, t, i, x);
            }
        }
    }

    return 0;
}

/* the most common use-case here will be updating the t1 and t2
   members of targ's info based on src's info: this naturally
   arises when a new m x n matrix is generated and its content is
   assigned to an existing m x n matrix
*/

static int gretl_matrix_copy_info (gretl_matrix *targ,
                                   const gretl_matrix *src)
{
    int err = 0;

    if (is_block_matrix(targ) || is_block_matrix(src)) {
        return E_DATA;
    }

    if (src->info == NULL || src->is_complex) {
        if (targ->info != NULL) {
            gretl_matrix_destroy_info(targ);
        }
        return 0;
    }

    if (targ->info == NULL) {
        targ->info = malloc(sizeof *targ->info);
    } else {
        strings_array_free(targ->info->colnames, targ->cols);
        strings_array_free(targ->info->rownames, targ->rows);
    }

    if (targ->info == NULL) {
        err = E_ALLOC;
    } else {
        targ->info->t1 = src->info->t1;
        targ->info->t2 = src->info->t2;
        targ->info->colnames = NULL;
        targ->info->rownames = NULL;
        if (src->info->colnames != NULL) {
            targ->info->colnames = strings_array_dup(src->info->colnames,
                                                     src->cols);
            if (targ->info->colnames == NULL) {
                err = E_ALLOC;
            }
        }
        if (!err && src->info->rownames != NULL) {
            targ->info->rownames = strings_array_dup(src->info->rownames,
                                                     src->rows);
            if (targ->info->rownames == NULL) {
                err = E_ALLOC;
            }
        }
    }

    return err;
}

static int gretl_matrix_add_info (gretl_matrix *m)
{
    m->info = malloc(sizeof *m->info);

    if (m->info == NULL) {
        return E_ALLOC;
    } else {
        m->info->t1 = 0;
        m->info->t2 = 0;
        m->info->colnames = NULL;
        m->info->rownames = NULL;
        return 0;
    }
}

/**
 * gretl_matrix_set_t1:
 * @m: matrix to operate on.
 * @t: integer value to set.
 *
 * Sets an integer value on @m, which can be retrieved using
 * gretl_matrix_get_t1().
 *
 * Returns: 0 on success, non-ero on error.
 */

int gretl_matrix_set_t1 (gretl_matrix *m, int t)
{
    if (m == NULL) {
        return E_DATA;
    } else if (is_block_matrix(m)) {
        return matrix_block_error("gretl_matrix_set_t1");
    } else if (m->info == NULL && gretl_matrix_add_info(m)) {
        return E_ALLOC;
    }

    m->info->t1 = t;

    return 0;
}

/**
 * gretl_matrix_set_t2:
 * @m: matrix to operate on.
 * @t: integer value to set.
 *
 * Sets an integer value on @m, which can be retrieved using
 * gretl_matrix_get_t2().
 *
 * Returns: 0 on success, non-ero on error.
 */

int gretl_matrix_set_t2 (gretl_matrix *m, int t)
{
    if (m == NULL) {
        return E_DATA;
    } else if (is_block_matrix(m)) {
        return matrix_block_error("gretl_matrix_set_t2");
    } else if (m->info == NULL && gretl_matrix_add_info(m)) {
        return E_ALLOC;
    }

    m->info->t2 = t;

    return 0;
}

/**
 * gretl_matrix_get_t1:
 * @m: matrix to read from.
 *
 * Returns: the integer that has been set on @m using
 * gretl_matrix_set_t1(), or zero if no such value has
 * been set.
 */

int gretl_matrix_get_t1 (const gretl_matrix *m)
{
    if (m != NULL && !is_block_matrix(m) && m->info != NULL) {
        return m->info->t1;
    } else {
        return 0;
    }
}

/**
 * gretl_matrix_get_t2:
 * @m: matrix to read from.
 *
 * Returns: the integer that has been set on @m using
 * gretl_matrix_set_t2(), or zero if no such value has
 * been set.
 */

int gretl_matrix_get_t2 (const gretl_matrix *m)
{
    if (m != NULL && !is_block_matrix(m) && m->info != NULL) {
        return m->info->t2;
    } else {
        return 0;
    }
}

/**
 * gretl_matrix_is_dated:
 * @m: matrix to examine.
 *
 * Returns: 1 if matrix @m has integer indices recorded
 * via gretl_matrix_set_t1() and gretl_matrix_set_t2(),
 * such that t1 >= 0 and t2 > t1, otherwise zero.
 */

int gretl_matrix_is_dated (const gretl_matrix *m)
{
    if (m != NULL && !is_block_matrix(m) && m->info != NULL) {
        return (m->info->t1 >= 0 && (m->info->t2 > m->info->t1));
    } else {
        return 0;
    }
}

static int
get_SVD_ols_vcv (const gretl_matrix *A, const gretl_matrix *B,
                 const double *s, gretl_matrix *V, double *s2)
{
    double aik, ajk, vij;
    int m = A->cols;
    int i, j, k;

    /* Get X'X{-1}, based on the work done by the SV decomp:
       reciprocals of the squares of the (positive) singular values,
       premultiplied by V and postmultiplied by V-transpose
    */
    for (i=0; i<m; i++) {
        for (j=i; j<m; j++) {
            vij = 0.0;
            for (k=0; k<m; k++) {
                if (s[k] > 0.0) {
                    aik = gretl_matrix_get(A, k, i);
                    ajk = gretl_matrix_get(A, k, j);
                    vij += aik * ajk / (s[k] * s[k]);
                }
            }
            gretl_matrix_set(V, i, j, vij);
            if (j != i) {
                gretl_matrix_set(V, j, i, vij);
            }
        }
    }

    if (s2 != NULL) {
        double sigma2 = 0.0;
        int T = A->rows;

        for (i=m; i<T; i++) {
            sigma2 += B->val[i] * B->val[i];
        }
        sigma2 /= T - m;
        gretl_matrix_multiply_by_scalar(V, sigma2);
        *s2 = sigma2;
    }

    return 0;
}

static double
get_ols_error_variance (const gretl_vector *y, const gretl_matrix *X,
                        const gretl_vector *b, int nr)
{
    double u, s2 = 0.0;
    int k = X->cols;  /* number of regressors */
    int n = X->rows;  /* number of observations */
    int i, j;

    for (i=0; i<n; i++) {
        u = y->val[i];
        for (j=0; j<k; j++) {
            u -= gretl_matrix_get(X, i, j) * b->val[j];
        }
        s2 += u * u;
    }

    s2 /= (n - k + nr); /* nr = number of restrictions */

    return s2;
}

static int get_ols_vcv (gretl_matrix *V, double *s2)
{
    if (gretl_invert_general_matrix(V)) {
        gretl_matrix_print(V, "get_ols_vcv: inversion failed");
        return 1;
    }

    if (s2 != NULL) {
        gretl_matrix_multiply_by_scalar(V, *s2);
    }

    return 0;
}

static void
get_ols_uhat (const gretl_vector *y, const gretl_matrix *X,
              const gretl_vector *b, gretl_vector *uhat)
{
    int ncoeff = gretl_vector_get_length(b);
    int n = gretl_vector_get_length(uhat);
    int i, j;
    double uh;

    for (i=0; i<n; i++) {
        uh = y->val[i];
        for (j=0; j<ncoeff; j++) {
            uh -= b->val[j] * gretl_matrix_get(X, i, j);
        }
        uhat->val[i] = uh;
    }
}

#define PREFER_DGELSD 0

static int svd_ols_work (gretl_matrix *A,
                         gretl_matrix *B,
                         double *s,
                         int use_dc)
{
    double *work = NULL;
    double rcond = 0.0;
    integer m, n, nrhs;
    integer lda, ldb;
    integer lwork = -1;
    integer liwork = 0;
    integer rank;
    integer info;
    integer *iwork = NULL;
    int err = 0;

    work = lapack_malloc(sizeof *work);
    if (work == NULL) {
        return E_ALLOC;
    }

    lda = ldb = m = A->rows;
    n = A->cols;
    nrhs = B->cols;

    /* workspace query */
    if (use_dc) {
        dgelsd_(&m, &n, &nrhs, A->val, &lda, B->val, &ldb, s, &rcond,
                &rank, work, &lwork, &liwork, &info);
    } else {
        dgelss_(&m, &n, &nrhs, A->val, &lda, B->val, &ldb, s, &rcond,
                &rank, work, &lwork, &info);
    }

    if (info != 0 || work[0] <= 0.0) {
        return wspace_fail(info, work[0]);
    }

    lwork = (integer) work[0];
    work = lapack_realloc(work, lwork * sizeof *work);
    if (work == NULL) {
        return E_ALLOC;
    }

    if (use_dc) {
        iwork = malloc(liwork * sizeof *iwork);
        if (iwork == NULL) {
            return E_ALLOC;
        }
    }

    /* get actual solution */
    if (use_dc) {
        dgelsd_(&m, &n, &nrhs, A->val, &lda, B->val, &ldb, s, &rcond,
                &rank, work, &lwork, iwork, &info);
    } else {
        dgelss_(&m, &n, &nrhs, A->val, &lda, B->val, &ldb, s, &rcond,
                &rank, work, &lwork, &info);
    }

    if (info != 0) {
        fprintf(stderr, "svd_ols_work: got info = %d (with use_dc = %d)\n",
                info, use_dc);
        err = E_NOCONV;
    } else if (rank < n) {
        fprintf(stderr, "svd_ols_work:\n"
                " data matrix X (%d x %d) has column rank %d\n",
                m, n, (int) rank);
    }

    lapack_free(work);
    free(iwork);

    return err;
}

/**
 * gretl_matrix_SVD_ols:
 * @y: dependent variable vector.
 * @X: matrix of independent variables.
 * @b: vector to hold coefficient estimates.
 * @vcv: matrix to hold the covariance matrix of the coefficients,
 * or NULL if this is not needed.
 * @uhat: vector to hold the regression residuals, or NULL if
 * these are not needed.
 * @s2: pointer to receive residual variance, or NULL.  Note:
 * if @s2 is NULL, the vcv estimate will be plain (X'X)^{-1}.
 *
 * Computes OLS estimates using SVD decomposition, and puts the
 * coefficient estimates in @b.  Optionally, calculates the
 * covariance matrix in @vcv and the residuals in @uhat.
 *
 * Returns: 0 on success, non-zero error code on failure.
 */

int gretl_matrix_SVD_ols (const gretl_vector *y, const gretl_matrix *X,
                          gretl_vector *b, gretl_matrix *vcv,
                          gretl_vector *uhat, double *s2)
{
    gretl_vector *A = NULL;
    gretl_matrix *B = NULL;
    double *s = NULL;
    int k, use_dc = 0;
    int err = 0;

    if (gretl_is_null_matrix(y) ||
        gretl_is_null_matrix(X) ||
        gretl_is_null_matrix(b)) {
        return E_DATA;
    }

#if PREFER_DGELSD
    if (vcv == NULL) {
        /* we don't need the right singular vectors, and
           so can use the divide and conquer SVD variant
        */
        use_dc = 1;
    }
#endif

    k = X->cols;

    if (gretl_vector_get_length(b) != k) {
        return E_NONCONF;
    }

    A = gretl_matrix_copy_tmp(X);
    B = gretl_matrix_copy_tmp(y);

    if (A == NULL || B == NULL) {
        err = E_ALLOC;
        goto bailout;
    }

    /* for singular values of A */
    s = malloc(k * sizeof *s);
    if (s == NULL) {
        err = E_ALLOC;
        goto bailout;
    }

    err = svd_ols_work(A, B, s, use_dc);

    if (!err) {
        int i;

        for (i=0; i<k; i++) {
            b->val[i] = B->val[i];
        }
        if (vcv != NULL) {
            err = get_SVD_ols_vcv(A, B, s, vcv, s2);
        }
        if (uhat != NULL) {
            get_ols_uhat(y, X, b, uhat);
        }
    }

 bailout:

    gretl_matrix_free(A);
    gretl_matrix_free(B);
    free(s);

    return err;
}

/**
 * gretl_matrix_multi_SVD_ols:
 * @y: T x g matrix of dependent variables.
 * @X: T x k matrix of independent variables.
 * @B: k x g matrix to hold coefficient estimates, or NULL.
 * @E: T x g matrix to hold the regression residuals, or NULL if these are
 * not needed.
 * @XTXi: location to receive (X'X)^{-1}, or NULL if this is not needed.
 *
 * Computes OLS estimates using SVD decomposition, and puts the
 * coefficient estimates in @B.  Optionally, calculates the
 * residuals in @E, (X'X)^{-1} in @XTXi.
 *
 * Returns: 0 on success, non-zero error code on failure.
 */

int gretl_matrix_multi_SVD_ols (const gretl_matrix *Y,
                                const gretl_matrix *X,
                                gretl_matrix *B,
                                gretl_matrix *E,
                                gretl_matrix **XTXi)
{
    int g, k, T;
    gretl_matrix *A = NULL;
    gretl_matrix *C = NULL;
    double *s = NULL;
    int free_B = 0;
    int use_dc = 0;
    int err = 0;

    if (gretl_is_null_matrix(Y) ||
        gretl_is_null_matrix(X)) {
        return E_DATA;
    }

#if PREFER_DGELSD
    if (XTXi == NULL) {
        /* we don't need the right singular vectors, and
           so can use the divide and conquer SVD variant
        */
        use_dc = 1;
    }
#endif

    g = Y->cols;
    k = X->cols;
    T = X->rows;

    if (B == NULL) {
        B = gretl_matrix_alloc(k, g);
        if (B == NULL) {
            return E_ALLOC;
        }
        free_B = 1;
    }

    if (B->rows != k || B->cols != g) {
        err = E_NONCONF;
    } else if (Y->rows != T) {
        err = E_NONCONF;
    } else if (E != NULL && (E->cols != g || E->rows != T)) {
        err = E_NONCONF;
    } else if (k > T) {
        err = E_DF;
    }

    A = gretl_matrix_copy_tmp(X);
    C = gretl_matrix_copy_tmp(Y);

    if (A == NULL || C == NULL) {
        err = E_ALLOC;
        goto bailout;
    }

    /* for singular values of A */
    s = malloc(k * sizeof *s);
    if (s == NULL) {
        err = E_ALLOC;
        goto bailout;
    }

    err = svd_ols_work(A, C, s, use_dc);

    if (!err) {
        /* coeffs: extract the first k rows from @C */
        double bij;
        int i, j;

        for (i=0; i<k; i++) {
            for (j=0; j<g; j++) {
                bij = gretl_matrix_get(C, i, j);
                gretl_matrix_set(B, i, j, bij);
            }
        }
    }

    if (!err && E != NULL) {
        /* compute residuals, if wanted */
        int i, imax = E->rows * E->cols;

        gretl_matrix_multiply(X, B, E);
        for (i=0; i<imax; i++) {
            E->val[i] = Y->val[i] - E->val[i];
        }
    }

    if (!err && XTXi != NULL) {
        /* build (X'X)^{-1}, if wanted */
        *XTXi = gretl_matrix_alloc(k, k);
        if (*XTXi == NULL) {
            err = E_ALLOC;
        } else {
            err = get_SVD_ols_vcv(A, C, s, *XTXi, NULL);
        }
    }

 bailout:

    gretl_matrix_free(A);
    gretl_matrix_free(C);
    free(s);

    if (free_B) {
        gretl_matrix_free(B);
    }

    return err;
}

/**
 * gretl_matrix_moore_penrose:
 * @a: m x n matrix.
 *
 * Computes the generalized inverse of matrix @a via its SVD
 * factorization, with the help of the lapack function
 * dgesvd.  On exit the original matrix is overwritten by
 * the inverse.
 *
 * Returns: 0 on success; non-zero error code on failure.
 */

int gretl_matrix_moore_penrose (gretl_matrix *A, double tol)
{
    gretl_matrix *U = NULL;
    gretl_matrix *S = NULL;
    gretl_matrix *VT = NULL;
    int err = 0;

    if (gretl_is_null_matrix(A)) {
        return E_DATA;
    }

    err = real_gretl_matrix_SVD(A, &U, &S, &VT, 0);
    tol = svd_smin(A, S->val[0], tol);

    if (!err) {
        gretl_matrix *Vsel = NULL;
        int nsv = MIN(A->rows, A->cols);
        int i, j, k = 0;
        double x;

        for (i=0; i<nsv; i++) {
            if (S->val[i] > tol) {
                k++;
            }
        }

        if (k < VT->rows) {
            Vsel = gretl_matrix_alloc(k, VT->cols);
            if (Vsel == NULL) {
                err = E_ALLOC;
                goto bailout;
            }
            for (j=0; j<VT->cols; j++) {
                for (i=0; i<k; i++) {
                    x = gretl_matrix_get(VT, i, j);
                    gretl_matrix_set(Vsel, i, j, x);
                }
            }
        }

        /* U <- U .* S^{-1}, for S[j] > min */
        for (i=0; i<U->rows; i++) {
            for (j=0; j<k; j++) {
                x = gretl_matrix_get(U, i, j);
                gretl_matrix_set(U, i, j, x / S->val[j]);
            }
        }
        if (k < U->cols) {
            gretl_matrix_reuse(U, -1, k);
        }

        err = gretl_matrix_multiply_mod(U, GRETL_MOD_NONE,
                                        Vsel != NULL ? Vsel : VT,
                                        GRETL_MOD_NONE,
                                        A, GRETL_MOD_NONE);
        if (!err) {
            gretl_matrix_transpose_in_place(A);
        }
        gretl_matrix_free(Vsel);
    }

 bailout:

    gretl_matrix_free(U);
    gretl_matrix_free(S);
    gretl_matrix_free(VT);

    return err;
}

/**
 * gretl_SVD_invert_matrix:
 * @a: n x n matrix to invert.
 *
 * Computes the inverse (or generalized inverse) of a general square
 * matrix using SVD factorization, with the help of the lapack function
 * dgesvd.  If any of the singular values of @a are less than 1.0e-9
 * the Moore-Penrose generalized inverse is computed instead of the
 * standard inverse.  On exit the original matrix is overwritten by
 * the inverse.
 *
 * Returns: 0 on success; non-zero error code on failure.
 */

int gretl_SVD_invert_matrix (gretl_matrix *a)
{
    gretl_matrix *u = NULL;
    gretl_matrix *s = NULL;
    gretl_matrix *vt = NULL;
    double x;
    int i, j, n;
    int rank = 0;
    int err = 0;

    if (gretl_is_null_matrix(a)) {
        return E_DATA;
    }

    if (a->rows != a->cols) {
        err = E_NONCONF;
        goto bailout;
    }

    n = a->rows;

    /* a = USV' ; a^{-1} = VWU' where W holds inverse of diag elements of S */

    err = real_gretl_matrix_SVD(a, &u, &s, &vt, 0);

    if (!err) {
        double smin = svd_smin(a, s->val[0], NADBL);

        for (i=0; i<n; i++) {
            if (s->val[i] > smin) {
                rank++;
            } else {
                break;
            }
        }

        if (rank < n) {
            gretl_matrix *vt2;

            fprintf(stderr, "gretl_SVD_invert_matrix: rank = %d (dim = %d)\n",
                    rank, n);
            fputs("Warning: computing Moore-Penrose generalized inverse\n", stderr);

            vt2 = gretl_matrix_alloc(rank, n);
            if (vt2 == NULL) {
                err = E_ALLOC;
                goto bailout;
            }
            for (i=0; i<rank; i++) {
                for (j=0; j<n; j++) {
                    x = gretl_matrix_get(vt, i, j);
                    gretl_matrix_set(vt2, i, j, x);
                }
            }
            gretl_matrix_free(vt);
            vt = vt2;
            gretl_matrix_reuse(u, n, rank);
        }
    }

    if (!err) {
        /* invert singular values */
        for (j=0; j<rank; j++) {
            for (i=0; i<n; i++) {
                x = gretl_matrix_get(u, i, j);
                gretl_matrix_set(u, i, j, x / s->val[j]);
            }
        }
        err = gretl_matrix_multiply_mod(vt, GRETL_MOD_TRANSPOSE,
                                        u, GRETL_MOD_TRANSPOSE,
                                        a, GRETL_MOD_NONE);
    }

 bailout:

    gretl_matrix_free(u);
    gretl_matrix_free(s);
    gretl_matrix_free(vt);

    return err;
}

/**
 * gretl_matrix_ols:
 * @y: dependent variable vector.
 * @X: matrix of independent variables.
 * @b: vector to hold coefficient estimates.
 * @vcv: matrix to hold the covariance matrix of the coefficients,
 * or NULL if this is not needed.
 * @uhat: vector to hold the regression residuals, or NULL if
 * these are not needed.
 * @s2: pointer to receive residual variance, or NULL.  Note:
 * if @s2 is NULL, the "vcv" estimate will be plain (X'X)^{-1}.
 *
 * Computes OLS estimates using Cholesky factorization by default,
 * but with a fallback to QR decomposition if the data are highly
 * ill-conditioned, and puts the coefficient estimates in @b.
 * Optionally, calculates the covariance matrix in @vcv and the
 * residuals in @uhat.
 *
 * Returns: 0 on success, non-zero error code on failure.
 */

int gretl_matrix_ols (const gretl_vector *y, const gretl_matrix *X,
                      gretl_vector *b, gretl_matrix *vcv,
                      gretl_vector *uhat, double *s2)
{
    gretl_matrix *XTX = NULL;
    int use_lapack = 0;
    int try_QR = 0;
    int nasty = 0;
    int k, T, err = 0;

    if (gretl_is_null_matrix(y) ||
        gretl_is_null_matrix(X) ||
        gretl_is_null_matrix(b)) {
        return E_DATA;
    }

    if (libset_get_bool(USE_SVD)) {
        return gretl_matrix_SVD_ols(y, X, b, vcv, uhat, s2);
    }

    k = X->cols;
    T = X->rows;

    if (gretl_vector_get_length(b) != k ||
        gretl_vector_get_length(y) != T) {
        return E_NONCONF;
    }

    if (T < k) {
        return E_DF;
    }

    if (vcv != NULL && (vcv->rows != k || vcv->cols != k)) {
        return E_NONCONF;
    }

    if (k >= 50 || (T >= 250 && k >= 30)) {
        /* this could maybe do with some more tuning? */
        use_lapack = 1;
    }

    if (use_lapack) {
        XTX = gretl_matrix_XTX_new(X);
    } else {
        XTX = gretl_matrix_packed_XTX_new(X, &nasty);
    }
    if (XTX == NULL) {
        return E_ALLOC;
    }

    if (use_lapack) {
        if (!err) {
            err = gretl_matrix_multiply_mod(X, GRETL_MOD_TRANSPOSE,
                                            y, GRETL_MOD_NONE,
                                            b, GRETL_MOD_NONE);
        }
        if (!err) {
            err = gretl_cholesky_decomp_solve(XTX, b);
            if (err) {
                try_QR = 1;
            }
            if (vcv != NULL) {
                gretl_matrix_copy_values(vcv, XTX);
            }
        }
    } else {
        if (!err && !nasty) {
            err = gretl_matrix_multiply_mod(X, GRETL_MOD_TRANSPOSE,
                                            y, GRETL_MOD_NONE,
                                            b, GRETL_MOD_NONE);
        }
        if (!err && vcv != NULL) {
            err = gretl_matrix_unvectorize_h(vcv, XTX);
        }
        if (!err) {
            if (!nasty) {
                err = native_cholesky_decomp_solve(XTX, b);
            }
            if (nasty || err == E_SINGULAR) {
                try_QR = 1;
            }
        }
    }

    if (XTX != NULL) {
        gretl_matrix_free(XTX);
    }

    if (try_QR) {
        fprintf(stderr, "gretl_matrix_ols: switching to QR decomp\n");
        err = gretl_matrix_QR_ols(y, X, b, NULL, NULL, NULL);
    }

    if (!err) {
        if (s2 != NULL) {
            *s2 = get_ols_error_variance(y, X, b, 0);
        }
        if (vcv != NULL) {
            err = get_ols_vcv(vcv, s2);
        }
        if (uhat != NULL) {
            get_ols_uhat(y, X, b, uhat);
        }
    }

    return err;
}

/**
 * gretl_matrix_multi_ols:
 * @y: T x g matrix of dependent variables.
 * @X: T x k matrix of independent variables.
 * @B: k x g matrix to hold coefficient estimates, or NULL.
 * @E: T x g matrix to hold the regression residuals, or NULL if these are
 * not needed.
 * @XTXi: location to receive (X'X)^{-1} on output, or NULL if this is not
 * needed.
 *
 * Computes OLS estimates using Cholesky decomposition by default, but
 * with a fallback to QR decomposition if the data are highly
 * ill-conditioned, and puts the coefficient estimates in @B.
 * Optionally, calculates the residuals in @E.
 *
 * Returns: 0 on success, non-zero error code on failure.
 */

int gretl_matrix_multi_ols (const gretl_matrix *Y,
                            const gretl_matrix *X,
                            gretl_matrix *B,
                            gretl_matrix *E,
                            gretl_matrix **XTXi)
{
    gretl_matrix *XTX = NULL;
    int g, T, k;
    int free_B = 0;
    int nasty = 0;
    int err = 0;

    if (libset_get_bool(USE_SVD)) {
        return gretl_matrix_multi_SVD_ols(Y, X, B, E, XTXi);
    }

    if (gretl_is_null_matrix(Y) ||
        gretl_is_null_matrix(X)) {
        return E_DATA;
    }

    g = Y->cols;
    T = X->rows;
    k = X->cols;

    if (B == NULL) {
        /* create a throw-away B */
        B = gretl_matrix_alloc(k, g);
        if (B == NULL) {
            return E_ALLOC;
        }
        free_B = 1;
    }

    if (B->rows != k || B->cols != g) {
        fprintf(stderr, "gretl_matrix_multi_ols: B is %d x %d, should be %d x %d\n",
                B->rows, B->cols, k, g);
        err = E_NONCONF;
    } else if (Y->rows != T) {
        fprintf(stderr, "gretl_matrix_multi_ols: Y has %d rows, should have %d\n",
                Y->rows, T);
        err = E_NONCONF;
    } else if (E != NULL && (E->rows != T || E->cols != g)) {
        fprintf(stderr, "gretl_matrix_multi_ols: E is %d x %d, should be %d x %d\n",
                E->rows, E->cols, T, g);
        err = E_NONCONF;
    } else if (k > T) {
        err = E_DF;
    }

    if (!err) {
        XTX = gretl_matrix_XTX_new(X);
        if (XTX == NULL) {
            err = E_ALLOC;
        }
    }

    if (!err) {
        err = gretl_matrix_multiply_mod(X, GRETL_MOD_TRANSPOSE,
                                        Y, GRETL_MOD_NONE,
                                        B, GRETL_MOD_NONE);
    }

    if (!err) {
        err = nasty = gretl_cholesky_decomp_solve(XTX, B);
        if (err == E_SINGULAR) {
            fprintf(stderr, "gretl_matrix_multi_ols: switching to QR decomp\n");
            err = gretl_matrix_QR_ols(Y, X, B, E, XTXi, NULL);
        }
    }

    if (!err && !nasty && E != NULL) {
        gretl_matrix_copy_values(E, Y);
        gretl_matrix_multiply_mod(X, GRETL_MOD_NONE,
                                  B, GRETL_MOD_NONE,
                                  E, GRETL_MOD_DECREMENT);
    }

    if (!err && !nasty && XTXi != NULL) {
        integer info = 0, ik = k;
        char uplo = 'L';

        dpotri_(&uplo, &ik, XTX->val, &ik, &info);
        gretl_matrix_mirror(XTX, uplo);
        *XTXi = XTX;
    } else {
        gretl_matrix_free(XTX);
    }

    if (free_B) {
        gretl_matrix_free(B);
    }

    return err;
}

/* construct W = X'X augmented by R and R': we need this if we're
   calculating the covariance matrix for restricted least squares
*/

static gretl_matrix *build_augmented_XTX (const gretl_matrix *X,
                                          const gretl_matrix *R,
                                          int *err)
{
    gretl_matrix *XTX, *W;
    int k = X->cols;
    int kW = k + R->rows;

    XTX = gretl_matrix_XTX_new(X);
    W = gretl_zero_matrix_new(kW, kW);

    if (XTX == NULL || W == NULL) {
        gretl_matrix_free(XTX);
        gretl_matrix_free(W);
        *err = E_ALLOC;
        return NULL;
    }

    if (!*err) {
        double x;
        int i, j;

        for (i=0; i<k; i++) {
            for (j=0; j<k; j++) {
                x = gretl_matrix_get(XTX, i, j);
                gretl_matrix_set(W, i, j, x);
            }
        }
        for (i=0; i<R->rows; i++) {
            for (j=0; j<R->cols; j++) {
                x = gretl_matrix_get(R, i, j);
                gretl_matrix_set(W, i+k, j, x);
                gretl_matrix_set(W, j, i+k, x);
            }
        }
    }

    gretl_matrix_free(XTX);

    return W;
}

/* constrained least squares using lapack:

    minimize || y - X*b ||_2  subject to R*b = q
*/

static int gretl_matrix_gglse (const gretl_vector *y,
                               const gretl_matrix *X,
                               const gretl_matrix *R,
                               const gretl_vector *q,
                               gretl_vector *b)
{
    gretl_matrix *A, *B, *c, *d;
    integer info;
    integer m = X->rows;
    integer n = X->cols;
    integer p = R->rows;
    integer lwork = -1;
    double *work;
    int err = 0;

    /* note: all the input matrices get overwritten */
    A = gretl_matrix_copy(X);
    B = gretl_matrix_copy(R);
    c = gretl_matrix_copy(y);

    if (q != NULL) {
        d = gretl_matrix_copy(q);
    } else {
        d = gretl_zero_matrix_new(p, 1);
    }

    work = lapack_malloc(sizeof *work);

    if (A == NULL || B == NULL || c == NULL ||
        d == NULL || work == NULL) {
        err = E_ALLOC;
        goto bailout;
    }

    /* determine optimal workspace */
    dgglse_(&m, &n, &p, A->val, &m, B->val, &p, c->val,
            d->val, b->val, work, &lwork, &info);

    if (info != 0) {
        err = wspace_fail(info, work[0]);
    } else {
        lwork = (integer) work[0];
        work = lapack_realloc(work, lwork * sizeof *work);
        if (work == NULL) {
            err = E_ALLOC;
        }
    }

    if (!err) {
        /* do constrained calculation */
        dgglse_(&m, &n, &p, A->val, &m, B->val, &p, c->val,
                d->val, b->val, work, &lwork, &info);
        if (info != 0) {
            fprintf(stderr, "dgglse gave info = %d\n", (int) info);
            err = (info < 0)? E_DATA : E_SINGULAR;
        }
    }

    lapack_free(work);

 bailout:

    gretl_matrix_free(A);
    gretl_matrix_free(B);
    gretl_matrix_free(c);
    gretl_matrix_free(d);

    return err;
}

/* get_exact_list: constructs a list of the parameter positions
   (columns of the @R matrix) corresponding to unitary restrictions --
   that is, restrictions that stipulate a definite numerical value for
   a given parameter. We want this so that we can set the variance of
   such parameters (and also their covariances with other parameter
   estimates) to exactly zero.
*/

static int *get_exact_list (const gretl_matrix *R)
{
    int *list = NULL;
    int n, n_exact = 0;
    int i, j;

    for (i=0; i<R->rows; i++) {
        n = 0;
        for (j=0; j<R->cols && n<2; j++) {
            if (gretl_matrix_get(R, i, j) != 0.0) {
                n++;
            }
        }
        if (n == 1) {
            n_exact++;
        }
    }

    if (n_exact > 0) {
        list = gretl_list_new(n_exact);
    }

    if (list != NULL) {
        int col = 0, k = 1;

        for (i=0; i<R->rows && k<=n_exact; i++) {
            n = 0;
            for (j=0; j<R->cols && n<2; j++) {
                if (gretl_matrix_get(R, i, j) != 0.0) {
                    col = j;
                    n++;
                }
            }
            if (n == 1) {
                list[k++] = col;
            }
        }
    }

    return list;
}

/**
 * gretl_matrix_restricted_ols:
 * @y: dependent variable vector.
 * @X: matrix of independent variables.
 * @R: left-hand restriction matrix, as in Rb = q.
 * @q: right-hand restriction vector or NULL.
 * @b: vector to hold coefficient estimates.
 * @vcv: matrix to hold the covariance matrix of the coefficients,
 * or NULL if this is not needed.
 * @uhat: vector to hold residuals, if wanted.
 * @s2: pointer to receive residual variance, or NULL.  If vcv is non-NULL
 * and s2 is NULL, the vcv estimate is just W^{-1}.
 *
 * Computes OLS estimates restricted by R and q, using the lapack
 * function dgglse(), and puts the coefficient estimates in @b.
 * Optionally, calculates the covariance matrix in @vcv. If @q is
 * NULL this is taken as equivalent to a zero vector.
 *
 * Returns: 0 on success, non-zero error code on failure.
 */

int
gretl_matrix_restricted_ols (const gretl_vector *y, const gretl_matrix *X,
                             const gretl_matrix *R, const gretl_vector *q,
                             gretl_vector *b, gretl_matrix *vcv,
                             gretl_vector *uhat, double *s2)
{
    gretl_matrix *W = NULL;
    double x;
    int k = X->cols;
    int nr = R->rows;
    int i, j, err = 0;

    if (gretl_vector_get_length(b) != k) {
        fprintf(stderr, "gretl_matrix_restricted_ols: "
                "b should be a %d-vector\n", k);
        err = E_NONCONF;
    }

    if (!err && vcv != NULL) {
        W = build_augmented_XTX(X, R, &err);
    }

    if (!err) {
        err = gretl_matrix_gglse(y, X, R, q, b);
    }

    if (!err) {
        if (s2 != NULL) {
            *s2 = get_ols_error_variance(y, X, b, nr);
        }

        if (W != NULL) {
            int *exlist = NULL;

            err = get_ols_vcv(W, s2);

            if (!err) {
                for (i=0; i<k; i++) {
                    for (j=0; j<k; j++) {
                        x = gretl_matrix_get(W, i, j);
                        gretl_matrix_set(vcv, i, j, x);
                    }
                }
                exlist = get_exact_list(R);
            }

            if (exlist != NULL) {
                int p;

                for (p=0; p<k; p++) {
                    if (in_gretl_list(exlist, p)) {
                        for (i=0; i<k; i++) {
                            gretl_matrix_set(vcv, i, p, 0.0);
                        }
                        for (j=0; j<k; j++) {
                            gretl_matrix_set(vcv, p, j, 0.0);
                        }
                    }
                }
                free(exlist);
            }
        }

        if (uhat != NULL) {
            get_ols_uhat(y, X, b, uhat);
        }
    }

    if (W != NULL) {
        gretl_matrix_free(W);
    }

    return err;
}

/**
 * gretl_matrix_restricted_multi_ols:
 * @Y: dependent variable matrix, T x g.
 * @X: matrix of independent variables, T x k.
 * @R: left-hand restriction matrix, as in RB = q.
 * @q: right-hand restriction matrix.
 * @B: matrix to hold coefficient estimates, k x g.
 * @U: matrix to hold residuals (T x g), if wanted.
 * @pW: pointer to matrix to hold the RLS counterpart to (X'X)^{-1},
 * if wanted.
 *
 * Computes LS estimates restricted by @R and @q, putting the
 * coefficient estimates into @B. The @R matrix must have
 * g*k columns; each row represents a linear restriction;
 * @q must be a column vector of length equal to the
 * number of rows of @R.
 *
 * Returns: 0 on success, non-zero error code on failure.
 */

int
gretl_matrix_restricted_multi_ols (const gretl_matrix *Y,
                                   const gretl_matrix *X,
                                   const gretl_matrix *R,
                                   const gretl_matrix *q,
                                   gretl_matrix *B,
                                   gretl_matrix *U,
                                   gretl_matrix **pW)
{
    gretl_matrix_block *M;
    gretl_matrix *XTX, *RXR, *XYq;
    gretl_matrix *Yi, *XYi;
    gretl_matrix *V = NULL;
    int T = Y->rows;  /* sample length */
    int k = X->cols;  /* number of regressors */
    int g = Y->cols;  /* number of dependent vars */
    int nc = g * k;   /* total coefficients */
    int nr = R->rows; /* number of restrictions */
    int p = nc + nr;  /* coeffs plus restrictions */
    int dsize, offset;
    int i, r, err = 0;

    if (X->rows != T) {
        return E_NONCONF;
    } else if (B->rows != k || B->cols != g) {
        return E_NONCONF;
    } else if (R->cols != nc || q->rows != nr || q->cols != 1) {
        return E_NONCONF;
    } else if (U != NULL && (U->rows != T || U->cols != g)) {
        return E_NONCONF;
    }

    M = gretl_matrix_block_new(&XTX, k, k,
                               &RXR, p, p,
                               &XYq, p, 1,
                               &Yi,  T, 1,
                               &XYi, k, 1,
                               NULL);
    if (M == NULL) {
        return E_ALLOC;
    }

    gretl_matrix_multiply_mod(X, GRETL_MOD_TRANSPOSE,
                              X, GRETL_MOD_NONE,
                              XTX, GRETL_MOD_NONE);

    gretl_matrix_zero(RXR);

    dsize = T * sizeof(double);
    offset = r = 0;

    /* Form the "big" X'X and X'y matrices, bordered by the
       restriction:

       "RXR" = [(I_g ** X'X) ~ R'] | (R ~ 0)
       "XYq" = vec(X'Y) | q
    */

    for (i=0; i<g; i++) {
        gretl_matrix_inscribe_matrix(RXR, XTX, r, r,
                                     GRETL_MOD_NONE);
        memcpy(Yi->val, Y->val + offset, dsize);
        gretl_matrix_multiply_mod(X, GRETL_MOD_TRANSPOSE,
                                  Yi, GRETL_MOD_NONE,
                                  XYi, GRETL_MOD_NONE);
        gretl_matrix_inscribe_matrix(XYq, XYi, r, 0,
                                     GRETL_MOD_NONE);
        r += k;
        offset += T;
    }

    gretl_matrix_inscribe_matrix(RXR, R, r, 0, GRETL_MOD_NONE);
    gretl_matrix_inscribe_matrix(RXR, R, 0, nc, GRETL_MOD_TRANSPOSE);
    gretl_matrix_inscribe_matrix(XYq, q, nc, 0, GRETL_MOD_NONE);

    if (pW != NULL) {
        /* keep a copy of @V for inversion */
        V = gretl_matrix_copy(RXR);
        if (V == NULL) {
            err = E_ALLOC;
        }
    }

    if (!err) {
        /* solve for stacked coeff vector in XYq */
        err = gretl_LU_solve(RXR, XYq);
        if (!err) {
            /* transcribe to B */
            dsize = nc * sizeof(double);
            memcpy(B->val, XYq->val, dsize);
        }
    }

    if (!err && U != NULL) {
        /* compute residuals */
        gretl_matrix_copy_values(U, Y);
        gretl_matrix_multiply_mod(X, GRETL_MOD_NONE,
                                  B, GRETL_MOD_NONE,
                                  U, GRETL_MOD_DECREMENT);
    }

    if (!err && pW != NULL) {
        /* compute variance-related matrix */
        err = gretl_invert_general_matrix(V);
        if (!err) {
            *pW = gretl_matrix_alloc(nc, nc);
            if (*pW == NULL) {
                err = E_ALLOC;
            } else {
                double wij;
                int j;

                for (j=0; j<nc; j++) {
                    for (i=0; i<nc; i++) {
                        wij = gretl_matrix_get(V, i, j);
                        gretl_matrix_set(*pW, i, j, wij);
                    }
                }
            }
        }
    }

    gretl_matrix_block_destroy(M);
    gretl_matrix_free(V);

    return err;
}

static int QR_OLS_work (gretl_matrix *Q, gretl_matrix *R)
{
    integer k = gretl_matrix_rows(R);
    int r, err;

    /* basic decomposition */
    err = gretl_matrix_QR_decomp(Q, R);
    if (err) {
        return err;
    }

    /* check rank of QR */
    r = gretl_check_QR_rank(R, &err, NULL);
    if (err) {
        return err;
    }

    if (r < k) {
        err = E_SINGULAR;
    } else {
        /* invert R */
        char uplo = 'U';
        char diag = 'N';
        integer info = 0;

        dtrtri_(&uplo, &diag, &k, R->val, &k, &info);
        if (info != 0) {
            fprintf(stderr, "dtrtri: info = %d\n", (int) info);
            err = 1;
        }
    }

    return err;
}

/**
 * gretl_matrix_QR_ols:
 * @y: T x g matrix of dependent variables.
 * @X: T x k matrix of independent variables.
 * @B: k x g matrix to hold coefficient estimates.
 * @E: T x g matrix to hold the regression residuals, or NULL if these are
 * not needed.
 * @XTXi: location to receive (X'X)^{-1}, or NULL if this is not needed.
 * @Qout: location to receive Q on output, or NULL.
 *
 * Computes OLS estimates using QR decomposition, and puts the
 * coefficient estimates in @B.  Optionally, calculates the
 * residuals in @E, (X'X)^{-1} in @XTXi, and/or the matrix Q
 * in @Qout.
 *
 * Returns: 0 on success, non-zero error code on failure.
 */

int gretl_matrix_QR_ols (const gretl_matrix *Y,
                         const gretl_matrix *X,
                         gretl_matrix *B,
                         gretl_matrix *E,
                         gretl_matrix **XTXi,
                         gretl_matrix **Qout)
{
    int g = Y->cols;
    int k = X->cols;
    int T = X->rows;
    gretl_matrix *Q = NULL;
    gretl_matrix *R = NULL;
    gretl_matrix *G = NULL;
    int err = 0;

    if (B->rows != k || B->cols != g) {
        err = E_NONCONF;
    } else if (Y->rows != T) {
        err = E_NONCONF;
    } else if (E != NULL && (E->cols != g || E->rows != T)) {
        err = E_NONCONF;
    } else if (k > T) {
        err = E_DF;
    }

    if (!err) {
        Q = gretl_matrix_copy(X);
        R = gretl_matrix_alloc(k, k);
        G = gretl_matrix_alloc(k, g);
        if (Q == NULL || R == NULL || G == NULL) {
            err = E_ALLOC;
        }
    }

    if (!err) {
        err = QR_OLS_work(Q, R);
    }

    if (!err) {
        /* make "G" into gamma-hat */
        gretl_matrix_multiply_mod(Q, GRETL_MOD_TRANSPOSE,
                                  Y, GRETL_MOD_NONE,
                                  G, GRETL_MOD_NONE);
    }

    if (!err) {
        /* OLS coefficients */
        gretl_matrix_multiply(R, G, B);
    }

    if (!err && E != NULL) {
        /* compute residuals */
        int i, imax = E->rows * E->cols;

        gretl_matrix_multiply(X, B, E);
        for (i=0; i<imax; i++) {
            E->val[i] = Y->val[i] - E->val[i];
        }
    }

    /* create (X'X)^{-1} = RR' */
    if (!err && XTXi != NULL) {
        *XTXi = gretl_matrix_alloc(k, k);
        if (*XTXi == NULL) {
            err = E_ALLOC;
        } else {
            gretl_matrix_multiply_mod(R, GRETL_MOD_NONE,
                                      R, GRETL_MOD_TRANSPOSE,
                                      *XTXi, GRETL_MOD_NONE);
        }
    }

    if (!err && Qout != NULL) {
        *Qout = Q;
    } else {
        gretl_matrix_free(Q);
    }

    gretl_matrix_free(R);
    gretl_matrix_free(G);

    return err;
}

/**
 * gretl_matrix_r_squared:
 * @y: dependent variable, T-vector.
 * @X: independent variables matrix, T x k.
 * @b: coefficients, k-vector.
 * @err: location to receive error code.
 *
 * Returns: the unadjusted R-squared, based on the regression
 * represented by @y, @X and @b, or #NADBL on failure.
 */

double gretl_matrix_r_squared (const gretl_matrix *y,
                               const gretl_matrix *X,
                               const gretl_matrix *b,
                               int *err)
{
    double ess = 0.0, tss = 0.0;
    double xx, ybar;
    int i, j;

    if (gretl_vector_get_length(y) != X->rows ||
        gretl_vector_get_length(b) != X->cols) {
        *err = E_NONCONF;
        return NADBL;
    }

    ybar = gretl_vector_mean(y);

    for (i=0; i<X->rows; i++) {
        xx = y->val[i];
        for (j=0; j<X->cols; j++) {
            xx -= b->val[j] * gretl_matrix_get(X, i, j);
        }
        ess += xx * xx;
        xx = y->val[i] - ybar;
        tss += xx * xx;
    }

    return 1.0 - ess / tss;
}

/**
 * gretl_matrix_columwise_product:
 * @A: T x k matrix.
 * @B: T x n matrix.
 * @S: k x n selection matrix, or NULL.
 * @C: T x (k*n) matrix to hold the product (but see below).
 *
 * If @S is NULL, computes a columnwise product in k blocks, each
 * of n columns. The first block consists of the Hadamard product
 * of the first column of @A and the matrix @B, the second block
 * holds the Hadamard product of the second column of @A and
 * matrix @B, and so on.
 *
 * A non-NULL @S matrix may be used to filter the column-pairs for
 * multiplication: @C will include the product of column i of @A
 * and column j of @B if and only if the i, j element of @S is
 * non-zero. In this case @C should have a number of columns
 * equal to the number of non-zero elements of @S.
 *
 * Returns: 0 on success; non-zero error code on failure.
 */

int gretl_matrix_columnwise_product (const gretl_matrix *A,
                                     const gretl_matrix *B,
                                     const gretl_matrix *S,
                                     gretl_matrix *C)
{
    int k, n, T;
    double x, y;
    int i, j, t, p;

    if (gretl_is_null_matrix(A) ||
        gretl_is_null_matrix(B) ||
        gretl_is_null_matrix(C)) {
        return E_DATA;
    }

    k = A->cols;
    n = B->cols;
    T = A->rows;

    if (B->rows != T || C->rows != T) {
        return E_NONCONF;
    }

    if (S != NULL) {
        if (S->rows != k || S->cols != n) {
            return E_NONCONF;
        } else {
            int c = 0;

            for (i=0; i<k*n; i++) {
                if (S->val[i] != 0) {
                    c++;
                }
            }
            if (C->cols != c) {
                return E_NONCONF;
            }
        }
    } else if (C->cols != k * n) {
        return E_NONCONF;
    }

    p = 0;
    for (i=0; i<k; i++) {
        for (j=0; j<n; j++) {
            if (S == NULL || gretl_matrix_get(S, i, j) != 0) {
                for (t=0; t<T; t++) {
                    x = gretl_matrix_get(A, t, i);
                    y = gretl_matrix_get(B, t, j);
                    gretl_matrix_set(C, t, p, x * y);
                }
                p++;
            }
        }
    }

    return 0;
}

static int alt_qform (const gretl_matrix *A, GretlMatrixMod amod,
                      const gretl_matrix *X, gretl_matrix *C,
                      GretlMatrixMod cmod)
{
    gretl_matrix *Tmp;
    int r = (amod)? A->cols : A->rows;

    Tmp = gretl_matrix_alloc(r, X->cols);
    if (Tmp == NULL) {
        return E_ALLOC;
    }

    if (amod == GRETL_MOD_TRANSPOSE) {
        /* A' * X * A */
        gretl_matrix_multiply_mod(A, GRETL_MOD_TRANSPOSE,
                                  X, GRETL_MOD_NONE,
                                  Tmp, GRETL_MOD_NONE);
        gretl_matrix_multiply_mod(Tmp, GRETL_MOD_NONE,
                                  A, GRETL_MOD_NONE,
                                  C, cmod);
    } else {
        /* A * X * A' */
        gretl_matrix_multiply(A, X, Tmp);
        gretl_matrix_multiply_mod(Tmp, GRETL_MOD_NONE,
                                  A, GRETL_MOD_TRANSPOSE,
                                  C, cmod);
    }

    gretl_matrix_xtr_symmetric(C);
    gretl_matrix_free(Tmp);

    return 0;
}

/**
 * gretl_matrix_qform:
 * @A: m * k matrix or k * m matrix, depending on @amod.
 * @amod: %GRETL_MOD_NONE or %GRETL_MOD_TRANSPOSE: in the first
 * case @A should be m * k; in the second, k * m;
 * @X: symmetric k * k matrix.
 * @C: matrix to hold the product.
 * @cmod: modifier: %GRETL_MOD_NONE or %GRETL_MOD_CUMULATE to
 * add the result to the existing value of @C.
 *
 * Computes either A * X * A' (if amod = %GRETL_MOD_NONE) or
 * A' * X * A (if amod = %GRETL_MOD_TRANSPOSE), with the result
 * written into @C.  The matrix @X must be symmetric, but this
 * is not checked, to save time.  If you are in doubt on this
 * point you can call gretl_matrix_is_symmetric() first.
 *
 * Returns: 0 on success; non-zero error code on failure.
 */

#define QFORM_SMALL 1.0e-20

int gretl_matrix_qform (const gretl_matrix *A, GretlMatrixMod amod,
                        const gretl_matrix *X, gretl_matrix *C,
                        GretlMatrixMod cmod)
{
    register int i, j, ii, jj;
    double xi, xj, xij, xx, cij;
    int m, k;
    guint64 N;

    if (gretl_is_null_matrix(A) ||
        gretl_is_null_matrix(X) ||
        gretl_is_null_matrix(C)) {
        return E_DATA;
    } else if (A->is_complex || X->is_complex) {
        fprintf(stderr, "E_CMPLX in gretl_matrix_qform\n");
        if (A->is_complex) fprintf(stderr, "\touter is complex\n");
        if (X->is_complex) fprintf(stderr, "\tinner is complex\n");
        return E_CMPLX;
    }

    m = (amod)? A->cols : A->rows;
    k = (amod)? A->rows : A->cols;

    if (k != X->rows) {
        fprintf(stderr, "gretl_matrix_qform: %s is (%d x %d) but X is (%d x %d)\n",
                (amod)? "A'" : "A", m, k, X->rows, X->cols);
        return E_NONCONF;
    }

    if (C->rows != m || C->cols != m) {
        fputs("gretl_matrix_qform: destination matrix not conformable\n", stderr);
        return E_NONCONF;
    }

    N = m * m * k * k;

    if (N > 100000) {
        /* take advantage of optimized matrix multiplication */
        return alt_qform(A, amod, X, C, cmod);
    }

    if (amod) {
        for (i=0; i<m; i++) {
            for (j=i; j<m; j++) {
                xx = 0.0;
                for (ii=0; ii<k; ii++) {
                    xi = gretl_matrix_get(A,ii,i);
                    if (fabs(xi) > QFORM_SMALL) {
                        for (jj=0; jj<k; jj++) {
                            xj = gretl_matrix_get(A,jj,j);
                            xij = gretl_matrix_get(X,ii,jj);
                            xx += xij * xi * xj;
                        }
                    }
                }
                if (cmod == GRETL_MOD_CUMULATE) {
                    cij = gretl_matrix_get(C, i, j) + xx;
                } else if (cmod == GRETL_MOD_DECREMENT) {
                    cij = gretl_matrix_get(C, i, j) - xx;
                } else {
                    cij = xx;
                }
                gretl_matrix_set(C, i, j, cij);
                if (j != i) {
                    gretl_matrix_set(C, j, i, cij);
                }
            }
        }
    } else {
        for (i=0; i<m; i++) {
            for (j=i; j<m; j++) {
                xx = 0.0;
                for (ii=0; ii<k; ii++) {
                    xi = gretl_matrix_get(A,i,ii);
                    if (fabs(xi) > QFORM_SMALL) {
                        for (jj=0; jj<k; jj++) {
                            xj = gretl_matrix_get(A,j,jj);
                            xij = gretl_matrix_get(X,ii,jj);
                            xx += xij * xi * xj;
                        }
                    }
                }
                if (cmod == GRETL_MOD_CUMULATE) {
                    cij = gretl_matrix_get(C, i, j) + xx;
                } else if (cmod == GRETL_MOD_DECREMENT) {
                    cij = gretl_matrix_get(C, i, j) - xx;
                } else {
                    cij = xx;
                }
                gretl_matrix_set(C, i, j, cij);
                if (j != i) {
                    gretl_matrix_set(C, j, i, cij);
                }
            }
        }
    }

    return 0;
}

/**
 * gretl_scalar_qform:
 * @b: k-vector.
 * @X: symmetric k x k matrix.
 * @err: pointer to receive error code.
 *
 * Computes the scalar product bXb', or b'Xb if @b is a column
 * vector. The content of @err is set to a non-zero code on
 * failure.
 *
 * Returns: the scalar product, or #NADBL on failure.
 */

double gretl_scalar_qform (const gretl_vector *b,
                           const gretl_matrix *X,
                           int *err)
{
    double tmp, ret = 0.0;
    int i, j, k, p;

    if (gretl_is_null_matrix(b) || gretl_is_null_matrix(X)) {
        *err = E_DATA;
        return NADBL;
    }

    k = gretl_vector_get_length(b);

    if (k == 0 || X->rows != k || X->cols != k) {
        *err = E_NONCONF;
        return NADBL;
    }

    p = 0;
    for (j=0; j<k; j++) {
        tmp = 0.0;
        for (i=0; i<k; i++) {
            tmp += b->val[i] * X->val[p++];
        }
        ret += tmp * b->val[j];
    }

    return ret;
}

/**
 * gretl_matrix_diagonal_sandwich:
 * @d: k-vector.
 * @X: k * k matrix.
 * @DXD: target k * k matrix.
 *
 * Computes in @DXD (which must be pre-allocated), the matrix
 * product D * X * D, where D is a diagonal matrix with elements
 * given by the vector @d.
 *
 * Returns: 0 on success, non-zero code on error.
 */

int
gretl_matrix_diagonal_sandwich (const gretl_vector *d, const gretl_matrix *X,
                                gretl_matrix *DXD)
{
    int dim = (d->rows == 1)? d->cols : d->rows;
    double x, xij;
    int i, j, err = 0;

    if (dim != X->rows || dim != X->cols ||
        dim != DXD->rows || dim != DXD->cols) {
        err = E_NONCONF;
    } else {
        for (i=0; i<dim; i++) {
            for (j=0; j<dim; j++) {
                xij = gretl_matrix_get(X, i, j);
                x = xij * d->val[i] * d->val[j];
                gretl_matrix_set(DXD, i, j, x);
            }
        }
    }

    return err;
}

/**
 * gretl_is_identity_matrix:
 * @m: matrix to examine.
 *
 * Returns: 1 if @m is an identity matrix, 0 otherwise.
 */

int gretl_is_identity_matrix (const gretl_matrix *m)
{
    double x;
    int i, j;

    if (gretl_is_null_matrix(m)) {
        return 0;
    } else if (m->rows != m->cols) {
        return 0;
    }

    for (j=0; j<m->cols; j++) {
        for (i=0; i<m->rows; i++) {
            x = gretl_matrix_get(m, i, j);
            if (i == j && x != 1.0) return 0;
            if (i != j && x != 0.0) return 0;
        }
    }

    return 1;
}

/**
 * gretl_is_zero_matrix:
 * @m: matrix to examine.
 *
 * Returns: 1 if @m is a zero matrix, 0 otherwise.
 */

int gretl_is_zero_matrix (const gretl_matrix *m)
{
    int i, n;

    if (gretl_is_null_matrix(m)) {
        return 0;
    }

    n = m->rows * m->cols;

    for (i=0; i<n; i++) {
        if (m->val[i] != 0.0) {
            return 0;
        }
    }

    return 1;
}

/**
 * gretl_matrix_isfinite:
 * @m: matrix to examine.
 * @err: location to receive error code.
 *
 * Returns: a matrix with 1s in positions corresponding to
 * finite elements of @m, zeros otherwise.
 */

gretl_matrix *gretl_matrix_isfinite (const gretl_matrix *m, int *err)
{
    gretl_matrix *f;

    if (m == NULL) {
        *err = E_DATA;
        return NULL;
    }

    f = gretl_matrix_alloc(m->rows, m->cols);

    if (f == NULL) {
        *err = E_ALLOC;
    } else {
        int i, n = m->rows * m->cols;

        for (i=0; i<n; i++) {
            f->val[i] = (na(m->val[i]))? 0 : 1;
        }
    }

    return f;
}

/**
 * gretl_matrices_are_equal:
 * @a: first matrix in comparison.
 * @b: second matrix in comparison.
 * @tol: numerical tolerance.
 * @err: location to receive error code.
 *
 * Returns: 1 if the matrices @a and @b compare equal, 0 if they
 * differ, and -1 if the comparison is invalid, in which case
 * %E_NONCONF is written to @err.
 */

int gretl_matrices_are_equal (const gretl_matrix *a,
                              const gretl_matrix *b,
                              double tol, int *err)
{
    double ax, bx;
    int i, j;

    if (a == NULL || b == NULL) {
        *err = E_DATA;
        return -1;
    }

    if (a->rows != b->rows || a->cols != b->cols) {
        *err = E_NONCONF;
        return -1;
    }

    for (i=0; i<a->rows; i++) {
        for (j=0; j<a->cols; j++) {
            ax = gretl_matrix_get(a, i, j);
            bx = gretl_matrix_get(b, i, j);
            if (fabs(ax - bx) > tol) {
                fprintf(stderr, "gretl_matrices_are_equal:\n "
                        "a(%d,%d) = %.15g but b(%d,%d) = %.15g\n",
                        i, j, ax, i, j, bx);
                return 0;
            }
        }
    }

    return 1;
}

/**
 * gretl_covariance_matrix:
 * @m: (x x n) matrix containing n observations on each of k
 * variables.
 * @corr: flag for computing correlations.
 * @dfc: degrees of freedom correction: use 1 for sample
 * variance, 0 for MLE.
 * @err: pointer to receive non-zero error code in case of
 * failure, or NULL.
 *
 * Returns: the covariance matrix of variables in the columns of
 * @m, or the correlation matrix if @corr is non-zero.
 */

gretl_matrix *gretl_covariance_matrix (const gretl_matrix *m,
                                       int corr, int dfc,
                                       int *err)
{
    gretl_matrix *D = NULL;
    gretl_matrix *V = NULL;

    if (gretl_is_null_matrix(m) || dfc < 0 || dfc >= m->rows) {
        *err = E_INVARG;
        return NULL;
    }

    if (m->rows < 2) {
        *err = E_TOOFEW;
        return NULL;
    }

    D = gretl_matrix_copy(m);
    if (D == NULL) {
        *err = E_ALLOC;
        return NULL;
    }

    if (corr) {
        gretl_matrix_standardize(D, dfc);
    } else {
        gretl_matrix_center(D);
    }

    V = gretl_matrix_XTX_new(D);
    if (V == NULL) {
        *err = E_ALLOC;
    } else {
        gretl_matrix_divide_by_scalar(V, m->rows - dfc);
    }

    gretl_matrix_free(D);

    return V;
}

/**
 * gretl_matrix_array_new:
 * @n: number of matrices.
 *
 * Allocates an array of @n gretl matrix pointers. On successful
 * allocation of the array, each element is initialized to NULL.
 *
 * Returns: pointer on sucess, NULL on failure.
 */

gretl_matrix **gretl_matrix_array_new (int n)
{
    gretl_matrix **A = malloc(n * sizeof *A);
    int i;

    if (A != NULL) {
        for (i=0; i<n; i++) {
            A[i] = NULL;
        }
    }

    return A;
}

/**
 * gretl_matrix_array_new_with_size:
 * @n: number of matrices.
 * @rows: number of rows in each matrix.
 * @cols: number of columns in each matrix.
 *
 * Allocates an array of @n gretl matrix pointers, each one
 * with size @rows * @cols.
 *
 * Returns: pointer on sucess, NULL on failure.
 */

gretl_matrix **
gretl_matrix_array_new_with_size (int n, int rows, int cols)
{
    gretl_matrix **A = malloc(n * sizeof *A);
    int i, j;

    if (A != NULL) {
        for (i=0; i<n; i++) {
            A[i] = gretl_matrix_alloc(rows, cols);
            if (A[i] == NULL) {
                for (j=0; j<i; j++) {
                    gretl_matrix_free(A[i]);
                }
                free(A);
                A = NULL;
                break;
            }
        }
    }

    return A;
}

/**
 * gretl_matrix_array_free:
 * @A: dyamically allocated array of gretl matrices.
 * @n: number of matrices in array.
 *
 * Frees each of the @n gretl matrices in the array @A, and
 * the array itself.  See also gretl_matrix_array_alloc().
 */

void gretl_matrix_array_free (gretl_matrix **A, int n)
{
    int i;

    if (A != NULL) {
        for (i=0; i<n; i++) {
            gretl_matrix_free(A[i]);
        }
        free(A);
    }
}

/**
 * gretl_matrix_values:
 * @x: array to process.
 * @n: length of array.
 * @opt: if OPT_S the array of values will be sorted, otherwise
 * given in order of occurrence.
 * @err: location to receive error code.
 *
 * Returns: an allocated matrix containing the distinct
 * values in array @x, or NULL on failure.
 */

gretl_matrix *gretl_matrix_values (const double *x, int n,
                                   gretlopt opt, int *err)
{
    gretl_matrix *v = NULL;
    double *sorted = NULL;
    double last;
    int i, k, m;

    sorted = malloc(n * sizeof *sorted);
    if (sorted == NULL) {
        *err = E_ALLOC;
        return NULL;
    }

    k = 0;
    for (i=0; i<n; i++) {
        if (!na(x[i])) {
            sorted[k++] = x[i];
        }
    }

    if (k == 0) {
        v = gretl_null_matrix_new();
	if (v == NULL) {
	    *err = E_ALLOC;
	}
        goto bailout;
    }

    qsort(sorted, k, sizeof *sorted, gretl_compare_doubles);
    m = count_distinct_values(sorted, k);

    v = gretl_column_vector_alloc(m);
    if (v == NULL) {
        *err = E_ALLOC;
        goto bailout;
    }

    if (opt & OPT_S) {
        /* sorted */
        v->val[0] = last = sorted[0];
        m = 1;
        for (i=1; i<k; i++) {
            if (sorted[i] != last) {
                last = sorted[i];
                v->val[m++] = sorted[i];
            }
        }
    } else {
        /* unsorted */
        int j, add;

        m = 0;
        for (i=0; i<n; i++) {
            if (!na(x[i])) {
                add = 1;
                for (j=0; j<m; j++) {
                    if (v->val[j] == x[i]) {
                        add = 0;
                        break;
                    }
                }
                if (add) {
                    v->val[m++] = x[i];
                }
            }
        }
    }

 bailout:

    free(sorted);

    return v;
}

/**
 * gretl_matrix_shape:
 * @A: array to process.
 * @r: rows of target matrix.
 * @c: columns of target matrix.
 *
 * Creates an (r x c) matrix containing the re-arranged
 * values of A.  Elements are read from A by column and
 * written into the target, also by column.  If A contains
 * less elements than n = r*c, they are repeated cyclically;
 * if A has more elements, only the first n are used.
 *
 * Returns: the generated matrix, or NULL on failure.
 */

gretl_matrix *gretl_matrix_shape (const gretl_matrix *A,
                                  int r, int c, int *err)
{
    gretl_matrix *B = NULL;

    if (gretl_is_null_matrix(A) || r < 0 || c < 0) {
        *err = E_INVARG;
        return NULL;
    }

    if (r == 0 && c == 0) {
        return gretl_null_matrix_new();
    }

    if (A->is_complex) {
        B = gretl_cmatrix_new(r, c);
    } else {
        B = gretl_matrix_alloc(r, c);
    }

    if (B == NULL) {
        *err = E_ALLOC;
    } else {
        int nA = A->rows * A->cols;
        int nB = r * c;
        int i, k = 0;

        if (A->is_complex) {
            nA *= 2;
            nB *= 2;
        }

        k = 0;
        for (i=0; i<nB; i++) {
            B->val[i] = A->val[k++];
            if (k == nA) {
                k = 0;
            }
        }
    }

    return B;
}

/**
 * gretl_matrix_trim_rows:
 * @A: array to process.
 * @ttop: rows to trim at top.
 * @tbot: rows to trim at bottom.
 * @err: location to receive error code.
 *
 * Creates a new matrix which is a copy of @A with @ttop rows
 * trimmed from the top and @tbot rows trimmed from the
 * bottom.
 *
 * Returns: the generated matrix, or NULL on failure.
 */

gretl_matrix *gretl_matrix_trim_rows (const gretl_matrix *A,
                                      int ttop, int tbot,
                                      int *err)
{
    gretl_matrix *B;
    double complex z;
    double x;
    int i, j, m;

    if (gretl_is_null_matrix(A)) {
        *err = E_DATA;
        return NULL;
    }

    m = A->rows - (ttop + tbot);

    if (ttop < 0 || tbot < 0 || m <= 0) {
        *err = E_DATA;
        return NULL;
    }

    B = gretl_matching_matrix_new(m, A->cols, A);

    if (B == NULL) {
        *err = E_ALLOC;
    } else {
        for (j=0; j<A->cols; j++) {
            for (i=0; i<m; i++) {
                if (A->is_complex) {
                    z = gretl_cmatrix_get(A, i + ttop, j);
                    gretl_cmatrix_set(B, i, j, z);
                } else {
                    x = gretl_matrix_get(A, i + ttop, j);
                    gretl_matrix_set(B, i, j, x);
                }
            }
        }
    }

    return B;
}

/**
 * gretl_matrix_minmax:
 * @A: m x n matrix to examine.
 * @mm: 0 for minima, 1 for maxima.
 * @rc: 0 for row-wise, 1 for column-wise.
 * @idx: 0 for values, 1 for indices.
 * @err: location to receive error code.
 *
 * Creates a matrix holding the row or column mimima or
 * maxima from @A, either as values or as location indices.
 * For example, if @mm = 0, @rc = 0, and @idx = 0, the
 * created matrix is m x 1 and holds the values of the row
 * minima.
 *
 * Returns: the generated matrix, or NULL on failure.
 */

gretl_matrix *gretl_matrix_minmax (const gretl_matrix *A,
                                   int mm, int rc, int idx,
                                   int *err)
{
    gretl_matrix *B;
    double d, x;
    int i, j, k;

    if (gretl_is_null_matrix(A)) {
        *err = E_DATA;
        return NULL;
    }

    if (rc == 0) {
        B = gretl_zero_matrix_new(A->rows, 1);
    } else {
        B = gretl_zero_matrix_new(1, A->cols);
    }

    if (B == NULL) {
        *err = E_ALLOC;
        return NULL;
    }

    if (rc == 0) {
        /* going by rows */
        for (i=0; i<A->rows; i++) {
            d = gretl_matrix_get(A, i, 0);
	    if (na(d)) {
		B->val[i] = NADBL;
		continue;
	    }
            k = 0;
            for (j=1; j<A->cols; j++) {
                x = gretl_matrix_get(A, i, j);
		if (na(x)) {
		    B->val[i] = NADBL;
		    break;
		} else if (mm > 0) {
                    /* looking for max */
                    if (x > d) {
                        d = x;
                        k = j;
                    }
                } else {
                    /* looking for min */
                    if (x < d) {
                        d = x;
                        k = j;
                    }
                }
            }
	    if (!na(B->val[i])) {
		B->val[i] = idx ? (double) k + 1 : d;
	    }
        }
    } else {
        /* going by columns */
        for (j=0; j<A->cols; j++) {
            d = gretl_matrix_get(A, 0, j);
	    if (na(d)) {
		B->val[j] = NADBL;
		continue;
	    }
            k = 0;
            for (i=1; i<A->rows; i++) {
                x = gretl_matrix_get(A, i, j);
		if (na(x)) {
		    B->val[j] = NADBL;
		    break;
                } else if (mm > 0) {
                    /* looking for max */
                    if (x > d) {
                        d = x;
                        k = i;
                    }
                } else {
                    /* looking for min */
                    if (x < d) {
                        d = x;
                        k = i;
                    }
                }
            }
	    if (!na(B->val[j])) {
		B->val[j] = idx ? (double) k + 1 : d;
	    }
        }
    }

    return B;
}

/**
 * gretl_matrix_global_minmax:
 * @A: matrix to examine.
 * @mm: 0 for minimum, 1 for maximum.
 * @err: location to receive error code.
 *
 * Returns: the smallest or greatest element of @A,
 * ignoring NaNs but not infinities (?), or #NADBL on
 * failure.
 */

double gretl_matrix_global_minmax (const gretl_matrix *A,
                                   int mm, int *err)
{
    double x, ret = NADBL;
    int i, n, started = 0;

    if (gretl_is_null_matrix(A)) {
        *err = E_DATA;
        return NADBL;
    }

    n = A->rows * A->cols;

    for (i=0; i<n; i++) {
        x = A->val[i];
        if (isnan(x)) {
            ; /* skip? */
        } else {
            if (!started) {
                ret = x;
                started = 1;
            } else if ((mm == 0 && x < ret) ||
                       (mm == 1 && x > ret)) {
                ret = x;
            }
        }
    }

    return ret;
}

/**
 * gretl_matrix_global_sum:
 * @A: matrix to examine.
 * @err: location to receive error code.
 *
 * Returns: the sum of the elements of @A,
 * or #NADBL on failure.
 */

double gretl_matrix_global_sum (const gretl_matrix *A,
                                int *err)
{
    double ret = 0.0;
    int i, n;

    if (gretl_is_null_matrix(A)) {
        *err = E_DATA;
        return NADBL;
    }

    n = A->rows * A->cols;

    for (i=0; i<n; i++) {
        ret += A->val[i];
        if (isnan(ret)) {
            break;
        }
    }

    return ret;
}

/**
 * gretl_matrix_pca:
 * @X: T x m data matrix.
 * @p: number of principal components to return: 0 < p <= m.
 * @opt: if OPT_V, use the covariance matrix rather than the
 * correlation matrix as basis.
 * @err: location to receive error code.
 *
 * Carries out a Principal Components analysis of @X and
 * returns the first @p components: the component corresponding
 * to the largest eigenvalue of the correlation matrix of @X
 * is placed in column 1, and so on.
 *
 * Returns: the generated matrix, or NULL on failure.
 */

gretl_matrix *gretl_matrix_pca (const gretl_matrix *X, int p,
                                gretlopt opt, int *err)
{
    gretl_matrix *D = NULL;
    gretl_matrix *V = NULL;
    gretl_matrix *P = NULL;
    gretl_matrix *e;

    if (gretl_is_null_matrix(X)) {
        *err = E_DATA;
        return NULL;
    }

    if (p <= 0 || p > X->cols) {
        *err = E_INVARG;
        return NULL;
    } else if (X->rows < 2) {
        *err = E_TOOFEW;
        return NULL;
    } else if (X->is_complex) {
        *err = E_CMPLX;
        return NULL;
    }

    D = gretl_matrix_copy(X);
    if (D == NULL) {
        *err = E_ALLOC;
        return NULL;
    }

    if (opt & OPT_V) {
        /* use covariance matrix */
        gretl_matrix_center(D);
    } else {
        /* use correlation matrix */
        gretl_matrix_standardize(D, 1);
    }

    V = gretl_matrix_XTX_new(D);
    if (V == NULL) {
        *err = E_ALLOC;
    } else {
        /* note: we don't need the eigenvalues of V, but if we
           don't grab and then free the return value below,
           we'll leak a gretl_matrix
        */
        e = real_symm_eigenvals_descending(V, 1, p, err);
        gretl_matrix_free(e);
    }

    if (!*err) {
        P = gretl_matrix_multiply_new(D, V, err);
    }

    gretl_matrix_free(D);
    gretl_matrix_free(V);

    return P;
}

#define complete_obs(x,y,t) (!na(x[t]) && !na(y[t]))

static int ok_xy_count (int t1, int t2, const double *x, const double *y)
{
    int t, n = 0;

    for (t=t1; t<=t2; t++) {
        if (complete_obs(x, y, t)) {
            n++;
        }
    }

    return n;
}

static void make_matrix_xtab (double **X, int n,
                              const gretl_matrix *vx,
                              const gretl_matrix *vy,
                              gretl_matrix *tab)
{
    int xr, xc, rndx, cndx;
    int counter, i;

    qsort(X, n, sizeof *X, compare_xtab_rows);

    /* compute frequencies by going through sorted X */

    counter = rndx = cndx = 0;
    xr = (int) gretl_vector_get(vx, 0);
    xc = (int) gretl_vector_get(vy, 0);

    for (i=0; i<n; i++) {
        while (X[i][0] > xr) {
            /* skip row */
            gretl_matrix_set(tab, rndx, cndx, counter);
            counter = 0;
            xr = gretl_vector_get(vx, ++rndx);
            cndx = 0;
            xc = gretl_vector_get(vy, 0);
        }
        while (X[i][1] > xc) {
            /* skip column */
            gretl_matrix_set(tab, rndx, cndx, counter);
            counter = 0;
            xc = gretl_vector_get(vy, ++cndx);
        }
        counter++;
    }
    gretl_matrix_set(tab, rndx, cndx, counter);
}

/**
 * matrix_matrix_xtab:
 * @x: data vector
 * @y: data vector
 * @err: error code
 *
 * Computes the cross tabulation of the values contained in the
 * vectors x (by row) and y (by column). These must be integer values.
 *
 * Returns: the generated matrix, or NULL on failure.
 */

gretl_matrix *matrix_matrix_xtab (const gretl_matrix *x,
                                  const gretl_matrix *y,
                                  int *err)
{
    gretl_matrix *tab = NULL;
    gretl_matrix *vx = NULL;
    gretl_matrix *vy = NULL;
    double **X = NULL;
    int i, nx, ny;

    *err = 0;

    nx = gretl_vector_get_length(x);
    ny = gretl_vector_get_length(y);

    if (nx < 2 || ny != nx) {
        *err = E_NONCONF;
        return NULL;
    }

    vx = gretl_matrix_values(x->val, nx, OPT_S, err);
    if (*err) {
        return NULL;
    }

    vy = gretl_matrix_values(y->val, ny, OPT_S, err);
    if (*err) {
        goto bailout;
    }

    tab = gretl_zero_matrix_new(vx->rows, vy->rows);
    if (tab == NULL) {
        *err = E_ALLOC;
        goto bailout;
    }

    X = doubles_array_new(nx, 2);
    if (X == NULL) {
        *err = E_ALLOC;
        goto bailout;
    }

    for (i=0; i<nx; i++) {
        X[i][0] = (int) x->val[i];
        X[i][1] = (int) y->val[i];
    }

    make_matrix_xtab(X, nx, vx, vy, tab);

 bailout:

    gretl_matrix_free(vx);
    gretl_matrix_free(vy);
    doubles_array_free(X, nx);

    return tab;
}

/**
 * gretl_matrix_xtab:
 * @x: data vector
 * @y: data vector
 * @t1: start
 * @t2: end
 * @err: error code
 *
 * Computes the cross tabulation of the values contained in the
 * vectors x (by row) and y (by column). These must be integer values.
 *
 * Returns: the generated matrix, or NULL on failure.
 */

gretl_matrix *gretl_matrix_xtab (int t1, int t2, const double *x,
                                 const double *y, int *err)
{
    gretl_matrix *tab = NULL;
    gretl_matrix *vx = NULL;
    gretl_matrix *vy = NULL;
    double *tmp = NULL;
    double **X = NULL;
    int i, t, nmax = t2 - t1 + 1;

    *err = 0;

    nmax = ok_xy_count(t1, t2, x, y);
    if (nmax < 2) {
        *err = E_MISSDATA;
        return NULL;
    }

    tmp = malloc(nmax * sizeof *tmp);
    if (tmp == NULL) {
        *err = E_ALLOC;
        return NULL;
    }

    i = 0;
    for (t=t1; t<=t2; t++) {
        if (complete_obs(x, y, t)) {
            tmp[i++] = x[t];
        }
    }

    vx = gretl_matrix_values(tmp, nmax, OPT_S, err);
    if (*err) {
        free(tmp);
        return NULL;
    }

    i = 0;
    for (t=t1; t<=t2; t++) {
        if (complete_obs(x, y, t)) {
            tmp[i++] = y[t];
        }
    }

    vy = gretl_matrix_values(tmp, nmax, OPT_S, err);
    if (*err) {
        goto bailout;
    }

    tab = gretl_zero_matrix_new(gretl_matrix_rows(vx),
                                gretl_matrix_rows(vy));
    if (tab == NULL) {
        *err = E_ALLOC;
        goto bailout;
    }

    X = doubles_array_new(nmax, 2);
    if (X == NULL) {
        *err = E_ALLOC;
        goto bailout;
    }

    i = 0;
    for (t=t1; t<=t2; t++) {
        if (complete_obs(x, y, t)) {
            X[i][0] = (int) x[t];
            X[i][1] = (int) y[t];
            i++;
        }
    }

    make_matrix_xtab(X, nmax, vx, vy, tab);

 bailout:

    free(tmp);
    gretl_matrix_free(vx);
    gretl_matrix_free(vy);
    doubles_array_free(X, nmax);

    return tab;
}

/**
 * gretl_matrix_bool_sel:
 * @A: matrix.
 * @sel: selection vector.
 * @rowsel: row/column mode selector.
 * @err: location to receive error code.
 *
 * If @rowsel = 1, constructs a matrix which contains the rows
 * of A corresponding to non-zero values in the vector @sel;
 * if @rowsel = 0, does the same thing but column-wise.
 *
 * Returns: the generated matrix, or NULL on failure.
 */

gretl_matrix *gretl_matrix_bool_sel (const gretl_matrix *A,
                                     const gretl_matrix *sel,
                                     int rowsel, int *err)
{
    gretl_matrix *ret = NULL;
    int nonzero = 0;
    int ra, ca, rs, cs;
    int rret, cret;
    int i, j, k, n;
    double x;

    *err = 0;

    if (gretl_is_null_matrix(A)) {
        return gretl_null_matrix_new();
    } else if (sel->is_complex) {
        *err = E_INVARG;
        return NULL;
    }

    ra = A->rows;
    ca = A->cols;
    rs = sel->rows;
    cs = sel->cols;

    /* check dimensions */
    if (rowsel) {
        if ((ra != rs) || (cs > 1)) {
            *err = E_NONCONF;
            return NULL;
        }
    } else {
        if ((ca != cs) || (rs > 1)) {
            *err = E_NONCONF;
            return NULL;
        }
    }

    /* count nonzeros */
    n = (rowsel)? rs : cs ;
    for (i=0; i<n; i++) {
        x = gretl_vector_get(sel, i);
        if (na(x)) {
            *err = E_MISSDATA;
            return NULL;
        } else if (x != 0) {
            nonzero++;
        }
    }

    /* check for extreme cases */
    if (nonzero == n) {
        ret = gretl_matrix_copy(A);
        goto bailout;
    } else if (nonzero == 0) {
        ret = gretl_null_matrix_new();
        goto bailout;
    }

    rret = rowsel ? nonzero : ra;
    cret = rowsel ? ca : nonzero;

    if (A->is_complex) {
        ret = gretl_cmatrix_new(rret, cret);
    } else {
        ret = gretl_matrix_alloc(rret, cret);
    }
    if (ret == NULL) {
        goto bailout;
    }

    /* copy selected row/columns */
    if (rowsel) {
        /* selection of rows */
        double complex z;

        k = 0;
        for (i=0; i<ra; i++) {
            if (gretl_vector_get(sel, i) != 0) {
                for (j=0; j<ca; j++) {
                    if (A->is_complex) {
                        z = gretl_cmatrix_get(A, i, j);
                        gretl_cmatrix_set(ret, k, j, z);
                    } else {
                        x = gretl_matrix_get(A, i, j);
                        gretl_matrix_set(ret, k, j, x);
                    }
                }
                k++;
            }
        }
    } else {
        /* selection of columns */
        double *targ = ret->val;
        double *src = A->val;
        int rdim = A->is_complex ? 2 : 1;
        size_t colsize = ra * rdim * sizeof *src;

        for (j=0; j<ca; j++) {
            if (gretl_vector_get(sel, j) != 0) {
                memcpy(targ, src, colsize);
                targ += ra * rdim;
            }
            src += ra * rdim;
        }
    }

    if (rowsel) {
        maybe_preserve_names(ret, A, ROWNAMES, sel);
        maybe_preserve_names(ret, A, COLNAMES, NULL);
    } else {
        maybe_preserve_names(ret, A, COLNAMES, sel);
        maybe_preserve_names(ret, A, ROWNAMES, NULL);
    }

 bailout:

    if (ret == NULL) {
        *err = E_ALLOC;
    }

    return ret;
}

static int unstable_comp (double a, double b)
{
    int ret = 0;

    if (isnan(a) || isnan(b)) {
        if (!isnan(a)) {
            ret = -1;
        } else if (!isnan(b)) {
            ret = 1;
        }
    } else {
        ret = (a > b) - (a < b);
    }

    return ret;
}

static int compare_values (const void *a, const void *b)
{
    const double *da = (const double *) a;
    const double *db = (const double *) b;
    int ret = unstable_comp(*da, *db);

    if (ret == 0) {
        /* ensure stable sort */
        ret = a - b > 0 ? 1 : -1;
    }

    return ret;
}

static int inverse_compare_values (const void *a, const void *b)
{
    const double *da = (const double *) a;
    const double *db = (const double *) b;
    int ret = unstable_comp(*db, *da);

    if (ret == 0) {
        /* ensure stable sort */
        ret = a - b > 0 ? 1 : -1;
    }

    return ret;
}

/**
 * gretl_matrix_sort_by_column:
 * @m: matrix.
 * @k: column by which to sort.
 * @err: location to receive error code.
 *
 * Produces a matrix which contains the rows of @m, re-
 * ordered by increasing value of the elements in column
 * @k.
 *
 * Returns: the generated matrix, or NULL on failure.
 */

gretl_matrix *gretl_matrix_sort_by_column (const gretl_matrix *m,
                                           int k, int *err)
{
    struct rsort {
        double x;
        int row;
    } *rs;
    gretl_matrix *a;
    double x;
    int i, j;

    if (gretl_is_null_matrix(m) || k < 0 || k >= m->cols) {
        *err = E_DATA;
        return NULL;
    }

    rs = malloc(m->rows * sizeof *rs);
    if (rs == NULL) {
        *err = E_ALLOC;
        return NULL;
    }

    a = gretl_matrix_copy(m);
    if (a == NULL) {
        free(rs);
        *err = E_ALLOC;
        return NULL;
    }

    for (i=0; i<m->rows; i++) {
        rs[i].x = gretl_matrix_get(m, i, k);
        rs[i].row = i;
    }

    qsort(rs, m->rows, sizeof *rs, compare_values);

    for (j=0; j<m->cols; j++) {
        for (i=0; i<m->rows; i++) {
            x = gretl_matrix_get(m, rs[i].row, j);
            gretl_matrix_set(a, i, j, x);
        }
    }

    if (a->info != NULL && a->info->rownames != NULL) {
        char **S = malloc(a->rows * sizeof *S);

        if (S != NULL) {
            for (i=0; i<a->rows; i++) {
                S[i] = a->info->rownames[i];
            }
            for (i=0; i<a->rows; i++) {
                a->info->rownames[i] = S[rs[i].row];
            }
            free(S);
        }
    }

    free(rs);

    return a;
}

#define has_colnames(m) (m != NULL && !is_block_matrix(m) && \
                         m->info != NULL && m->info->colnames != NULL)

#define has_rownames(m) (m != NULL && !is_block_matrix(m) && \
                         m->info != NULL && m->info->rownames != NULL)

struct named_val {
    double x;
    const char *s;
};

static struct named_val *
make_named_vals (const gretl_matrix *m, char **S, int n)
{
    struct named_val *nv = malloc(n * sizeof *nv);

    if (nv != NULL) {
        int i;

        for (i=0; i<n; i++) {
            nv[i].x = m->val[i];
            nv[i].s = S[i];
        }
    }

    return nv;
}

static int vector_copy_marginal_names (gretl_vector *v,
                                       struct named_val *nv,
                                       int n)
{
    int err = gretl_matrix_add_info(v);

    /* note: we assume v->info is NULL on entry */

    if (!err) {
        char ***pS;
        int i;

        pS = v->cols > 1 ? &v->info->colnames : &v->info->rownames;
        *pS = strings_array_new(n);
        if (*pS != NULL) {
            for (i=0; i<n; i++) {
                (*pS)[i] = gretl_strdup(nv[i].s);
            }
        } else {
            err = E_ALLOC;
        }
    }

    return err;
}

gretl_matrix *gretl_vector_sort (const gretl_matrix *v,
                                 int descending,
                                 int *err)
{
    int n = gretl_vector_get_length(v);
    gretl_matrix *vs = NULL;

    if (n == 0) {
        *err = E_TYPES;
        return NULL;
    }

    vs = matrix_copy_plain(v);

    if (vs == NULL) {
        *err = E_ALLOC;
    } else {
        struct named_val *nvals = NULL;
        char **S = NULL;

        if (v->cols > 1 && has_colnames(v)) {
            S = v->info->colnames;
        } else if (v->rows > 1 && has_rownames(v)) {
            S = v->info->rownames;
        }

        if (S != NULL) {
            nvals = make_named_vals(v, S, n);
            if (nvals == NULL) {
                *err = E_ALLOC;
            }
        }

        if (nvals != NULL) {
            int i;

            qsort(nvals, n, sizeof *nvals, descending ?
                  inverse_compare_values : compare_values);
            for (i=0; i<n; i++) {
                vs->val[i] = nvals[i].x;
            }
            vector_copy_marginal_names(vs, nvals, n);
            free(nvals);
        } else if (!*err) {
            double *x = vs->val;

            qsort(x, n, sizeof *x, descending ? gretl_inverse_compare_doubles :
                  gretl_compare_doubles);
        }
    }

    return vs;
 }

/* Calculate X(t)-transpose * X(t-lag) */

static void xtxlag (gretl_matrix *wt, const gretl_matrix *X,
                    int n, int t, int lag)
{
    double xi, xj;
    int i, j;

    for (i=0; i<n; i++) {
        xi = gretl_matrix_get(X, t, i);
        for (j=0; j<n; j++) {
            xj = gretl_matrix_get(X, t - lag, j);
            gretl_matrix_set(wt, i, j, xi * xj);
        }
    }
}

/**
 * gretl_matrix_covariogram:
 * @X: T x k matrix (typically containing regressors).
 * @u: T-vector (typically containing residuals), or NULL.
 * @w: (p+1)-vector of weights, or NULL.
 * @p: lag order >= 0.
 * @err: location to receive error code.
 *
 * Produces the matrix covariogram,
 *
 * \sum_{j=-p}^{p} \sum_j w_{|j|} (X_t' u_t u_{t-j} X_{t-j})
 *
 * If @u is not given the u terms are omitted, and if @w
 * is not given, all the weights are 1.0.
 *
 * Returns: the generated matrix, or NULL on failure.
 */

gretl_matrix *gretl_matrix_covariogram (const gretl_matrix *X,
                                        const gretl_matrix *u,
                                        const gretl_matrix *w,
                                        int p, int *err)
{
    gretl_matrix *V;
    gretl_matrix *G;
    gretl_matrix *xtj;
    double uu;
    int j, k, t, T;

    if (gretl_is_null_matrix(X)) {
        return NULL;
    }

    if (gretl_is_complex(X) ||
        gretl_is_complex(u) ||
        gretl_is_complex(w)) {
        fprintf(stderr, "E_CMPLX in gretl_matrix_covariogram\n");
        *err = E_CMPLX;
        return NULL;
    }

    k = X->cols;
    T = X->rows;

    if (u != NULL && gretl_vector_get_length(u) != T) {
        *err = E_NONCONF;
        return NULL;
    }

    if (p < 0 || p > T) {
        *err = E_NONCONF;
        return NULL;
    }

    if (w != NULL && gretl_vector_get_length(w) != p + 1) {
        *err = E_NONCONF;
        return NULL;
    }

    V = gretl_zero_matrix_new(k, k);
    xtj = gretl_matrix_alloc(k, k);
    G = gretl_matrix_alloc(k, k);

    if (V == NULL || G == NULL || xtj == NULL) {
        *err = E_ALLOC;
        goto bailout;
    }

    for (j=0; j<=p; j++) {
        gretl_matrix_zero(G);
        for (t=j; t<T; t++) {
            xtxlag(xtj, X, k, t, j);
            if (u != NULL) {
                uu = u->val[t] * u->val[t-j];
                gretl_matrix_multiply_by_scalar(xtj, uu);
            }
            gretl_matrix_add_to(G, xtj);
        }
        if (j > 0) {
            gretl_matrix_add_self_transpose(G);
        }
        if (w != NULL) {
            gretl_matrix_multiply_by_scalar(G, w->val[j]);
        }
        gretl_matrix_add_to(V, G);
    }

 bailout:

    gretl_matrix_free(G);
    gretl_matrix_free(xtj);

    if (*err) {
        gretl_matrix_free(V);
        V = NULL;
    }

    return V;
}

/**
 * gretl_matrix_GG_inverse:
 * @G: T x k source matrix.
 * @err: location to receive error code.
 *
 * Multiples G' into G and inverts the result. A shortcut
 * function intended for producing an approximation to
 * the Hessian given a gradient matrix.
 *
 * Returns: the newly allocated k x k inverse on success,
 * or NULL on error.
 */

gretl_matrix *gretl_matrix_GG_inverse (const gretl_matrix *G, int *err)
{
    gretl_matrix *H = NULL;
    int k = G->cols;

    H = gretl_matrix_alloc(k, k);
    if (H == NULL) {
        *err = E_ALLOC;
        return NULL;
    }

    gretl_matrix_multiply_mod(G, GRETL_MOD_TRANSPOSE,
                              G, GRETL_MOD_NONE,
                              H, GRETL_MOD_NONE);

    *err = gretl_invert_symmetric_matrix(H);

    if (*err) {
        fprintf(stderr, "gretl_matrix_GG_inverse: H not pd\n");
        gretl_matrix_free(H);
        H = NULL;
    }

    return H;
}

/**
 * gretl_matrix_commute:
 * @A: source matrix.
 * @r: row dimension.
 * @c: column dimension.
 * @pre: premultiply (Boolean flag).
 * @add_id: add identity matrix (Boolean flag).
 * @err: location to receive error code.
 *
 * It is assumed that @A is a matrix with (@r*@c) rows, so each of its
 * columns can be seen as the vectorization of an (@r x @c)
 * matrix. Each column of the output matrix contains the vectorization
 * of the transpose of the corresponding column of @A. This is
 * equivalent to premultiplying @A by the so-called "commutation
 * matrix" $K_{r,c}$. If the @add_id flag is non-zero, then @A is
 * added to the output matrix, so that @A is premultiplied by (I +
 * K_{r,c}) if @pre is nonzero, postmultiplied if @pre is 0.
 *
 * See eg Magnus and Neudecker (1988), "Matrix Differential Calculus
 * with Applications in Statistics and Econometrics".
 */

gretl_matrix *gretl_matrix_commute (gretl_matrix *A, int r, int c,
				    int pre, int add_id, int *err)
{
    /* dim0 is the dimension on which the swapping has to happen; dim1
       is the other one */
    int dim0 = r * c;
    int dim1 = pre ? A->cols : A->rows;
    int *indices;
    gretl_matrix *ret;

    /* dimension check */
    int dim_ok = pre ? (dim0 == A->rows) : (dim0 == A->cols);
    if (!dim_ok) {
	*err = E_NONCONF;
	return NULL;
    }

    indices = malloc(dim0 * sizeof *indices);
    if (indices == NULL) {
	*err = E_ALLOC;
	return NULL;
    }

    if (add_id) {
	ret = gretl_matrix_copy(A);
    } else {
	ret = gretl_zero_matrix_new(A->rows, A->cols);
    }

    if (ret == NULL) {
	*err = E_ALLOC;
    } else {
	int i, j, h, k = 0;
	double x;

	for (i=0; i<r; i++) {
	    for (j=0; j<c; j++) {
		indices[k++] = j*r + i;
	    }
	}

	k = 0;
	if (pre) {
	    for (j=0; j<dim1; j++) {
		for (i=0; i<dim0; i++) {
		    h = indices[i];
		    x = gretl_matrix_get(A, h, j);
		    ret->val[k++] += x;
		}
	    }
	} else {
	    for (j=0; j<dim0; j++) {
		h = indices[j];
		for (i=0; i<dim1; i++) {
		    x = gretl_matrix_get(A, i, h);
		    ret->val[k++] += x;
		}
	    }
	}
    }

    free(indices);

    return ret;
}

/**
 * gretl_matrix_transcribe_obs_info:
 * @targ: target matrix.
 * @src: source matrix.
 *
 * If @targ and @src have the same number of rows, and if
 * the rows of @src are identified by observation stamps
 * while those of @targ are not so identified, copy the
 * stamp information across to @targ.  (Or if the given
 * conditions are not satified, do nothing.)
 */

void gretl_matrix_transcribe_obs_info (gretl_matrix *targ,
                                       const gretl_matrix *src)
{
    if (targ->rows == src->rows &&
        src->info != NULL && targ->info == NULL) {
        gretl_matrix_set_t1(targ, src->info->t1);
        gretl_matrix_set_t2(targ, src->info->t2);
    }
}

static gretl_matrix *reorder_A (const gretl_matrix *A,
                                int n, int np, int *err)
{
    gretl_matrix *B;
    int p = np / n;

    B = gretl_matrix_alloc(np, n);

    if (B == NULL) {
        *err = E_ALLOC;
        return NULL;
    } else {
        int i, j, k;
        int from, to;
        double x, y;

        for (j=0; j<n; j++) {
            for (k=0; k<=p/2; k++) {
                from = k*n;
                to = n*(p-k-1);
                for (i=0; i<n; i++) {
                    x = gretl_matrix_get(A, j, from + i);
                    y = gretl_matrix_get(A, j, to + i);
                    gretl_matrix_set(B, to + i, j, x);
                    gretl_matrix_set(B, from + i, j, y);
                }
            }
        }
    }

    return B;
}

/**
 * gretl_matrix_varsimul:
 * @A: n x np coefficient matrix.
 * @U: T x n data matrix.
 * @x0: p x n matrix for initialization.
 * @err: location to receive error code.
 *
 * Simulates a p-order n-variable VAR:
 * x_t = \sum A_i x_{t-i} + u_t
 *
 * The A_i matrices must be stacked horizontally into the @A
 * argument, that is: A = A_1 ~ A_2 ~ A_p. The u_t vectors are
 * contained (as rows) in @U. Initial values are in @x0.
 *
 * Note the that the arrangement of the @A matrix is somewhat
 * sub-optimal computationally, since its elements have to be
 * reordered by the function reorder_A (see above). However, the
 * present form is more intuitive for a human being, and that's
 * what counts.
 *
 * Returns: a newly allocated T+p x n matrix on success, whose t-th
 * row is (x_t)', or NULL on error.
 */

gretl_matrix *gretl_matrix_varsimul (const gretl_matrix *A,
                                     const gretl_matrix *U,
                                     const gretl_matrix *x0,
                                     int *err)
{
    gretl_matrix *A2, *X, *UT;
    gretl_vector xt, xtlag, ut;
    double x;
    int p = x0->rows;
    int n = x0->cols;
    int np = n * p;
    int T = p + U->rows;
    int t, i;

    if (A->rows != n || A->cols != np || U->cols != n) {
        *err = E_NONCONF;
        return NULL;
    }

    A2 = reorder_A(A, n, np, err);
    X = gretl_matrix_alloc(n, T);
    UT = gretl_matrix_copy_transpose(U);

    if (X == NULL || A2 == NULL || UT == NULL) {
        *err = E_ALLOC;
        gretl_matrix_free(A2);
        gretl_matrix_free(X);
        gretl_matrix_free(UT);
        return NULL;
    }

    for (t=0; t<p; t++) {
        for (i=0; i<n; i++) {
            x = gretl_matrix_get(x0, t, i);
            gretl_matrix_set(X, i, t, x);
        }
    }

    gretl_matrix_init_full(&xt, 1, n, X->val + np);
    gretl_matrix_init_full(&ut, 1, n, UT->val);
    gretl_matrix_init_full(&xtlag, 1, np, X->val);

    for (t=p; t<T; t++) {
        gretl_matrix_multiply(&xtlag, A2, &xt);
        gretl_matrix_add_to(&xt, &ut);
        xt.val += n;
        xtlag.val += n;
        ut.val += n;
    }

    *err = gretl_matrix_transpose_in_place(X);

    if (!*err) {
        /* set dates on output matrix if possible */
        int t1 = gretl_matrix_get_t1(U) - p;

        if (t1 > 0) {
            gretl_matrix_set_t1(X, t1);
            gretl_matrix_set_t2(X, t1 + T - 1);
        }
    }

    gretl_matrix_free(A2);
    gretl_matrix_free(UT);

    return X;
}

/**
 * gretl_matrix_set_colnames:
 * @m: target matrix.
 * @S: array of strings.
 *
 * Sets an array of strings on @m which can be retrieved
 * using gretl_matrix_get_colnames(). Note that @S must
 * contain as many strings as @m has columns. The matrix
 * takes ownership of @S, which should be allocated and
 * not subsequently touched by the caller.
 *
 * Returns: 0 on success, non-zero code on error.
 */

int gretl_matrix_set_colnames (gretl_matrix *m, char **S)
{
    if (m == NULL) {
        return E_DATA;
    } else if (is_block_matrix(m)) {
        return matrix_block_error("gretl_matrix_set_colnames");
    } else if (S != NULL && m->info == NULL &&
               gretl_matrix_add_info(m)) {
        return E_ALLOC;
    }

    if (m->info != NULL) {
        if (m->info->colnames != NULL) {
            strings_array_free(m->info->colnames, m->cols);
        }
        m->info->colnames = S;
    }

    return 0;
}

/**
 * gretl_matrix_set_rownames:
 * @m: target matrix.
 * @S: array of strings.
 *
 * Sets an array of strings on @m which can be retrieved
 * using gretl_matrix_get_rownames(). Note that @S must
 * contain as many strings as @m has rows. The matrix
 * takes ownership of @S, which should be allocated and
 * not subsequently touched by the caller.
 *
 * Returns: 0 on success, non-zero code on error.
 */

int gretl_matrix_set_rownames (gretl_matrix *m, char **S)
{
    if (m == NULL) {
        return E_DATA;
    } else if (is_block_matrix(m)) {
        return matrix_block_error("gretl_matrix_set_rownames");
    } else if (S != NULL && m->info == NULL &&
               gretl_matrix_add_info(m)) {
        return E_ALLOC;
    }

    if (m->info != NULL) {
        if (m->info->rownames != NULL) {
            strings_array_free(m->info->rownames, m->rows);
        }
        m->info->rownames = S;
    }

    return 0;
}

/**
 * gretl_matrix_get_colnames:
 * @m: matrix
 *
 * Returns: The array of strings set on @m using
 * gretl_matrix_set_colnames(), or NULL if no such
 * strings have been set. The returned array will
 * contain as many strings as @m has columns.
 */

const char **gretl_matrix_get_colnames (const gretl_matrix *m)
{
    if (has_colnames(m)) {
        return (const char **) m->info->colnames;
    } else {
        return NULL;
    }
}

/**
 * gretl_matrix_get_rownames:
 * @m: matrix
 *
 * Returns:The array of strings set on @m using
 * gretl_matrix_set_rownames(), or NULL if no such
 * strings have been set. The returned array will
 * contain as many strings as @m has rows.
 */

const char **gretl_matrix_get_rownames (const gretl_matrix *m)
{
    if (has_rownames(m)) {
        return (const char **) m->info->rownames;
    } else {
        return NULL;
    }
}<|MERGE_RESOLUTION|>--- conflicted
+++ resolved
@@ -8840,19 +8840,11 @@
 {
 
     int dmax = (a->rows > a->cols)? a->rows : a->cols;
-<<<<<<< HEAD
-    double actual_eps = na(eps) ? 2.20e-16 : eps;
-
-    /* numpy and Matlab use the "Numerical recipes" convention
-       by which eps should be machine epsilon (for 8-byte reals,
-       2.20e-16)
-=======
     double actual_eps = (na(eps) || eps <= 0) ? 2.20e-16 : eps;
 
     /* numpy and Matlab use the "Numerical Recipes" convention
        by which eps should be machine epsilon (for 8-byte reals,
        2.20e-16).
->>>>>>> a6350ea6
     */
 
     return dmax * actual_eps * smax;
