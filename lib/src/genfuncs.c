--- conflicted
+++ resolved
@@ -6251,14 +6251,8 @@
     errno = 0;
 
     emx = exp(-x);
-<<<<<<< HEAD
     if (errno == ERANGE) {
 	ret = (x > 0)? 1 : 0;
-=======
-
-    if (errno) {
-	ret = (x > 0) ? 1.0 : 0.0;
->>>>>>> ea27c1ef
 	errno = 0;
     } else {
 	ret = 1.0 / (1.0 + emx);
