﻿<?xml version="1.0" encoding="UTF-8" ?>
<!DOCTYPE funcref SYSTEM "gretl_functions.dtd">

<funcref language="italian">

  <funclist name="Accessors" ref="accessors">

    <function name="$ahat" section="access" output="series">
      <description>
	<para>
          Deve seguire la stima di un modello panel a effetti fissi. Produce le
          stime degli effetti fissi individuali (intercette delle singole
          unità).
	</para>
      </description>
    </function>

    <function name="$aic" section="access" output="scalar">
      <description>
	<para>
	  Produce il criterio di informazione di Akaike per l'ultimo
	  modello stimato, se disponibile. Si veda <guideref
	  targ="chap:criteria"/> per dettagli.
	</para>
      </description>
    </function>

    <function name="$bic" section="access" output="scalar">
      <description>
	<para>
	  Produce il criterio di informazione bayesiano di Schwarz per
	  l'ultimo modello stimato, se disponibile. Si veda <guideref
	  targ="chap:criteria"/> per dettagli.
	</para>
      </description>
    </function>

    <function name="$chisq" section="access" output="scalar">
      <description>
	<para>
	  Produce la statistica chi-quadro complessiva per l'ultimo
	  modello stimato, se disponibile.
	</para>
      </description>
    </function>

    <function name="$coeff" section="access" output="matrix" altout="scalar">
      <fnargs>
	<fnarg optional="true" type="coeffname">s</fnarg>
      </fnargs>
      <description>
	<para>
	  L'accessore <lit>$coeff</lit> può essere usato in due modi:
	  senza argomenti produce un vettore colonna che contiene i
	  coefficienti dell'ultimo modello stimato. Con l'argomento
	  opzionale, produce uno scalare che corrisponde alla stima
	  del coefficiente chiamato <argname>s</argname>.
	  <seelist>
            <fncref targ="$stderr"/>
            <fncref targ="$vcv"/>
	  </seelist>
	</para>
	<para>
	  Esempio:
	</para>
	<code>
	  open bjg
	  arima 0 1 1 ; 0 1 1 ; lg 
	  b = $coeff 
	  macoef = $coeff(theta_1)
	</code>
	<para>
	  Se il <quote>modello</quote> in questione è effettivamente
	  un sistema (un VAR o un VECM, o un sistema di equazioni
	  simultanee), <lit>$coeff</lit> senza parametri produce la
	  matrice dei coefficienti, una colonna per equazione.
	</para>
      </description>
    </function>

    <function name="$command" section="access" output="string">
      <description>
	<para>
	  Deve seguire la stima di un modello; restituisce la stringa
	  del comando relativo, come ad esempio <lit>ols</lit> oppure
	  <lit>probit</lit>.
	</para>
      </description>
    </function>

    <function name="$compan" section="access" output="matrix">
      <description>
	<para>
	  Deve seguire la stima di un VAR o un VECM; produce la matrice
	  compagna.
	</para>
      </description>
    </function>

    <function name="$datatype" section="access" output="scalar">
      <description>
	<para>
	  Restituisce un intero corrispondente al tipo di dataset
	  attualmente in memoria: 0 = nessun dato; 1 = dati
	  cross-sezionali (non datati); 2 = serie storiche; 3 = panel.
	</para>
      </description>
    </function>

    <function name="$depvar" section="access" output="string">
      <description>
	<para>
	  Deve seguire la stima di un modello ad equazione singola e
	  restituisce il nome della variabile dipendente.
	</para>
      </description>
    </function>

    <function name="$df" section="access" output="scalar">
      <description>
	<para>
	  Produce i gradi di libertà dell'ultimo modello stimato. Se
	  questo consiste di un sistema di equazioni, viene restituito
	  il numero dei gradi di libertà per equazione; se questo
	  differisce da un'equazione all'altra, allora il valore
	  restituito è pari al numero di osservazioni meno la media del
	  numero di coefficienti per equazione (arrotondato all'intero
	  più vicino).
	</para>
      </description>
    </function>

    <function name="$diagpval" section="access" output="scalar">
      <description>
	<para>
	  Deve seguire la stima di un sistema di
	  equazioni. Restituisce il <math>P</math>-value associato
	  alla statistica <fncref targ="$diagtest"/>.
	</para>
      </description>
    </function>     

    <function name="$diagtest" section="access" output="scalar">
      <description>
	<para>
	  Deve seguire la stima di un sistema di
	  equazioni. Restituisce il test per l'ipotesi che la matrice
	  di covarianza dei disturbi sia diagonale. La statistica
	  utilizzata è quella di Breusch&ndash;Pagan tranne nel caso
	  del SUR iterato, nel qual caso è un test LR. si veda la
	  <guideref targ="chap:system"/> per dettagli; vedi anche
	  <fncref targ="$diagpval"/>.
	</para>
      </description>
    </function>    

    <function name="$dotdir" section="access" output="string">
      <description>
	<para>
	  Questo accessore restituisce la directory usata da gretl per
	  salvare file temporanei, come ad esempio quelli creati da
	  <fncref targ="mwrite"/> quando il terzo argomento non è
	  zero.
	</para>
      </description>
    </function>

    <function name="$dw" section="access" output="scalar">
      <description>
	<para>
	  Restituisce la statistica di Durbin&ndash;Watson per
	  l'autocorrelazione di primo ordine dall'ultimo modello
	  stimato, se disponibile.
	</para>
      </description>
    </function>

    <function name="$dwpval" section="access" output="scalar">
      <description>
	<para>
	  Fornisce il p-value per la statistica Durbin&ndash;Watson
	  relativa all'ultimo modello stimato, se disponibile. Tale
	  valore è calcolato tramite la procedura di <cite
	  key="imhof61">Imhof</cite>. Essa ritorna il p-value per un
	  test a una coda con l'alternativa dei autocorrelazione di
	  primo ordine positiva. Per il p-value del test a due code,
	  si usi 2<math>P</math> se DW &lt; 2 oppure 2(1 &minus;
	  <math>P</math>) se DW &gt; 2, dove <math>P</math> è il
	  valore fornito dall'accessore.
	</para>
	<para>
	  A causa della limitata precisione dell'aritmetica digitale,
	  l'integrale di Imhof può diventare negativo quando la
	  statistica di Durbin&ndash;Watson è vicina a 0. Se questo
	  accade, l'accessore restituisce <lit>NA</lit>. Poiché
	  qualsiasi altro malfunzionamento porta a un codice di
	  errore, si può ritenere con una certa sicurezza che un
	  valore NA indica che il p-value è
	  <quote>piccolissimo</quote>, benché gretl non sia in grado
	  di quantificarlo esattamente.
	</para>

      </description>
    </function>

    <function name="$ec" section="access" output="matrix">
      <description>
	<para>
	  Deve seguire la stima di un VECM e restituisce una matrice
	  contenente i termini di correzione d'errore.  La matrice
	  restituita ha tante righe quante sono le osservazioni usate
	  nella stima e un numero di colonne pari al rango di
	  cointegrazione del sistema.
	</para>
      </description>
    </function>

    <function name="$error" section="access" output="scalar">
      <description>
	<para>
	  Restituisce il codice interno di errore, che avrà un valore
	  diverso da 0 se si è verificato un errore in presenza del
	  modificatore <cmdref targ="catch"/>. Si noti che l'uso di
	  questo accessore resetta il codice di errore interno a 0. Si
	  veda anche <fncref targ="errmsg"/>. Per il messaggio
	  d'errore associato a un dato codice, bisogna salvare il
	  valore in una variabile temporanea; ad esempio:
	</para>
	<code>
	  err = $error
	  if (err) 
          printf "Errore %d (%s)\n", err, errmsg(err);
	  endif
	</code>
	<para>
	  <seelist>
            <cmdref targ="catch"/>
            <fncref targ="errmsg"/>
	  </seelist>
	</para>
      </description>
    </function>

    <function name="$ess" section="access" output="scalar">
      <description>
	<para>
	  Produce la somma dei quadrati degli errori dell'ultimo modello
          stimato.
	</para>
      </description>
    </function>

    <function name="$evals" section="access" output="matrix">
      <description>
	<para>
	  Deve seguire la stima di un VECM; restituisce un vettore
	  contenente gli autovalori usati nel calcolo del test traccia 
	  per la cointegrazione.
	</para>
      </description>
    </function>

    <function name="$fcast" section="access" output="matrix">
      <description>
	<para>
	  Deve seguire il comando <cmdref targ="fcast"/>; restituisce le
	  previsioni sotto forma di matrice. Se il modello usato per
	  le previsioni è un modello a più equazioni, ogni colonna
	  corrisponde ad un'equazione; altrimenti, restituisce un vettore
	  colonna.
	</para>
      </description>
    </function>

    <function name="$fcse" section="access" output="matrix">
      <description>
	<para>
	  Deve seguire il comando <cmdref targ="fcast"/>; restituisce gli
	  errori standard per le previsioni sotto forma di matrice. Se
	  il modello usato per le previsioni è un modello a più
	  equazioni, ogni colonna corrisponde ad un'equazione;
	  altrimenti, restituisce un vettore colonna.
	</para>
      </description>
    </function>

    <function name="$fevd" section="access" output="matrix">
      <description>
	<para>
	  Deve seguire la stima di un VAR. Restituisce una matrice
	  contenete la scomposizione della varianza dell'errore di
	  previsione (FEVD). Questa avrà <math>h</math> righe, dove
	  <math>h</math> è l'orizzonte di previsione, che può essere
	  modificato tramite il comando <lit>set horizon</lit> o,
	  altrimenti, viene fissato automaticamente sulla base della
	  frequenza dei dati.
	</para>
	<para>
	  Per un VAR con <math>p</math>
	  variabili, la matrice ha <math>p</math><sup>2</sup>
	  colonne: il primo blocco di <math>p</math> colonne contiene le FEVD
	  per la prima variabile, il secondo blocco la FEVD per la
	  seconda, e così via. La parte dell'errore di previsione sulla variabile
	  <math>i</math> attribuibile allo shock alla variabile
	  <math>j</math> si troverà nella colonna (<math>i</math> &minus;
	  1)<math>p</math> + <math>j</math>.
	</para>
 	<para>
	  Per una variante più flessibile di questa funzionalità, si
	  veda la funzione <fncref targ="fevd"/>.
	</para>
     </description>
    </function>

    <function name="$Fstat" section="access" output="scalar">
      <description>
	<para>
	  Restituisce la statistica F complessiva per l'ultimo modello
	  stimato, se disponibile.
	</para>
      </description>
    </function>

    <function name="$gmmcrit" section="access" output="scalar">
      <description>
	<para>
	  Deve seguire un blocco <lit>gmm</lit>. Produce il valore della
          funzione obiettivo al suo minimo.
	</para>
      </description>
    </function>

    <function name="$h" section="access" output="series">
      <description>
	<para>
	  Deve seguire un comando <lit>garch</lit>. Produce la
	  varianza condizionale stimata.
	</para>
      </description>
    </function>

    <function name="$hausman" section="access" output="rvec">
      <description>
	<para>
	  Deve seguire un comando <lit>tsls</lit> o <lit>panel</lit> con 
	  l'opzione effetti casuali. Produce un vettore <by r="1"
	  c="3"/> contenente nell'ordine: il valore della statistica del 
	  test di Hausman, i corrispondenti gradi di libertà e p-value.
	</para>
      </description>
    </function>

    <function name="$hqc" section="access" output="scalar">
      <description>
	<para>
	  Produce il criterio di informazione di Hannan-Quinn per l'ultimo
          modello stimato, se disponibile. Per maggiori dettagli sulla
          metodologia di calcolo, v. <guideref
          targ="chap:criteria"/>.
	</para>
      </description>
    </function>

    <function name="$huge" section="access" output="scalar">
      <description>
	<para>
	  Restituisce un numero positivo molto grande. Per impostazione 
	  predefinita è pari a 1.0E100, ma tale valore si può cambiare 
	  usando il comando <cmdref targ="set"/>.
	</para>
      </description>
    </function>

    <function name="$jalpha" section="access" output="matrix">
      <description>
	<para>
	  Deve seguire la stima di un VECM, e produce la matrice dei pesi, che
          contiene tante righe quante sono le variabili del VECM e tante colonne
          quanto è il rango di cointegrazione.
	</para>
      </description>
    </function>

    <function name="$jbeta" section="access" output="matrix">
      <description>
	<para>
	  Deve seguire la stima di un VECM, e produce la matrice di
          cointegrazione, che contiene tante righe quante sono le 
          variabili del VECM (più il numero di eventuali variabili esogene 
          vincolate allo spazio di cointegrazione) e un numero di colonne 
          pari al rango di cointegrazione.
	</para>
      </description>
    </function>

    <function name="$jvbeta" section="access" output="smatrix">
      <description>
	<para>
	  Deve seguire la stima di un VECM, e produce la matrice di covarianza
          stimata per gli elementi dei vettori di cointegrazione.
	</para>
	<para>
	  Nel caso di stima non vincolata, ha un numero di righe pari al numero
          di elementi non vincolati nello spazio di cointegrazione dopo la
          normalizzazione di Phillips. Se però si stima un sistema vincolato 
          con il comando <lit>restrict</lit> e l'opzione <lit>--full</lit>, 
          verrà prodotta una matrice singolare con <math>(n+m)r</math> righe 
          (<math>n</math> è il numero delle variabili endogene, 
          <math>m</math> quello delle variabili esogene vincolate allo 
          spazio di cointegrazione e <math>r</math> è il 
          rango di cointegrazione).
	</para>
	<para>
	  Esempio: il codice
	</para>
	<code>
	  open denmark.gdt
	  vecm 2 1 LRM LRY IBO IDE --rc --seasonals -q
	  s0 = $jvbeta

	  restrict --full
	  b[1,1] = 1
	  b[1,2] = -1
	  b[1,3] + b[1,4] = 0
	  end restrict
	  s1 = $jvbeta

	  print s0
	  print s1
	</code>
	<para>
	  produce il risultato seguente.
	</para>
	<code>
	  s0 (4 x 4)

          0.019751     0.029816  -0.00044837     -0.12227 
          0.029816      0.31005     -0.45823     -0.18526 
	  -0.00044837     -0.45823       1.2169    -0.035437 
          -0.12227     -0.18526    -0.035437      0.76062 

	  s1 (5 x 5)

	  0.0000       0.0000       0.0000       0.0000       0.0000 
	  0.0000       0.0000       0.0000       0.0000       0.0000 
	  0.0000       0.0000      0.27398     -0.27398    -0.019059 
	  0.0000       0.0000     -0.27398      0.27398     0.019059 
	  0.0000       0.0000    -0.019059     0.019059    0.0014180 
	</code>
      </description>
    </function>

    <function name="$lang" section="access" output="string">
      <description>
	<para>
	  Restituisce una stringa indicante la lingua attualmente
	  usata da gretl, se può essere determinata. La stringa è data
	  da un codice a due lettere ISO 639-1 (per esempio,
	  <lit>en</lit> per l'inglese, <lit>jp</lit> per il
	  giapponese, <lit>el</lit> per il greco) seguito da un
	  trattino basso e un codice a due lettere ISO 3166-1 per il
	  paese.  Quindi, ad esempio, il portoghese europeo è
	  <lit>pt_PT</lit>, mentre quello brasiliano è
	  <lit>pt_BR</lit>.
	</para>
	<para>
	  Se la lingua di sistema non si può determinare, il risultato
	  è la stringa <quote><lit>unknown</lit></quote>.
	</para>
      </description>
    </function>    

    <function name="$llt" section="access" output="series">
      <description>
	<para>
	  Per alcuni modelli stimati con massima verosimiglianza,
	  produce la serie dei contributi alla log-verosimiglianza di tutte le
	  osservazioni. Al momento, questo accessore funziona solo per
	  logit e probit binari, tobit e heckit.
	</para>
      </description>
    </function>

    <function name="$lnl" section="access" output="scalar">
      <description>
	<para>
	  Produce la log-verosimiglianza dell'ultimo modello stimato (dove
          possibile).
	</para>
      </description>
    </function>

    <function name="$macheps" section="access" output="scalar">
      <description>
	<para>
	  Restituisce il valore dell'<quote>epsilon macchina</quote>,
	  ossia un limite superiore all'errore relativo dovuto
	  all'aritmetica a virgola mobile in doppia precisione.
	</para>
      </description>
    </function>

    <function name="$mapfile" section="access" output="string">
      <description>
	<para>
	  Se il dataset in uso è stato caricato da un file GeoJSON o
	  ESRI (shapefile), restituisce il nome del file da aprire per
	  ottenere il poligoni della mappa, o una stringa vuota
	  altrimenti. Questo accessore è usato con la funzione <fncref
	  targ="geoplot"/>.
	</para>
      </description>
    </function>

    <function name="$mnlprobs" section="access" output="matrix">
      <description>
	<para>
	  Dopo la stima di un modello logit multinomiale, crea una
	  matrice con le probabilità stimate di tutti i possibili
	  esiti per tutte le osservazioni usate nella stima. Le
	  osservazioni sono per riga e gli esiti per colonna.
	</para>
      </description>
    </function>

    <function name="$model" section="access" output="bundle">
      <description>
	<para>
	  Deve seguire la stima di un modello ad equazione singole, e
	  restituisce un bundle contenente svariati elementi relativi
	  al modello. I consueti accessori sono tutti inclusi, e sono
	  referenziati da chiavi identiche al nome dell'accessore,
	  meno il segno del dollaro. Ad esempio, i residui appaiono
	  sotto la chiave <lit>uhat</lit> e la somma dei quadrati dei
	  residui sotto <lit>ess</lit>.
	</para>
	<para>
	  A seconda dello stimatore, potrebbero essere disponibili
	  informazioni aggiuntive; le chiavi relative dovrebbero
	  essere (si spera) relativamente auto-esplicative. Il modo
	  più semplice per verificare il contenuto del bundle è
	  stamparlo, come in questo esempio:
	</para>
	<code>
	  ols y 0 x
	  bundle b = $model
	  print b
	</code>
      </description>
    </function>    
    
    <function name="$mpirank" section="access" output="int">
      <description>
	<para>
	  Se gretl è compilato con supporto MPI, e il programma è
	  stato lanciato in modalità MPI, ritorna il
	  <quote>rango</quote> a base 0 o l'ID del processo
	  attuale. Altrimenti ritorna &minus;1.
	</para>
      </description>
    </function>
    
    <function name="$mpisize" section="access" output="int">
      <description>
	<para>
	  Se gretl è compilato con supporto MPI, e il programma è
	  stato lanciato in modalità MPI, ritorna il numero di
	  processi MPI attualmente in svolgimento. Altrimenti ritorna
	  0.
	</para>
      </description>
    </function>
    
    <function name="$ncoeff" section="access" output="int">
      <description>
	<para>
	  Produce il numero totale dei coefficienti stimati nell'ultimo modello.
	</para>
      </description>
    </function>
    
    <function name="$nobs" section="access" output="int">
      <description>
	<para>
	  Produce il numero delle osservazioni nel campione
	  selezionato. Si veda anche <fncref targ="$tmax"/>.
	</para>
	<para>
	  Nel caso di dati panel il valore restituito è il numero di
	  osservazioni "pooled" (numero di unità per numero di
	  osservazioni per unità). Per ottenere la dimensione
	  temporale del panel va usato l'accessore <fncref
	  targ="$pd"/>; il numero di unità longitudinali si può
	  ottenere come <lit>$nobs</lit> diviso per <lit>$pd</lit>.
	</para>
      </description>
    </function>
    
    <function name="$now" section="access" output="vector">
      <description>
	<para>
	  Produce un vettore a 2 elementi: il primo elemento è il
	  numero di secondi trascorsi dal 1970-01-01 00:00:00 +0000
	  (UTC), che una misura molto comune nel mondo
	  dell'informatica per rappresentare l'ora. Il secondo è la
	  data attuale nel formato ISO 8601 <quote>di base</quote>, e
	  cioè <lit>YYYYMMDD</lit>; per processare il secondo elemento
	  si può usare la funzione <fncref targ="epochday"/>.
	</para>
      </description>
    </function>
    
    <function name="$nvars" section="access" output="int">
      <description>
	<para>
	  Produce il numero delle variabili nel dataset (inclusa la
	  costante). Poiché <lit>const</lit> è sempre presente in
	  qualunque dataset, un valore ritornato di 0 indica che
	  nessun dataset è aperto. Si noti che se questo accessore
	  viene usato in una funzione, il numero di serie
	  effettivamente accessibili potrebbe benissimo essere minore
	  di <lit>$nvars</lit>.
	</para>
      </description>
    </function>
    
    <function name="$obsdate" section="access" output="series">
      <description>
	<para>
	  Applicabile quando il dataset corrente è una serie storica
	  con frequenza decennale, annuale, trimestrale, mensile,
	  settimanale o giornaliera, oppure è un panel in cui la
	  variabile che indicizza i periodi ha la frequenza
	  appropriata (si veda il comando <cmdref targ="setobs"/>).
	  La variabile risultante ha 8 cifre con la struttura
	  <lit>YYYYMMDD</lit> (formato <quote>base</quote> delle date
	  secondo l'ISO 8601), che corrisponde al giorno
	  di osservazione o al primo giorno del periodo di
	  osservazione nel caso di serie storiche con frequenza minore
	  di quella giornaliera.
	</para>
	<para>
	  Questa variabile può essere utile quando si usa il comando 
	  <cmdref targ="join"/>.
	</para>
      </description>
    </function>
    
    <function name="$obsmajor" section="access" output="series">
      <description>
	<para>
	  Applicabile quando le osservazioni nel dataset aperto hanno
	  una struttura maggiore:minore, come in serie storiche
	  trimestrali (anno:trimestre), mensili (anno:mese), orarie
	  (giorno:ora) e dati panel (individuo:periodo). Restituisce una
	  variabile contenente la componente maggiore (a frequenza più
	  bassa, come l'anno).
	</para>
	<para>
	  <seelist>
            <fncref targ="$obsminor"/>
            <fncref targ="$obsmicro"/>
	  </seelist>
	</para>
      </description>
    </function>

    <function name="$obsmicro" section="access" output="series">
      <description>
	<para>
	  Applicabile quando le osservazioni nel dataset aperto hanno
	  una struttura maggiore:minore:micro, come in serie storiche
	  giornaliere (anno:mese:giorno). Restituisce una
	  variabile contenente la componente micro (a frequenza più
	  alta, come il giorno).
	</para>
	<para>
	  <seelist>
            <fncref targ="$obsmajor"/>
            <fncref targ="$obsminor"/>
	  </seelist>
	</para>
      </description>
    </function>
    
    <function name="$obsminor" section="access" output="series">
      <description>
	<para>
	  Applicabile quando le osservazioni nel dataset aperto hanno
	  una struttura maggiore:minore, come in serie storiche
	  trimestrali (anno:trimestre), mensili (anno:mese), orarie
	  (giorno:ora) e dati panel (individuo:periodo). Restituisce una
	  variabile contenente la componente minore (a frequenza più
	  alta, come il mese).
	</para>
	<para>
	  <seelist>
            <fncref targ="$obsmajor"/>
            <fncref targ="$obsmicro"/>
	  </seelist>
	</para>
      </description>
    </function>
    
    <function name="$parnames" section="access" output="strings">
      <description>
	<para>
	  Dopo la stima di un modello ad equazione singola, produce un
	  vettore di stringhe contenente i nomi dei parametri del
	  modello. il numero dei nomi è pari al numero di elementi
	  nel vettore <fncref targ="$coeff"/> .
	</para>
	<para>
	  Per modelli specificati con una lista di regressori il risultato
	  sarà lo stesso di
	</para>
	<code>
	  varnames($xlist)
	</code>
	<para>
	  (vedi <fncref targ="varnames"/>), ma <lit>$parnames</lit> è
	  è più generale, poiché funziona anche con modelli senza lista di
	  regressori (<cmdref targ="nls"/>, <cmdref targ="mle"/>, <cmdref
	  targ="gmm"/>).
	</para>
      </description>
    </function>
    
    <function name="$pd" section="access" output="int">
      <description>
	<para>
	  Produce la frequenza o la periodicità dei dati (es. 4 per dati
          trimestrali). Nel caso di dati panel il valore prodotto rappresenta
          la lunghezza della serie storica.
	</para>
      </description>
    </function>

    <function name="$pi" section="access" output="scalar">
      <description>
	<para>
	  Restituisce il valore di &pi; in doppia precisione.
	</para>
      </description>
    </function>

    <function name="$pkgdir" section="access" output="string">
      <description>
	<para>
	  Pensato per gli autori di pacchetti di funzioni. Ritorna una
	  stringa vuota, a meno che non sia in esecuzione una funzione
	  appartenente ad un pacchetto, nel qual caso ritorna il path
	  completo (dipendente dal sistema operativo) in cui il
	  pacchetto è installato. Ad esempio, il valore ritornato
	  potrebbe essere
	</para>
	<code>
	  /usr/share/gretl/functions/foo
	</code>
	<para>
	  se questa è la directory in cui si trova
	  <lit>foo.gfn</lit>. Questo accessore dà modo di accedere a
	  risorse come ad esempio file contenti matrici speciali,
	  inclusi nel pacchetto.
	</para>
      </description>
    </function>

    <function name="$pvalue" section="access" output="scalar-or-matrix">
      <description>
	<para>
	  Produce il p-value della statistica test generata
	  dall'ultimo comando esplicito di test di ipotesi (es.
	  <lit>chow</lit>).  Si veda <guideref
	  targ="chap:genr"/> per ulteriori dettagli. 
	</para>
	<para>
	  Nella maggior parte dei casi il valore prodotto è scalare ma talvolta 
	  può essere costituito da una matrice (per esempio i p-value 
	  delle statistiche della traccia e lambda-max del test di 
	  cointegrazione di Johansen); in questo caso i valore contenuti
	  nella matrice sono organizzati seguendo la stessa struttura con la 
	  quale vengono riportati i risultati.
	</para>
	<para>
	  <seelist>
            <fncref targ="$test"/>
	  </seelist>
	</para>
      </description>
    </function>

    <function name="$qlrbreak" section="access" output="scalar">
      <description>
	<para>
	  Deve seguire il comando <cmdref targ="qlrtest"/> (test QLR
	  per un break strutturale). Ritorna il numero ordinale (a
	  base 1) dell'osservazione che massimizza la statistica test.
	</para>
      </description>
    </function>   
    
    <function name="$result" section="access" output="matrix-or-bundle">
      <description>
	<para>
	  Fornisce le informazioni immagazzinate da alcuni comandi che
	  non hanno specifici accessori. Tali comandi includono
	  <cmdref targ="corr"/>, <cmdref targ="fractint"/>, <cmdref
	  targ="freq"/>, <cmdref targ="summary"/>, <cmdref
	  targ="xtab"/>, <cmdref targ="vif"/> e <cmdref targ="bkw"/>
	  ; in questi casi il risultato è una matrice. In più <cmdref
	  targ="pkg"/>, che opzionalmente registra come risultato un
	  bundle.
	</para>
      </description>
    </function>
    
    <function name="$rho" section="access" output="scalar">
      <fnargs>
	<fnarg optional="true" type="scalar">n</fnarg>
      </fnargs>
      <description>
	<para>
	  Senza argomenti, produce il coefficiente autoregressivo del
	  prim'ordine per i residui dell'ultimo modello. Dopo aver stimato
	  un modello con il comando <lit>ar</lit>, la sintassi
	  <lit>$rho(n)</lit> produce la corrispondente stima di
	  &rgr;(<math>n</math>).
	</para>
      </description>
    </function>

    <function name="$rsq" section="access" output="scalar">
      <description>
	<para>
	  Produce l'<math>R</math><sup>2</sup> non aggiustato
	  dell'ultimo modello stimato.
	</para>
      </description>
    </function>

    <function name="$sample" section="access" output="series">
      <description>
	<para>
	  Deve seguire la stima di un modello ad equazione
	  singola. Restituisce una variabile binaria con 1 per le
	  osservazioni usate nella stima, 0 per osservazioni incluse
	  nel campione corrente ma non usate nella stima (ad esempio,
	  per via di valori mancanti nella variabile dipendente) e NA
	  per osservazioni al di fuori del campione corrente.
	</para>
	<para>
	  Se fosse necessario calcolare statistiche basate sul
	  campione usato per un certo modello, ad esempio, si potrebbe
	  usare la seguente sintassi:
	</para>
	<code>
	  ols y 0 xlist
	  genr sdum = $sample
	  smpl sdum --dummy
	</code>
      </description>
    </function>

    <function name="$sargan" section="access" output="rvec">
      <description>
	<para>
	  Deve seguire un comando <lit>tsls</lit>. Produce un vettore <by
	  r="1" c="3"/> che contiene nell'ordine: il valore della
	  statistica del test di Sargan di sovraidentificazione, i
	  corrispondenti gradi di libertà e il p-value. Se il modello è
	  esattamente identificato, la statistica non è disponibile, e
	  tentare di ottenerla provoca un errore.
	</para>
      </description>
    </function>

    <function name="$seed" section="access" output="scalar">
      <description>
	<para>
	  Ritorna il seme usato dal generatore di numeri casuali di
	  gretl. Ovviamente questo accessore è inutile se il seme è
	  stato fissato in precedenza, ma può essere di interesse se
	  il seme è stato generato automaticamente (in base al momento
	  in cui il programma è stato lanciato).
	</para>
      </description>
    </function>

    <function name="$sigma" section="access" output="scalar-or-matrix">
      <description>
	<para>
	  Richiede che sia stato stimato un modello. Se quest'ultimo consiste
	  di un'unica equazione, restituisce uno scalare, lo Standard Error 
	  della Regressione (in altre parole, lo scarto quadratico medio dei
	  residui, con l'opportuna correzione per i gradi di libertà). Se il
	  modello contiene un sistema di equazioni, la funzione restituisce 
	  la matrice di covarianza dei residui delle diverse equazioni.
	</para>
      </description>
    </function>

    <function name="$stderr" section="access" output="matrix" altout="scalar">
      <fnargs>
	<fnarg optional="true" type="coeffname">s</fnarg>
      </fnargs>
      <description>
	<para>
	  L'accessore <lit>$stderr</lit> restituisce un vettore colonna 
	  contenente lo standard error dei coefficienti dell'ultimo modello. 
	  Con il parametro opzionale, restituisce uno scalare contenente lo
	  standard error del parametro <argname>s</argname>.
	</para>
	<para>
	  Se il <quote>modello</quote> in questione è un sistema, il
	  risultato dipende dalle sue caratteristiche: per sistemi VAR
	  e VECM il valore restituito è una matrice con una colonna per
	  equazione; altrimenti, è un vettore colonna contenente i
	  coefficienti della prima equazione, seguiti da quelli della
	  seconda, e così via.
	</para>
	<para>
	  <seelist>
            <fncref targ="$coeff"/> 
            <fncref targ="$vcv"/>
	  </seelist>
	</para>
      </description>
    </function>

    <function name="$stopwatch" section="access" output="scalar">
      <description>
	<para>
	  Deve essere preceduto dal comando <lit>set stopwatch</lit>,
	  che attiva la misurazione del tempo di CPU.  Il primo uso di
	  questo accessore restituisce i secondi di CPU time trascorsi dal
	  comando <lit>set stopwatch</lit>. Ad ogni accesso il
	  cronometro viene riazzerato, cosicché l'uso successivo
	  dell'accessore restituisce i secondi di CPU intercorsi dalla
	  chiamata precedente.
	</para>
      </description>
    </function>

    <function name="$sysA" section="access" output="matrix">
      <description>
	<para>
	  Deve seguire la stima di un sistema simultaneo.  Restituisce
	  la matrice dei coefficienti delle endogene ritardate, se
	  presenti nella forma strutturale. Si veda il comando <cmdref
	  targ="system"/>.
	</para>
      </description>
    </function>

    <function name="$sysB" section="access" output="matrix">
      <description>
	<para>
	  Deve seguire la stima di un sistema simultaneo.  Restituisce
	  la matrice dei coefficienti delle esogene nella forma
	  strutturale. Si veda il comando <cmdref targ="system"/>.
	</para>
      </description>
    </function>

    <function name="$sysGamma" section="access" output="matrix">
      <description>
	<para>
	  Deve seguire la stima di un sistema simultaneo.  Restituisce
	  la matrice dei coefficienti delle endogene contemporanee
	  nella forma strutturale. Si veda il comando <cmdref
	  targ="system"/>.
	</para>
      </description>
    </function>

    <function name="$sysinfo" section="access" output="bundle">
      <description>
	<para>
	  Restituisce un bundle contenente informazioni sulle caratteristiche
	  della versione di gretl e del sistema sul quale quest'ultimo viene 
	  eseguito. I membri del bundle sono i seguenti:
	</para>
	<ilist>
	  <li>
            <para>
              <lit>mpi</lit>: intero, pari a 1 se il sistema è compatibile con 
              MPI (Message Passing Interface), altrimenti è pari a 0.
            </para>
	  </li>
	  <li>
            <para>
              <lit>omp</lit>: intero, pari a 1 se la versione di gretl è 
              compatibile con Open MP, altrimenti è pari a 0.
            </para>
	  </li>
	  <li>
            <para>
              <lit>ncores</lit>: integer, il numero di processori
	      fisici disponibili.
            </para>
	  </li>
	  <li>
            <para>
              <lit>nproc</lit>: intero, il numero di processori
	      disponibili, che può essere più grande di
	      <lit>ncores</lit> se lo hyperthreading è abilitato nel sistema.
            </para>
	  </li>
	  <li>
            <para>
              <lit>mpimax</lit>: intero, il numero massimo di processi MPI che 
              possono essere eseguiti in parallelo. Questo valore è nullo se 
              il sistema non è compatibile con MPI, altrimenti è pari al valore 
              locale <lit>nproc</lit> a meno che non sia stato specificato un
              file di MPI hosts; in questo caso esso è pari alla somma del
              numero dei processori o degli <quote>slots</quote> presenti
              su tutte le macchine elencate in quel file.
            </para>
	  </li>
	  <li>
            <para>
              <lit>wordlen</lit>: intero, pari a 32 o 64 rispettivamente 
              per sistemi a 32- o 64-bit.
            </para>
	  </li>
	  <li>
            <para>
              <lit>os</lit>: stringa contenente il sistema operativo: può
              essere pari a <lit>linux</lit>, <lit>macos</lit>,
              <lit>windows</lit> o <lit>other</lit>.
            </para>
	  </li>
	  <li>
            <para>
              <lit>hostname</lit>: il nome della macchina host sulla quale 
              viene eseguito il processo corrente di gretl (con il valore di 
              ripiego <lit>localhost</lit> nel caso in cui il nome non potesse
              essere individuato).
            </para>
	  </li>   
	  <li>
            <para>
              <lit>mem</lit>: un vettore di due elementi indicante la
	      memoria totale fisica e quella disponibile (in
	      MB). Questa informazione potrebbe non essere disponibile
	      su tutti i sistemi operativi ma dovrebbe funzionare
	      correttamente in Windows, macOS e Linux.
            </para>
	  </li>
	  <li>
            <para>
              <lit>foreign</lit>:  un bundle contenente
              indicatori binari per la presenza nel sistema di vari
	      programmi utilizzabili col comando <cmdref targ
	      ="foreign">foreign</cmdref>, ossia <lit>julia</lit>,
              <lit>octave</lit>, <lit>ox</lit>, <lit>python</lit>,
              <lit>Rbin</lit>, <lit>Rlib</lit> e <lit>stata</lit>.
              Le due chiavi relative a R fanno riferimento
	      rispettivamente all'eseguibile R e alla libreria.
            </para>
	  </li>
	</ilist>
	<para>
	  Si noti che i singoli elementi del bundle possono essere recuperati
	  usando la notazione <quote>dot</quote> senza bisogno di copiare
	  l'intero bundle con un nuovo nome specificato dall'utente. 
	  Per esempio, 
	</para>
	<code>
	  if $sysinfo.os == "linux"
          # effettua un'operazione specifica a linux
	  endif
	</code>
      </description>
    </function>

    <function name="$system" section="access" output="bundle">
      <description>
	<para>
	  Deve seguire la stima di un sistema di equazioni, eseguita
	  con uno dei comandi <cmdref targ="system"/>, <cmdref targ="var"/>
	  o <cmdref targ="vecm"/>; restituisce un bundle contenente
	  svariati elementi relativi al sistema. Sono inclusi tutti
	  gli accessori di sistema rilevanti, sotto chiavi che hanno
	  lo stesso nome dei normali accessori, a parte il dollaro
	  iniziale. Ad esempio, i residui compaiono sotto la chiave
	  <lit>uhat</lit> e i coefficienti sotto <lit>coeff</lit>. Le
	  altre chiavi dovrebbero essere (si spera)
	  auto-esplicative. Per vedere il contenuto del bundle, basta
	  prenderne una copia e stamparne il contenuto, come mostrato
	  qui di seguito:
	</para>
	<code>
	  var 4 y1 y2 y2
	  bundle b = $system
	  print b
	</code>
	<para>
	  Un bundle ottenuto a questo modo può essere passato come
	  ultimo argomento alle funzioni <fncref targ="fevd"/>
	  e <fncref targ="irf"/>.
	</para>
      </description>
    </function>
    
    <function name="$T" section="access" output="int">
      <description>
	<para>
	  Ritorna il numero di osservazioni usato nella stima dell'ultimo
	  modello.
	</para>
      </description>
    </function>

    <function name="$t1" section="access" output="int">
      <description>
	<para>
	  Indice (a base 1) della prima osservazione nel campione
	  attualmente selezionato.
	</para>
      </description>
    </function>

    <function name="$t2" section="access" output="int">
      <description>
	<para>
	  Indice (a base 1) dell'ultima osservazione nel campione
	  attualmente selezionato.
	</para>
      </description>
    </function>

    <function name="$test" section="access" output="scalar-or-matrix">
      <description>
	<para>
	  Restituisce il valore della statistica test generata
	  dall'ultimo comando esplicitamente volto al test di ipotesi
	  (p. es: <lit>chow</lit>), se presente. Si veda <guideref
	  targ="chap:genr"/> per maggiori dettagli.
	</para>
	<para>
	  Nella maggior parte dei casi il valore restituito è uno scalare
	  ma talvolta può trattarsi di una matrice (per esempio nel caso delle 
	  statistiche della traccia e lambda-max del test di cointegrazione
	  di Johansen); in questo caso gli elementi della matrice sono
	  organizzati seguendo la stessa struttura utilizzata nella stampa
	  dei risultati.
	</para>
	<para>
	  <seelist>
            <fncref targ="$pvalue"/>
	  </seelist>
	</para>
      </description>
    </function>

    <function name="$tmax" section="access" output="int">
      <description>
	<para>
	  Ritorna il massimo ammissibile come fine del campione nel
	  comando <cmdref targ="smpl"/>. Nella maggioranza dei casi, 
	  questo sarà il numero di osservazioni nel dataset, ma in una
	  funzione hansl <lit>$tmax</lit> potrebbe essere inferiore,
	  poiché in generale l'accesso ai dati dentro una funzione è
	  limitato al sottocampione effettivo al momento della chiamata.
	</para>
	<para>
	  Si noti che, in generale, <lit>$tmax</lit> non è uguale a
	  <fncref targ="$nobs"/>, che restituisce il numero di
	  osservazioni nel sottocampione attualmente in vigore.
	</para>
      </description>
    </function>

    <function name="$trsq" section="access" output="scalar">
      <description>
	<para>
	  Restituisce <math>TR</math><sup>2</sup> (numerosità campionaria
	  per R quadro) dall'ultimo modello.
	</para>
      </description>
    </function>

    <function name="$uhat" section="access" output="series">
      <description>
	<para>
	  Restituisce i residui dall'ultimo modello stimato. Cosa si
	  intenda per 'residui' dipende dal modello che è stato
	  stimato. Ad esempio, dopo una stima ARMA <lit>$uhat</lit>
	  contiene gli errori di previsione a un passo; dopo un
	  probit, i residui generalizzati.
	</para>
	<para>
	  Se il modello in questione è multi-equazionale (un VAR o un
	  VECM, o un sistema di equazioni simultanee), <lit>$uhat</lit> senza
	  parametri restituisce una matrice contenente i residui nelle
	  colonne.
	</para>
      </description>
    </function>

    <function name="$unit" section="access" output="series">
      <description>
	<para>
	  Valido solo per dataset di tipo panel.  Restituisce una variabile
	  con 1 per tutte le osservazioni della prima unità cross-sezionale, 
	  2 per le osservazioni della seconda e così via.
	</para>
      </description>
    </function>

    <function name="$vcv" section="access" output="matrix" altout="scalar">
      <fnargs>
	<fnarg optional="true" type="coeffname">s1</fnarg>
	<fnarg optional="true" type="coeffname">s2</fnarg>
      </fnargs>
      <description>
	<para>
	  Senza argomenti, <lit>$vcv</lit> restituisce una matrice quadrata 
	  contenente le covarianze stimate dei coefficienti dell'ultimo modello.  
	  Nel caso quest'ultimo contenesse una sola equazione è possibile
	  indicare i nomi di due parametri fra parentesi per recuperare
	  la covarianza stimata fra i parametri di nome
	  <argname>s1</argname> e <argname>s2</argname>.
	  <seelist>
            <fncref targ="$coeff"/> 
            <fncref targ="$stderr"/>
	  </seelist>
	</para>
	<para>
	  Questo accessore non è disponibile per modelli di tipo VAR o
	  VECM; in tal caso, si veda piuttosto <fncref targ="$sigma"/> e
	  <fncref targ="$xtxinv"/>.
	</para>
      </description>
    </function>

    <function name="$vecGamma" section="access" output="matrix">
      <description>
	<para>
	  Deve seguire la stima di un VECM; restituisce una matrice in cui
	  le matrici Gamma (cioè i coefficienti delle differenze
	  ritardate) sono messe una fianco all'altra.  Ogni riga
	  rappresenta un'equazione; per un VECM di ordine
	  <math>p</math> ci sono <math>p</math> &minus; 1
	  sottomatrici.
	</para>
      </description>
    </function>    

    <function name="$version" section="access" output="scalar">
      <description>
	<para>
	  Restituisce un valore intero che codifica la versione del
	  programma, La versione attuale di gretl è data da un numero a 4
	  cifre, per l'anno, seguito da una lettera da a a j, che indica
	  la sequenza di rilasci all'interno dell'anno (ad esempio,
	  2015d). Il valore di ritorno è dato dall'anno moltiplicato per
	  10 più l'ordinale della lettera (a base a=0), cosicché 2015d
	  diventa 20153.
	</para>
	<para>
	  In precedenza (prima della versione 2015d) la versione era in
	  forma <lit>x.y.z</lit> (ad esempio, 1.7.6).  Il valore prodotto
	  da questo accessore è pari a <lit>10000*x + 100*y + z</lit>,
	  cosicché 1.7.6 diventa 10706. Come si vede, l'ordinamento
	  risulta preservato dal vecchio al nuovo sistema.
	</para>
      </description>
    </function>


    <function name="$vma" section="access" output="matrix">
      <description>
	<para>
	  Deve seguire la stima di un VAR o di un VECM; restituisce
	  una matrice contenente la rappresentazione VMA fino
	  all'ordine specificato tramite il comando <lit>set
	  horizon</lit>. Per maggiori dettagli, si veda <guideref
	  targ="chap:var"/>.
	</para>
      </description>
    </function>

    <function name="$windows" section="access" output="int">
      <description>
	<para>
	  Restituisce 1 se gretl sta girando sotto Windows e 0
	  altrimenti. Questo accessore viene tipicamente usato per
	  scrivere script portabili da un sistema operativo ad un
	  altro.
	</para>
	<para>
	  Si veda anche il comando <cmdref targ="shell"/>.
	</para>
      </description>
    </function>

    <function name="$workdir" section="access" output="string">
      <description>
	<para>
	  Questo accessore restituisce il percorso di default dove
	  gretl legge e scrive file. Una descrizione più ampia si
	  trova nella Command Reference sotto <cmdref
	  targ="workdir"/>. Si noti che questa stringa può essere
	  impostata tramite il comando <cmdref targ="set"/>. Per usare
	  questa stringa in modalità sostituzione, si usi la
	  chiocciola (@tramodir).
        </para>
      </description>
    </function>

    <function name="$xlist" section="access" output="list">
      <description>
	<para>
	  Se l'ultimo modello stimato è un'equazione singola,
	  restituisce la lista dei regressori. Se l'ultimo modello
	  stimato è un sistema di equazioni, restituisce la lista
	  <quote>globale</quote> delle variabili esogene e
	  predeterminate (nello stesso ordine con cui compaiono in
	  <fncref targ="$sysB"/>). Se l'ultimo modello è un VAR,
	  restituisce la lista dei regressori esogeni, laddove
	  presenti.
	</para>
      </description>
    </function>

    <function name="$xtxinv" section="access" output="matrix">
      <description>
	<para>
	  Quando segue la stima di un VAR o di un VECM, restituisce
	  <math>X'X</math><sup>-1</sup>, dove <math>X</math> è la
	  matrice comune dei regressori usati in ciascuna delle
	  equazioni. Questo accessore non è disponibile per un VECM
	  stimato con una restrizione imposta su &agr;, la matrice dei
	  <quote>loading</quote>.
	</para>
      </description>
    </function>

    <function name="$yhat" section="access" output="series">
      <description>
	<para>
	  Restituisce i valori stimati dall'ultima regressione.
	</para>
      </description>
    </function>

    <function name="$ylist" section="access" output="list">
      <description>
	<para>
	  Se l'ultimo modello stimato è un VAR, un VECM o un sistema
	  di equazioni simultanee, restituisce la lista delle
	  variabili endogene nel modello. Se l'ultimo modello stimato
	  è un'equazione singola, questo accessore fornisce una lista
	  di un solo elemento: la variabile dipendente. Nel caso
	  particolare di un modello biprobit la lista contiene due
	  elementi.
	</para>
      </description>
    </function>

  </funclist>

  <funclist name="Built-in strings" ref="string_constants">
    
    <function name="$dotdir" section="access" output="string">
      <description>
	<para>
	  Questo accessore restituisce il percorso dove gretl salva i
	  file temporanei. Per usare questa stringa in modalità
	  sostituzione, si usi la chiocciola (@dotdir).
	</para>
      </description>
    </function>

    <function name="$gnuplot" section="straccess" output="string">
      <description>
        <para>
	  Restituisce il percorso completo all'eseguibile di
	  gnuplot. Per usare questa stringa in modalità sostituzione,
	  si usi la chiocciola (@gnuplot).
        </para>
      </description>
    </function>

    <function name="$gretldir" section="straccess" output="string">
        <description>
        <para>
	  Restituisce il percorso completo dell'installazione di
	  gretl. Per usare questa stringa in modalità sostituzione, si
	  usi la chiocciola (@gretldir).
        </para>
        </description>
    </function>

    <function name="$tramo" section="straccess" output="string">
        <description>
        <para>
	  Restituisce il percorso completo all'eseguibile di
	  TRAMO. Per usare questa stringa in modalità sostituzione,
	  si usi la chiocciola (@tramo).
        </para>
        </description>
    </function>

    <function name="$tramodir" section="straccess" output="string">
        <description>
        <para>
	  Restituisce il percorso completo dell'installazione di
	  TRAMO. Per usare questa stringa in modalità sostituzione, si
	  usi la chiocciola (@tramodir).
        </para>
        </description>
    </function>

    <function name="$x12a" section="straccess" output="string">
        <description>
        <para>
	  Restituisce il percorso completo all'eseguibile di
	  X-12. Per usare questa stringa in modalità sostituzione,
	  si usi la chiocciola (@x12a).
        </para>
        </description>
    </function>

    <function name="$x12adir" section="straccess" output="string">
        <description>
        <para>
	  Restituisce il percorso completo dell'installazione di
	  X-12. Per usare questa stringa in modalità sostituzione, si
	  usi la chiocciola (@x12adir).
        </para>
        </description>
    </function>

  </funclist>

  <funclist name="Functions proper" ref="functions">

    <function name="abs" section="math" output="asinput">
      <fnargs>
	<fnarg type="anyfloat">x</fnarg>
      </fnargs>
      <description>
	<para>
	  Valore assoluto di <argname>x</argname>.
	</para>
      </description>
    </function>

    <function name="acos" section="math" output="asinput">
      <fnargs>
	<fnarg type="anyfloat">x</fnarg>
      </fnargs>
      <description>
	<para>
	  Arcocoseno di <argname>x</argname>, ossia il numero il cui
	  coseno è <argname>x</argname>.  Il risultato è in radianti;
	  l'argomento deve essere compreso fra &minus;1 e 1.
	</para>
      </description>
    </function>

    <function name="acosh" section="math" output="asinput">
      <fnargs>
	<fnarg type="anyfloat">x</fnarg>
      </fnargs>
      <description>
	<para>
	  Restituisce l'arcoseno iperbolico di <argname>x</argname>
	  (soluzione positiva). <argname>x</argname> deve essere maggiore di 1;
	  in caso contrario, viene restituito NA.
	  <seelist>
            <fncref targ="cosh"/>
	  </seelist>
	</para>
      </description>
    </function>

    <function name="aggregate" section="stats" output="matrix">
      <fnargs>
	<fnarg type="series-or-list">x</fnarg>
	<fnarg type="series-or-list">byvar</fnarg>
	<fnarg type="string" optional="true">funcname</fnarg>   
      </fnargs>
      <description>
	<para>
	  Nella versione più minimale, <argname>x</argname> è la
	  parola chiave <lit>null</lit>, <argname>byvar</argname> è
	  una serie e il terzo argomento è omesso oppure
	  <lit>null</lit>. In tal caso la funzione produce una matrice
	  con due colonne contenenti rispettivamente i valori distinti
	  di <argname>byvar</argname>, ordinati in senso ascendente e
	  le corrispondenti frequenze assolute di
	  <argname>byvar</argname>. Ad esempio,
	</para>
	<code>
	  open data4-1
	  eval aggregate(null, bedrms)
	</code>
	<para>
	  mostrerà che la serie <lit>bedrms</lit> ha come valori
	  3 (in 5 casi) e 4 (in 9 casi).
	</para>
	<para>
	  Più in generale, se <argname>byvar</argname> è una lista di
	  <math>n</math> elementi, allora le prime <math>n</math>
	  colonne da sinistra contengono le combinazioni dei valori
	  distinti di ciascuna delle <math>n</math> variabili, mentre la
	  colonna immediatamente successiva contiene il numero delle
	  osservazioni in cui ciascuna combinazione
	  ricorre. Quest'ultima, quindi, starà alla posizione
	  <lit>nelem(byvar) + 1</lit>. 
	</para>
	<subhead>Uso con un operatore funzionale</subhead>
	<para>
	  Se viene usato il terzo argomento, <argname>x</argname> non
	  può essere <lit>null</lit>, e le <math>m</math> colonne più
	  a destra contengono i valori della statistica specificate da
	  <argname>funcname</argname> per ciascuna delle variabili in
	  <argname>x</argname>. (Pertanto, <math>m</math> è 1 se
	  <argname>x</argname> <argname>x</argname> è una serie e
	  <lit>nelem(x)</lit> se <argname>x</argname> è una lista.)
	  La statistica è calcolata per righe sulla base dei
	  sottocampioni definiti dalle combinazioni dei valori di
	  <argname>byvar</argname>, in senso ascendente; tali
	  combinazioni sono mostrate nelle prime <math>n</math>
	  colonne della matrice risultato.
	</para>
	<para>
	  Quindi, nel caso particolare in cui sia <argname>x</argname> che
	  <argname>byvar</argname> siano serie, la matrice risultato
	  avrà tre colonne, contenenti rispettivamente i valori di
	  <argname>byvar</argname>, in senso ascendente, il numero di
	  osservazioni di <argname>byvar</argname>
	  per ognuno di essi e i valori della statistica specificata
	  da <argname>funcname</argname>, calcolati su
	  <argname>x</argname> sul sottocampione dato dalle
	  osservazioni in cui <argname>byvar</argname> prende il
	  valore in colonna 1.
	</para>
	<para>
	  I seguenti valori di <argname>funcname</argname> sono
	  supportati <quote>in modo nativo</quote>: <fncref
	  targ="sum"/>, <fncref targ="sumall"/>, <fncref
	  targ="mean"/>, <fncref targ="sd"/>, <fncref targ="var"/>,
	  <fncref targ="sst"/>, <fncref targ="skewness"/>, <fncref
	  targ="kurtosis"/>, <fncref targ="min"/>, <fncref
	  targ="max"/>, <fncref targ="median"/>, <fncref targ="nobs"/>
	  e <fncref targ="gini"/>. Ciascuna di queste funzioni accetta
	  come argomento una variabile e restituisce uno scalare, e in tal
	  senso può dirsi che <quote>aggrega</quote> la variabile in un
	  qualche modo. È anche possibile inserire il nome di
	  una funzione definita dall'utente come aggregatore; come le
	  funzioni supportate in modo nativo, tale funzione deve
	  accettare come argomento una singola variabile e ritornare uno
	  scalare.
	</para>
	<para>
	  Si noti che, benché il conteggio dei casi sia fornito
	  automaticamente, la funzione <lit>nobs</lit> non è
	  ridondante come aggregatore, poiché fornisce il numero di
	  osservazioni valide (non-missing) in <argname>x</argname>
	  per ciascuna combinazione <argname>byvar</argname>.
	</para>
	<para>
	  Come semplice esempio, si supponga che <lit>region</lit> sia
	  la codifica di regioni geografiche con valori interi da 1 ad
	  <math>n</math> e <lit>income</lit> il reddito
	  familiare. Allora quanto segue produrrà una matrice <by
	  r="n" c="3"/> contenente: nella prima colonna, i codici
	  delle regioni; nella seconda, il numero delle osservazioni
	  in ciascuna regione; nella terza, il reddito familiare medio
	  per regione:
	</para>
	<code>
	  matrix m = aggregate(income, region, mean)
	</code>
	<para>
	  Per un esempio che utilizza liste, si ipotizzi che
	  <lit>gender</lit> sia una variabile dummy maschio/femmina e
	  <lit>race</lit> una variabile categoriale con tre possibili
	  valori.
	</para>
	<code>
	  list BY = gender race
	  list X = income age
	  matrix m = aggregate(X, BY, sd)
	</code>
	<para>
	  Il codice qui sopra genererà una matrice con <by r="6"
	  c="5"/>: le prime due colonne conterranno le combinazioni
	  possibili gender/race; quella centrale il numero di
	  osservazioni di ciascuna di queste combinazioni; e le ultime
	  due la deviazione standard campionaria di <lit>income</lit>
	  e <lit>age</lit>:
	</para>
	<para>
	  Si noti che, nel caso in cui <argname>byvar</argname> sia
	  una lista, alcune combinazioni dei valori di
	  <argname>byvar</argname> potrebbero non essere presenti nei
	  dati (il numero di osservazioni sarà zero). In tal caso, il
	  valore delle statistiche per <argname>x</argname> viene
	  registrato come <lit>NaN</lit> (Not a Number). Nel caso si
	  voglia non considerare tali casi, si può utilizzare la
	  funzione <fncref targ="selifr"/> per selezionare solo le
	  righe associate ad un numero di osservazioni diverso da
	  zero. Nel caso in cui <argname>byvar</argname> contenga
	  <math>n</math> elementi, la colonna da testare sarà quella
	  immediatamente a destra delle prime <math>n</math> colonne
	  partendo da sinistra. Possiamo quindi eseguire il seguente
	  codice:
	</para>
	<code>
	  matrix m = aggregate(X, BY, sd)
	  scalar c = nelem(BY)
	  m = selifr(m, m[,c+1])
	</code>
      </description>
    </function>

    <function name="argname" section="strings" output="string">
      <fnargs>
	<fnarg type="string">s</fnarg>
      </fnargs>
      <description>
	<para>
	  Per <argname>s</argname>, il nome di un parametro in una
	  funzione definita dall'utente, restituisce il nome del
	  corrispondente argomento, o una stringa vuota se l'argomento
	  era anonimo.
	</para>
      </description>
    </function>

    <function name="array" section="data-utils" output="seebelow">
      <fnargs>
	<fnarg type="int">n</fnarg>
      </fnargs>
      <description>
	<para>
	  Funzione <quote>costruttrice</quote> di base per una nuova
	  variabile di tipo array. Nell'uso di questa funzione, si
	  deve specificare un tipo (in forma plurale) per l'array:
	  <lit>strings</lit>, <lit>matrices</lit>, <lit>bundles</lit>
	  oppure <lit>lists</lit>.  Il valore prodotto è un array del
	  tipo specificato con <argname>n</argname> elementi, ognuno
	  dei quali è inizializzato come <quote>vuoto</quote> (ad
	  esempio, stringhe nulle, matrici 0x0). Esempi d'uso:
	</para>
	<code>
	  strings S = array(5)
	  matrices M = array(3)
	</code>
	<para>
	  Vedi anche <fncref targ="defarray"/>.
	</para>
      </description>
    </function>    

    <function name="asin" section="math" output="asinput">
      <fnargs>
	<fnarg type="anyfloat">x</fnarg>
      </fnargs>
      <description>
	<para>
	  Restituisce l'arcoseno di <argname>x</argname>, cioè, il
	  valore il cui seno è <argname>x</argname>.  Il risultato è
	  in radianti; l'input deve essere tra &minus;1 e 1, estremi
	  compresi.
	</para>
      </description>
    </function>

    <function name="asinh" section="math" output="asinput">
      <fnargs>
	<fnarg type="anyfloat">x</fnarg>
      </fnargs>
      <description>
	<para>
	  Restituisce l'arcoseno iperbolico di <argname>x</argname>.
	  <seelist>
            <fncref targ="sinh"/>
	  </seelist>
	</para>
      </description>
    </function>

    <function name="assert" section="programming" output="scalar">
      <fnargs>
	<fnarg type="scalar">expr</fnarg>
      </fnargs>
      <description>
	<para>
	  Questa funzione serve per testare o fare il debug di codice
	  hansl. L'argomento deve essere un'espressione scalare. Il
	  valore ritornato è 1 se <argname>expr</argname> ritorna un
	  valore non-zero (il valore booleano <quote>vero</quote>, o
	  <quote>successo</quote>) o 0 se l'espressione uguaglia zero
	  (il valore booleano <quote>falso</quote>, o
	  <quote>insuccesso</quote>).
	</para>
	<para>
	  Di default, non ci sono conseguenze se <lit>assert</lit>
	  fallisce, a parte il fatto che il valore restituito è
	  zero. Tuttavia, si può usare il comando <cmdref targ="set"/>
	  per far sì che succeda qualcosa in caso di insuccesso. Ci
	  sono due livelli:
	</para>
	<code>
	  # stampa un messaggio di avvertimento ma l'esecuzione continua
	  set assert warn
	  # stampa un messaggio e interrompe l'esecuzione
	  set assert stop
	</code>
	<para>
	  Il comportamento standard viene ripristinato col comando
	</para>
	<code>
	  set assert off
	</code>
	<para>
	  Un esempio semplice: se a un certo punto di uno script lo
	  scalare <lit>x</lit> dev'essere non-negativo, questo codice
	  controllerà questa condizione e fermerà l'esecuzione se essa
	  non è soddisfatta:
	</para>
	<code>
	  set assert stop
	  assert(x >= 0)
	</code>
      </description>
    </function>
    
    <function name="atan" section="math" output="asinput">
      <fnargs>
	<fnarg type="anyfloat">x</fnarg>
      </fnargs>
      <description>
	<para>
	  Funzione arcotangente di <argname>x</argname>, ossia il valore
	  la cui tangente è <argname>x</argname>.  Il risultato è in
	  radianti.
	  <seelist>
            <fncref targ="cos"/>
            <fncref targ="sin"/>
            <fncref targ="tan"/>
	  </seelist>
	</para>
      </description>
    </function>

    <function name="atan2" section="math" output="asinput">
      <fnargs>
	<fnarg type="anyfloat">y</fnarg>
	<fnarg type="anyfloat">x</fnarg>
      </fnargs>
      <description>
	<para>
	  Restituisce il valore principale dell'arcotangente di 
	  <argname>y</argname>/<argname>x</argname>, usando i segni
	  dei due argomenti per determinare il quadrante del
	  risultato, che è espresso in radianti, nell'intervallo
	  [&minus;&pi;, &pi;].
	</para>
	<para>
	  Se i due argomenti sono di tipo diverso, il risultato è del
	  tipo <quote>più alto</quote>dei due, dove l'ordinamento è
	  matrice &gt; serie &gt; scalare. Ad esempio, se
	  <argname>y</argname> è uno scalare e <argname>x</argname> un
	  vettore di <math>n</math> elementi (o viceversa), il
	  risultato è anch'esso un vettore. Si noti che gli argomenti
	  matriciali debbono essere vettori, e che se nessuno dei due
	  è uno scalare devono avere la stessa dimensione.
	</para>
	<para>
	  <seelist>
            <fncref targ="tan"/>
            <fncref targ="tanh"/>
	  </seelist>
	</para>
      </description>
    </function>
    
    <function name="atanh" section="math" output="asinput">
      <fnargs>
	<fnarg type="anyfloat">x</fnarg>
      </fnargs>
      <description>
	<para>
	  Restituisce l'arcotangente iperbolica di <argname>x</argname>.
	  <seelist>
            <fncref targ="tanh"/>
	  </seelist>
	</para>
      </description>
    </function>

    <function name="atof" section="strings" output="scalar">
      <fnargs>
	<fnarg type="string">s</fnarg>
      </fnargs>
      <description>
	<para>
	  Analoga alla funzione della libreria C con lo stesso
	  nome. Restituisce il risultato della conversione della stringa
	  <argname>s</argname> (o della porzione di essa che segue
	  qualsiasi spazio iniziale) in un numero a virgola mobile. In
	  modo diverso dalla funzione <lit>atof</lit> in C, comunque, per
	  questioni di portabilità, si assume sempre che il carattere
	  decimale sia <quote><lit>.</lit></quote>. Qualsiasi carattere
	  che segue la porzione di <argname>s</argname> convertita in
	  numero decimale a virgola mobile sotto questa assunzione è
	  ignorata.
	</para>
	<para>
	  Se nessuna porzione di <argname>s</argname> (che segue
	  qualsiasi spazio iniziale) risulta convertibile sotto le
	  suddette assunzioni, la funzione restituisce <lit>NA</lit>.
	</para>
	<code>
	  # examples
	  x = atof("1.234") # gives x = 1.234 
	  x = atof("1,234") # gives x = 1
	  x = atof("1.2y")  # gives x = 1.2
	  x = atof("y")     # gives x = NA
	  x = atof(",234")  # gives x = NA
	</code> 
	<para>
	  Si veda anche <fncref targ="sscanf"/> per modalità più flessibili di 
	  conversione da stringa a numero.
	</para>
      </description>
    </function>

    <function name="bcheck" section="programming" output="scalar">
      <fnargs>
	<fnarg type="bundleref">target</fnarg>
	<fnarg type="bundle">input</fnarg>
	<fnarg type="strings" optional="true">required-keys</fnarg>
      </fnargs>
      <description>
	<para>
	  Questa funzione è tipicamente usata per la scrittura di
	  pacchetti di funzioni quando, data una funzione che prende
	  un bundle come argomento, diverse scelte sono
	  possibili: alcuni elementi del bundle possono avere dei
	  default, cosicché una scelta esplicita non è indispensabile,
	  mentre altri elementi potrebbero essere obbligatori. Bisogna
	  determinare se il bundle passato come argomento è valido.
	</para>
	<para>
	  A tal fine, si costruisce un bundle di riferimento che
	  contiene tutte le chiavi supportate, con valori che
	  esemplificano il tipo associato ad ognuna; questo bundle di
	  riferimento viene passato, in forma di puntatore, come
	  <argname>target</argname>. Il secondo argomento,
	  <argname>input</argname>, è il bundle passato alla funzione
	  originaria. la funzione <lit>bcheck</lit> effettua i
	  seguenti controlli:
	</para>
	<ilist>
	  <li>
	    <para>
	      Ci sono delle chiavi in <argname>input</argname> ma non
	      in <argname>target</argname>? In tal caso,
	      <lit>bcheck</lit> ritorna un valore non-zero, indicante
	      che <argname>input</argname> è erroneo.
	    </para>
	  </li>
	  <li>
	    <para>
	      Ci sono delle chiavi in <argname>input</argname> di tipo
	      diverso da quello della chiave corrispondente in
	      <argname>target</argname>? Anche in questo caso, il
	      valore restituito dalla funzione è non-zero.
	    </para>
	  </li>
	  <li>
	    <para>
	      Se uno o più argomenti in <argname>target</argname> non
	      hanno un valore di default (e quindi il valore assegnato
	      è semplicemente un esempio del tipo di dato atteso),
	      bisogna passare alla funzione <lit>bcheck</lit> un terzo
	      argomento: un array di stringhe con le chiavi per cui
	      l'input non è opzionale. Questo farà sì che il valore
	      restituito dalla funzione sia non-zero se il bundle
	      <argname>input</argname> è privo di una o più di queste
	      chiavi.
	    </para>
	  </li>
	</ilist>
	<para>
	  Se i controlli precedenti sono andati a buon fine, i valori
	  contenuti in <argname>input</argname> vengono copiati in
	  <argname>target</argname> (e quindi i valori di default sono
	  rimpiazzati da quelli scelti dall'utente). Se si verificano
	  errori a questo punto, verrà stampato un messaggio
	  esplicativo dei problemi riscontrati in
	  <argname>input</argname>.
	</para>
	<para>
	  Facciamo un semplice esempio: prendiamo una funzione che ha
	  come argomento un bundle contenente (obbligatoriamente) una
	  matrice <lit>X</lit>, uno scalare <lit>z</lit> con default
	  pari a 0, e una stringa <lit>s</lit> con default pari a
	  <quote><lit>display</lit></quote>. Il frammento seguente
	  controllerà la correttezza del bundle <lit>uservals</lit>,
	  che si immagina fornito dalla funzione chiamante:
	</para>
	<code>
	  bundle target = _(X={}, z=0, s="display")
	  strings req = defarray("X")
	  err = bcheck(&amp;target, uservals, req)
	  if err
	     # fa' qualcosa
	  else
	     # vai avanti
	  endif
	</code>
      </description>
    </function>

    <function name="bessel" section="math" output="asinput">
      <fnargs>
	<fnarg type="char">type</fnarg>
	<fnarg type="scalar">v</fnarg>
	<fnarg type="anyfloat">x</fnarg>
      </fnargs>
      <description>
	<para>
	  Calcola una delle varianti della funzione di Bessel di
	  ordine <argname>v</argname> con argomento
	  <argname>x</argname>. Il valore restituito è dello stesso
	  tipo dell'argomento <argname>x</argname>. La variante
	  specifica della funzione è selezionata sulla base del primo
	  argomento, che deve essere <lit>J</lit>, <lit>Y</lit>,
	  <lit>I</lit>, o <lit>K</lit>.  Una buona discussione delle
	  funzioni di Bessel si trova su Wikipedia; qui forniamo una
	  breve sintesi.
	</para>
	<para>
	  caso <lit>J</lit>: Funzione di Bessel del primo
	  tipo. Ricorda un'onda sinusoidale smorzata. Definita per
	  reali. Tuttavia, se <argname>x</argname> è negativo,
	  <argname>v</argname> deve essere un numero intero.
	</para>
	<para>
	  caso <lit>Y</lit>: Funzione di Bessel del secondo
	  tipo. Definita per <argname>v</argname> e
	  <argname>x</argname> reali, ma ha una singolarità a
	  <argname>x</argname> = 0.
	</para>
	<para>
	  caso <lit>I</lit>: Funzione di Bessel modificata del primo
	  tipo. Una funzione con crescita esponenziale. Gli argomenti
	  accettati sono gli stessi del caso <lit>J</lit>.
	</para>
	<para>
	  caso <lit>K</lit>: Funzione di Bessel modificata del secondo
	  tipo. Una funzione con decadimento esponenziale. Diverge a
	  <argname>x</argname> = 0 e non è definita per valori
	  negativi di <argname>x</argname>. È simmetrica
	  attorno a <argname>v</argname> = 0.
	</para>
      </description>
    </function>

    <function name="BFGSmax" section="numerical" output="scalar">
      <fnargs>
	<fnarg type="vector">b</fnarg>
	<fnarg type="fncall">f</fnarg>
	<fnarg type="fncall" optional="true">g</fnarg>
      </fnargs>
      <description>
	<para>
	  Massimizzazione numerica con il metodo di Broyden, Fletcher,
	  Goldfarb e Shanno. Il vettore <argname>b</argname> deve
	  contenere i valori iniziali di un insieme di parametri,
	  mentre la stringa <argname>s</argname> deve specificare la
	  chiamata a una funzione che calcola il criterio (scalare) da
	  massimizzare, dati i valori correnti dai parametri e
	  qualsiasi altro dato rilevante. Se l'oggetto è di fatto una
	  minimizzazione, è sufficiente ridefinire la funzione
	  chiamata in modo che restituisca il criterio cambiato di
	  segno. In caso di successo, <lit>BFGSmax</lit> restituisce
	  il valore massimizzato del criterio, e <argname>b</argname>
	  contiene i valori dei parametri associati al valore del
	  criterio restituito.
	</para>
	<para>
	  Il terzo argomento opzionale permette di fornire le derivate
	  analitiche (in caso contrario il gradiente è calcolato
	  numericamente). La chiamata della funzione del gradiente
	  <argname>g</argname> deve avere come primo argomento una matrice
	  predefinita con dimensioni identiche a quelle del gradiente,
	  indicata con un puntatore. Inoltre deve accettare il vettore dei
	  parametri fra gli argomenti (come puntatore o altro). Gli altri
	  argomenti sono opzionali.
	</para>
	<para>
	  Per maggiori dettagli ed esempi, si veda il capitolo sui metodi 
	  numerici in <guideref targ="chap:numerical"/>.
	  <seelist>
            <fncref targ="NRmax"/>
            <fncref targ="fdjac"/>
            <fncref targ="simann"/>
	  </seelist>
	</para>
      </description>
    </function>

    <function name="BFGSmin" section="numerical" output="scalar">
      <description>
	<para>
	  Come <fncref targ="BFGSmax"/>, ma risolve un problema di
	  minimo anziché di massimo.
	</para>
      </description>
    </function>
    
    <function name="BFGScmax" section="numerical" output="scalar">
      <fnargs>
	<fnarg type="matrixref">&amp;b</fnarg>
	<fnarg type="matrix">bounds</fnarg>
	<fnarg type="fncall">f</fnarg>
	<fnarg type="fncall" optional="true">g</fnarg>
      </fnargs>
      <description>
	<para>
	  Massimizzazione numerica vincolata via L-BFGS-B (limited
	  memory BFGS, vedi <cite key="byrd-etal95">Byrd, Lu, Nocedal
	  e Zhu, 1995</cite>).  In ingresso, il vettore
	  <argname>b</argname> contiene i valori iniziali di un
	  insieme di parametri, <argname>bounds</argname> contiene i
	  vincoli a tali parametri (vedi sotto), e
	  <argname>f</argname> specifica la chiamata ad una funzione
	  che ritorna il criterio (scalare) da massimizzare, dati i
	  valori dei parametri ed altri dati rilevanti. Per un
	  problema di minimo, basterà definire la funzione col segno
	  cambiato.  Se la funzione va a buon fine,
	  <lit>BFGScmax</lit> ritorna il massimo della funzione
	  obiettivo, sotto i vincoli contenuti in
	  <argname>bounds</argname>, mentre <argname>b</argname>
	  conterrà i parametri che producono tale valore.
	</para>
	<para>
	  La matrice <argname>bounds</argname> dovrà avere 3 colonne e
	  tante righe quanti sono gli elementi vincolati del vettore
	  di parametri <argname>b</argname>. Per ogni riga, il primo
	  elemento è l'indice (a base 1) del parametro da vincolare;
	  il secondo ed il terzo sono rispettivamente i limiti
	  inferiore e superiore. Per indicare l'assenza di vincolo in
	  una direzione, si usano i valori <lit>-$huge</lit> e
	  <lit>$huge</lit>. Ad esempio, il vincolo secondo cui il
	  secondo elemento del vettore dev'essere non-negativo si
	  esprime come:
	</para>
	<code>
	  matrix bounds = {2, 0, $huge}
	</code>
	<para>
	  Il terzo argomento (opzionale) permette di fornire il
	  gradiente analitico (se assente, il gradiente sarà calcolato
	  numericamente).  La chiamata alla funzione gradiente
	  <argname>g</argname> deve avere come primo argomento una
	  puntatore ad una matrice
	  pre-definita delle dimensioni corrette per contenere il gradiente.
	  Inoltre, deve prendere come argomento il vettore dei
	  parametri (come puntatore o meno). Altri argomenti sono opzionali.
	</para>
	<para>
	  Per maggiori dettagli ed esempi si veda <guideref
	  targ="chap:numerical"/>.
	  <seelist>
	    <fncref targ="BFGSmax"/>
            <fncref targ="NRmax"/>
            <fncref targ="fdjac"/>
            <fncref targ="simann"/>
	  </seelist>
	</para>
      </description>
    </function>    

    <function name="BFGScmin" section="numerical" output="scalar">
      <description>
	<para>
	  Come <fncref targ="BFGScmax"/>, ma risolve un problema di
	  minimo anziché di massimo.
	</para>
      </description>
    </function>

    <function name="bincoeff" section="math" output="asinput">
      <fnargs>
	<fnarg type="anyfloat">n</fnarg>
	<fnarg type="anyfloat">k</fnarg>
      </fnargs>
      <description>
	<para>
	  Calcola il coefficiente binomiale, ossia il numero di modi
	  in cui <argname>k</argname> elementi possono essere presi
	  senza ripetizione da <argname>n</argname> scelte possibili,
	  indipendentemente dal loro ordinamento. Questo numero è
	  anche uguale al <argname>(k+1)</argname>-esimo coefficiente
	  nella espansione polinomiale di <equation status="inline"
	  ascii="(1+x)^n" tex="$(1+x)^n$"/>.
	</para>
	<para context="tex">
	  Per argomenti interi, il risultato è $n!/k!(n-k)!$, ma la
	  funzione accetta anche argomenti reali, e la formula si
	  generalizza a $\frac{\Gamma(n+1)}{\Gamma(k+1)
	  \Gamma(n-k+1)}$.
	</para>
	<para context="notex">
	  Per argomenti interi, il risultato è
	  <math>n!/k!(n-k)!</math>, ma la funzione accetta anche
	  argomenti reali, e la formula si generalizza a <math>
	  Γ(n+1)/( Γ(k+1) &times; Γ(n-k+1) )</math>
	</para>
	<para>
	  Quando <argname>k</argname> &gt; <argname>n</argname> oppure
	  <argname>k</argname> &lt; 0, la funzione produce un errore.
	</para>
	<para>
	  Se i due argomenti sono di tipo diverso, il risultato è del
	  tipo <quote>più alto</quote>dei due, dove l'ordinamento è
	  matrice &gt; serie &gt; scalare. Ad esempio, se
	  <argname>n</argname> è uno scalare e <argname>k</argname> un
	  vettore di <math>r</math> elementi (o viceversa), il
	  risultato è anch'esso un vettore. Si noti che gli argomenti
	  matriciali debbono essere vettori, e che se nessuno dei due
	  è uno scalare devono avere la stessa dimensione.
	</para>
	<para>
	  Vedi anche <fncref targ="gammafun"/> e <fncref targ="lngamma"/>.
	</para>
      </description>
    </function>

    <function name="bkfilt" section="timeseries" output="series">
      <fnargs>
	<fnarg type="series">y</fnarg>
	<fnarg type="int" optional="true">f1</fnarg>
	<fnarg type="int" optional="true">f2</fnarg>
	<fnarg type="int" optional="true">k</fnarg>
      </fnargs>
      <description>
	<para>
	  Restituisce il risultato dell'applicazione del filtro passa banda di
	  Baxter&ndash;King alla variabile <argname>y</argname>. I parametri
	  opzionali <argname>f1</argname> e <argname>f2</argname>
	  rappresentano, rispettivamente, i limiti inferiore e
	  superiore delle frequenze da estrarre, mentre
	  <argname>k</argname> è l'ordine dell'approssimazione da
	  usare.
	</para>
	<para>
	  Se questi argomenti non sono forniti dall'utente, i valori di
	  default dipendono dalla periodicità del dataset. Per dati
	  annuali, i valori di default per <argname>f1</argname>,
	  <argname>f2</argname> e <argname>k</argname> sono
	  rispettivamente 2, 8 e 3; per dati trimestrali, 6, 32 e 12; per
	  dati mensili, 18, 96 e 36. Questi valori sono scelti in modo da
	  rispettare la scelta più comune fra gli economisti applicati, e
	  cioè di usare questo filtro per estrarre la componente alla
	  frequenza di <quote>business cycle</quote>; questa, a sua volta,
	  è di solito definita come compresa fra 18 mesi e 8 anni. Il
	  filtro, come impostazione predefinita, usa 3 anni di dati.
	</para>
	<para>
	  Se <argname>f2</argname> è maggiore o uguale del numero di
	  osservazioni disponibili, verrà usata la versione "passa-basso"
	  del filtro e il risultato deve essere interpretato come una
	  stima del trend, anziché del ciclo.
	  <seelist>
            <fncref targ="bwfilt"/>
            <fncref targ="hpfilt"/>
	  </seelist>
	</para>
      </description>
    </function>
    
    <function name="bkw" section="stats" output="matrix">
      <fnargs>
	<fnarg type="matrix">V</fnarg>
	<fnarg optional="true" type="strings">parnames</fnarg>
	<fnarg optional="true" type="bool">verbose</fnarg>
      </fnargs>
      <description>
	<para>
	  Calcola il test diagnostico BKW per la collinearità (vedi
	  <cite key="belsley-etal80">Belsley, Kuh and Welsch
	  (1980)</cite>) data la matrice covarianza delle stime dei
	  parametri <argname>V</argname>. Il secondo argomento
	  opzionale, che che può essere un vettore di stringhe o una
	  stringa contenente nomi separati da virgole, è usato per
	  etichettare le colonne che mostrano le proporzioni della
	  varianza; il numero di nomi deve eguagliare la dimensione di
	  <argname>V</argname>.  Dopo aver stimato un modello in
	  gretl, gli accessori <fncref targ="$vcv"/> e <fncref
	  targ="$parnames"/>. possono essere usati per generare
	  oggetti appropriati per esseri usate come argomenti.
	</para>
	<para>
	  Di default questa funzione producendo solamente la tabella
	  BKW come matrice, ma se si inserisce un valore differente da
	  0 come terzo argomento, insieme alla tabella vengono
	  stampate a video alcune analisi.
	</para>
	<para>
	  Esiste anche un comando che svolge gli stessi calcoli,
	  <cmdref targ="bkw"/>, che automaticamente usa l'ultimo
	  modello stimato e non richiede alcun argomento.
	</para>
      </description>
    </function>

    <function name="boxcox" section="transforms" output="asinput">
      <fnargs>
	<fnarg type="series-or-mat">y</fnarg>
	<fnarg type="scalar">d</fnarg>
      </fnargs>    
      <description>
	<para>
	  Restituisce la trasformazione Box&ndash;Cox con parametro
	  <argname>d</argname> della variabile positiva
	  <argname>y</argname> (o le colonne della matrice
	  <argname>y</argname>).
	</para>   
	<para context="tex">
	  \[ y_t^{(d)} = \left\{ \begin{array}{ll} \frac{y_t^d - 1}{d} &amp;
	  {\rm if}\quad d\neq 0 \\ \log (y_t) &amp; {\rm if}\quad d=0
	  \end{array} \right. \]
	</para>
	<para context="notex">
	  Il risultato è (<math>y</math><sup>d</sup> - 1)/<math>d</math>
	  per <math>d</math> diverso da zero, o log(<math>y</math>) per
	  <math>d</math> = 0.
	</para>
      </description>
    </function>

    <function name="bread" section="data-utils" output="bundle">
      <fnargs>
	<fnarg type="string">nomefile</fnarg>
	<fnarg optional="true" type="bool">import</fnarg>
      </fnargs>
      <description>
	<para>
	  Legge un bundle da un file di testo. la stringa
	  <argname>nomefile</argname> deve contenere il nome del file da
	  cui deve essere letta il bundle. Se questo nome ha estensione
	  <quote><lit>.gz</lit></quote>, si assume che il file sia stato
	  creato con compressione gzip.
	</para>
	<para>
	  Il file in questione dev'essere un file XML appropriatamente
	  definito: esso deve contenere un elemento
	  <lit>gretl-bundle</lit>, usato a sua volta per contenere zero o
	  più elementi <lit>bundled-item</lit>. Ad esempio:
	</para>
	<code>
	  &lt;?xml version="1.0" encoding="UTF-8"?&gt;
	  &lt;gretl-bundle name="temp"&gt;
          &lt;bundled-item key="s" type="string"&gt;moo&lt;/bundled-item&gt;
          &lt;bundled-item key="x" type="scalar"&gt;3&lt;/bundled-item&gt;
	  &lt;/gretl-bundle&gt;
	</code>
	<para>
	  Come ci si può aspettare, file di questo tipo vengono generati
	  automaticamente dalla funzione complementare <fncref targ="bwrite"/>.
	</para>
	<para>
	  Se viene indicato un valore non nullo per l'argomento opzionale
	  <argname>import</argname>, la ricerca del file di input avviene
	  all'interno della directory <quote>dot</quote> dell'utente. In
	  questo caso l'argomento <argname>fname</argname> dovrebbe essere
	  semplicemente un nome di file, senza indicazione del percorso.
	</para>
	<para>
	  Se dovesse verificarsi un errore (per esempio dovuto al fatto
	  che il file è inaccessibile o mal formattato) l'accessore
	  <fncref targ="$error"/> risulterà non-zero.
	</para>
	<para>
	  <seelist>
            <fncref targ="mread"/>
            <fncref targ="bwrite"/>
	  </seelist>
	</para>
      </description>
    </function>

    <function name="brename" section="data-utils" output="scalar">
      <fnargs>
	<fnarg type="bundle">B</fnarg>
	<fnarg type="string">vecchia</fnarg>
	<fnarg type="string">nuova</fnarg>
      </fnargs>
      <description>
	<para>
	  Se il bundle <argname>B</argname> contiene un elemento con
	  l'etichetta <argname>vecchia</argname>, questa viene
	  cambiata in <argname>nuova</argname>; in caso contrario, si
	  produce un errore. Se l'operazione va a buon fine, ritorna
	  0.
	</para>
	<para>
	  Questa non è un'operazione molto comune, ma può essere
	  necessaria in funzioni che lavorano coi bundle, e
	  <lit>brename</lit> permette di svolgere questa operazione in
	  modo efficiente. Esempio:
	</para>
	<code>
	  # costruisci un bundle contenente una grossa matrice
	  bundle b
	  b.X = mnormal(1000, 1000)
	  if 0
	      # cambia la chiave a mano
	      Xcopy = b.X
	      delete b.X
	      b.Y = Xcopy
	      delete Xcopy
	  else
	      # meglio: più efficiente
	      brename(b, "X", "Y")
	  endif
	</code>
	<para>
	  Il primo metodo richiede che la matrice sia copiata due
	  volte, mentre il metodo efficiente cambia direttamente la chiave.
	</para>
      </description>
    </function>

    <function name="bwfilt" section="timeseries" output="series">
      <fnargs>
	<fnarg type="series">y</fnarg>
	<fnarg type="int">n</fnarg>
	<fnarg type="scalar">omega</fnarg>
      </fnargs>
      <description>
	<para>
	  Restituisce il risultato dell'applicazione di un filtro
	  passa-basso Butterworth di ordine <argname>n</argname> e
	  frequenza di taglio <argname>omega</argname> alla variabile
	  <argname>y</argname>. La frequenza di taglio è espressa in
	  gradi e deve essere maggiore di 0 e minore di 180. Frequenze
	  di taglio minori restringono il passa banda alle frequenze
	  minori e quindi producono trend più smussati. Valori
	  maggiori di <argname>n</argname> producono un taglio più
	  netto, al costo di una possibile instabilità numerica.
	</para>
	<para>
	  L'esame del periodogramma della variabile target è un passo 
	  preliminare utile quando si vuole applicare questa 
	  funzione. Si veda <guideref targ="chap:tsfilter"/> per i
	  dettagli.
	  <seelist>
            <fncref targ="bkfilt"/>
            <fncref targ="hpfilt"/>
	  </seelist>
	</para>
      </description>
    </function>

    <function name="bwrite" section="data-utils" output="int">
      <fnargs>
	<fnarg type="bundle">B</fnarg>
	<fnarg type="string">fname</fnarg>
	<fnarg optional="true" type="bool">export</fnarg>
      </fnargs>
      <description>
	<para>
	  Copia il bundle <argname>B</argname> in un file XML di nome 
	  <argname>fname</argname>. Per una sommaria descrizione del suo
	  formato, si veda la funzione <fncref targ="bread"/>.
	  Se il file <argname>fname</argname> esiste già verrà sovrascritto.
	  Il valore restituito è 0 in caso l'esecuzione venga portata a termine
	  correttamente; se si verifica un errore, per esempio dovuto al
	  fatto che il file non può essere sovrascritto, il valore restituito 
	  sarà non nullo.
	</para>
	<para>
	  Se viene indicato un valore non nullo per l'argomento
	  <argname>export</argname>, il file di output sarà salvato nella
	  directory <quote>dot</quote> dell'utente. In questo caso è
	  necessario indicare come secondo argomento il nome del file
	  privo del percorso.
	</para>
	<para>
	  Il file XML vene scritto, di default, senza compressione; se
	  però <argname>fname</argname> ha l'estensione <lit>.gz</lit>,
	  allora verrà applicata la compressione gzip.
	</para>
	<para>
	  <seelist>
            <fncref targ="bread"/>
            <fncref targ="mwrite"/>
	  </seelist>
	</para>
      </description>
    </function>

    <function name="carg" section="complex" output="matrix">
      <fnargs>
	<fnarg type="cmatrix">C</fnarg>
      </fnargs>
      <description>
	<para>
	  Ritorna una matrice reale <by r="m" c="n"/> contenente gli
	  <quote>argomenti</quote> complessi di ogni elemento della
	  matrice complessa <by r="m" c="n"/>
	  <argname>C</argname>. L'argomento del numero complesso
	  <math>z</math> = <math>x</math> + <math>yi</math> può essere
	  calcolato anche come <lit>atan2(y, x)</lit>.
	</para>
	<para>
	  <seelist>
	    <fncref targ="abs"/>
	    <fncref targ="atan2"/>
	  </seelist>
	</para>
      </description>
    </function>
    
    <function name="cdemean" section="transforms" output="matrix">
      <fnargs>
	<fnarg type="matrix">X</fnarg>
	<fnarg type="bool" optional="true">standardize</fnarg>
      </fnargs>
      <description>
	<para>
	  Centra le colonne della matrice <argname>X</argname> attorno
	  alla loro media. Se il secondo argomento (opzionale) è non-zero,
	  allora le colonne vengono standardizzate, usando la deviazione
	  standard aggiustata per gradi di libertà (ossia <math>n</math>
	  &minus; 1, dove <math>n</math> è il numero di righe di
	  <argname>X</argname>).
	</para>
	<para>
	  Si noti che la funzione <fncref targ="stdize"/> è più
	  flessibile.
	</para>
      </description>
    </function>

    <function name="cdf" section="probdist" output="asinput">
      <fnargs>
	<fnarg type="char">c</fnarg>
	<fnarg type="seebelow">&hellip;</fnarg>
	<fnarg type="anyfloat">x</fnarg>
      </fnargs>
      <examples>
	<example>p1 = cdf(N, -2.5)</example>
	<example>p2 = cdf(X, 3, 5.67)</example>
	<example>p3 = cdf(D, 0.25, -1, 1)</example>
      </examples>
      <description>
	<para>
	  Calcola funzioni di ripartizione. Restituisce <equation
	  status="inline" ascii="P(X &lt; x)" tex="$P(X \le x)$"/>,
	  dove la distribuzione di <math>X</math> è determinata dal
	  carattere <argname>c</argname>. Tra gli argomenti
	  <argname>c</argname> e <argname>x</argname>, possono essere
	  richiesti parametri aggiuntivi a seconda della
	  distribuzione, come specificato qui di seguito.
	</para>
	<ilist context="notex">
	  <li>
            <para>
              Normale standard (c = z, n, o N): nessun argomento supplementare
            </para>
	  </li>
	  <li>
            <para>
              Normale bivariata (D): coefficiente di correlazione
            </para>
	  </li>
	  <li>
            <para>
              Logistica (lgt): nessun argomento supplementare
            </para>
	  </li>
	  <li>
            <para>
              t di Student (t): gradi di libertà 
            </para>
	  </li>
	  <li>
            <para>
              Chi quadro (c, x, o X): gradi di libertà
            </para>
	  </li>
	  <li>
            <para>
              F di Snedecor (f o F): gradi di libertà (num.); gradi
              di libertà (den.)
            </para>
	  </li>
	  <li>
            <para>
              Gamma (g o G): forma; scala
            </para>
	  </li>   
	  <li>
            <para>
              Binomiale (b o B): probabilità; numero di prove
            </para>
	  </li>   
	  <li>
            <para>
              Poisson (p o P): Media
            </para>
	  </li>   
	  <li>
            <para>
              Esponenziale negativa (exp): scala
            </para>
	  </li> 
	  <li>
            <para>
              Weibull (w o W): forma; scala
            </para>
	  </li> 
	  <li>
            <para>
              Generalized Error (E): forma
            </para>
	  </li>
	  <li>
	    <para>
	      Chi-quadro non centrale (ncX): gdl, parametro di non
	      centralità
	    </para>
	  </li>
	  <li>
	    <para>
	      F non centrale (ncF): gdl (num.), gdl (den.), parametro di
	      non centralità
	    </para>
	  </li>
	  <li>
	    <para>
	      t non centrale (nct): gdl, parametro di non centralità
	    </para>
	  </li>	  
	</ilist>
	<tabular colspec="lllll">
	  \textit{Distribuzione} &amp; \textsl{c} &amp;
	  \textit{Arg} 2 &amp; \textit{Arg} 3 \\[4pt] 
	  Normale standardizzata &amp; \texttt{z}, \texttt{n} o \texttt{N} &amp; 
	  -- &amp; -- \\ 
	  Normale bivariata &amp; \texttt{D} &amp; 
	  $\rho$ &amp; -- \\ 
	  $t$ di Student (centrale) &amp; \texttt{t} &amp;  
	  gradi di libertà &amp; -- \\ 
	  Chi quadro &amp; \texttt{c}, \texttt{x} o \texttt{X} &amp; 
	  gradi di libertà &amp; -- \\ 
	  $F$ di Snedecor &amp; \texttt{f} o \texttt{F} &amp;
	  gdl (num.) &amp; gdl (den.) \\ 
	  Gamma &amp; \texttt{g} o \texttt{G} &amp;
	  forma &amp; scala \\ 
	  Binomiale &amp; \texttt{b} o \texttt{B} &amp;
	  probabilit\`a &amp; prove \\ 
	  Poisson &amp; \texttt{p} o \texttt{P} &amp; 
	  media &amp; -- \\
	  Weibull &amp; \texttt{w} o \texttt{W} &amp; 
	  forma &amp; scala &amp; --\\
	  Generalized Error &amp; \texttt{E} &amp; 
	  forma &amp; -- &amp; --\\
	  $\chi^2$ non centrale &amp; \texttt{ncX} &amp; 
	  gdl &amp; non centralit{\`a} &amp; -- \\
	  $F$  non centrale &amp; \texttt{ncF} &amp; 
	  gdl (num.) &amp; gdl (den.) &amp; non centralit{\`a}  \\
	  $t$  non centrale &amp; \texttt{nct} &amp; 
	  gdl &amp; non centralit{\`a} &amp; -- \\
	</tabular>
	<para>
	  La maggior parte delle distribuzioni usano degli alias per
	  rendere più agevole la memorizzazione dei codici.  Il caso
	  della normale bivariata è particolare: la sintassi è <lit>x
	  = cdf(D, rho, z1, z2)</lit> dove <lit>rho</lit> è la
	  correlazione fra <lit>z1</lit> e <lit>z2</lit>.
	</para>
	<para context="tex">
	  La parametrizzazione che \app{gretl} adotta per la
	  v.c. Gamma implica che la funzione di densità possa essere
	  scritta come 
	  \[ 
	  f(x; k, \theta) = \frac{x^{k-1}}{\theta^k}
	  \frac{e^{-x/\theta}}{\Gamma(k)} 
	  \] 
	  dove $k>0$ è il parametro
	  di forma e $\theta>0$ il parametro di scala.
	</para>
	<para>
	  <seelist>
            <fncref targ="pdf"/>
            <fncref targ="critical"/>
            <fncref targ="invcdf"/>
            <fncref targ="pvalue"/>
	  </seelist>
	</para>
      </description>
    </function>

    <function name="cdiv" section="complex" output="matrix">
      <fnargs>
	<fnarg type="matrix">X</fnarg>
	<fnarg type="matrix">Y</fnarg>
      </fnargs>
      <description>
	<para>
	  Divisione complessa. I due argomenti devono avere lo stesso
	  numero di righe, <math>n</math>, e una o due colonne.  La
	  prima colonna contiene la parte reale e l'eventuale seconda
	  quella immaginaria.  Restituisce una matrice <by r="n" c="2"/>
	  oppure, se la parte immaginaria del risultato è nulla, un
	  vettore a <math>n</math> elementi.
	  <seelist>
            <fncref targ="cmult"/>
	  </seelist>
	</para>
      </description>
    </function>

    <function name="cdummify" section="transforms" output="list">
      <fnargs>
	<fnarg type="list">L</fnarg>
      </fnargs>
      <description>
	<para>
	  Questa funzione ritorna una lista in cui ogni serie in
	  <argname>L</argname> che possiede l'attributo
	  <quote>codificata</quote> è sostituita da un insieme di
	  dummy ognuna delle quali rappresenta uno dei valori
	  codificati, omettendo quello più piccolo. Se
	  <argname>L</argname> non contiene serie codificate, la lista
	  risultato sarà identica a <argname>L</argname>.
	</para>
	<para>
	  Le dummy eventualmente generate avranno un nome dato da
	  <lit>D</lit><repl>nomevar</repl><lit>_</lit><repl>vi</repl>
	  dove <repl>vi</repl> è l'<repl>i</repl>-esimo valore
	  rappresentato dalla variabile codificata. Se ve ne fossero
	  di negativi, verrà inserita una <quote>m</quote> prima del
	  valore assoluto di <repl>vi</repl>.
	</para>
	<para>
	  Ad esempio, facciamo che <argname>L</argname> contenga una
	  serie codificata di nome <lit>C1</lit> con valori &minus;9,
	  &minus;7, 0, 1 e 2.  Le dummy generate saranno
	  <lit>DC1_m7</lit> (codifica per C1 = &minus;7),
	  <lit>DC1_0</lit> (codifica per C1 = 0), e così via.
	</para>
	<para>
	  <seelist>
            <fncref targ="dummify"/>
	    <fncref targ="getinfo"/>
	  </seelist>
	</para>
      </description>
    </function>
    
    <function name="ceil" section="math" output="asinput">
      <fnargs>
	<fnarg type="anyfloat">x</fnarg>
      </fnargs>
      <description>
	<para>
	  Parte intera superiore: restituisce il più piccolo numero
	  intero maggiore o uguale a <argname>x</argname>.
	  <seelist> 
            <fncref targ="floor"/>
            <fncref targ="int"/>
	  </seelist>
	</para>
      </description>
    </function>  

    <function name="cholesky" section="linalg" output="smatrix">
      <fnargs>
	<fnarg type="pdmat">A</fnarg>
      </fnargs>
      <description>
	<para>
	  Esegue la decomposizione di Cholesky della matrice
	  <argname>A</argname>. Se <argname>A</argname> è reale, deve
	  essere simmetrica e definita positiva. In tal caso, il
	  risultato è una matrice triangolare inferiore <math>L</math>
	  che soddisfa <equation status="inline" ascii="A = LL'"
	  tex="$A = LL'$"/>. Nel caso complesso, <argname>A</argname> deve
	  essere hermitiana e definita positiva, e il
	  risultato è una matrice triangolare inferiore <math>L</math>
	  tale per cui <equation status="inline" ascii="A = LL^H"
	  tex="$A = LL^{\mathrm H}$"/>.  La funzione restituisce un errore se
	  <argname>A</argname> non è simmetrica o definita positiva.
	</para>
	<para>
	  Per il caso reale, si veda anche <fncref targ="psdroot"/> e
	  <fncref targ="Lsolve"/>.
	</para>
      </description>
    </function>

    <function name="chowlin" section="timeseries" output="matrix">
      <fnargs>
	<fnarg type="matrix">Y</fnarg>
	<fnarg type="int">xfac</fnarg>
	<fnarg type="matrix" optional="true">X</fnarg>
      </fnargs>
      <description>
	<para>
	  Questa funzione è da ritenersi obsoleta, e il suo uso è
	  sconsigliato: è preferibile usare la funzione <fncref
	  targ="tdisagg"/>.
	</para>
	<para>
	  Espande i dati in ingresso, <argname>Y</argname>, a una
	  frequenza maggiore, usando il metodo di <cite
	  key="chowlin71">Chow e Lin (1971)</cite>. Si assume che le
	  colonne di <argname>Y</argname> rappresentino serie di dati;
	  la matrice restituita ha tante colonne quante sono le
	  colonne di <argname>Y</argname> e tante righe quante sono
	  quelle di <argname>Y</argname> moltiplicate per
	  <argname>xfac</argname>. Si assume anche che ogni valore a
	  bassa frequenza sia trattato come la media di
	  <argname>xfac</argname> valori ad alta frequenza.
	</para>
	<para>
	  Il secondo argomento rappresenta il fattore di espansione:
	  deve essere 3 per espandere la frequenza della serie da
	  trimestrale a mensile, o 4 per espansioni da annuale a
	  trimestrale. Il terzo argomento opzionale può essere
	  utilizzato per generare una matrice di regressori con una
	  frequenza (obiettivo) maggiore.
	</para>
	<para>
	  I regressori utilizzati di default sono una costante e un
	  trend. Se viene fornita <argname>X</argname>, le sue colonne
	  sono utilizzate come regressori addizionali; è un errore se
	  il numero di righe in <argname>X</argname> non è uguale a
	  <argname>xfac</argname> per il numero di righe in
	  <argname>Y</argname>.
	</para>
      </description>
    </function>

    <function name="cmod" section="complex" output="matrix">
      <fnargs>
	<fnarg type="cmatrix">C</fnarg>
      </fnargs>
      <description>
	<para>
	  Ritorna una matrice reale <by r="m" c="n"/> contenente i
	  valori assoluti (o <quote>moduli</quote>) di ogni elemento
	  della matrice complessa <by r="m" c="n"/>
	  <argname>C</argname>. Il modulo del numero complesso
	  <math>z</math> = <math>x</math> + <math>yi</math> è uguale
	  alla radice quadrata di <math>x</math><sup>2</sup> +
	  <math>y</math><sup>2</sup>.
	</para>
	<para>
	  NOTA: questa funzione è obsoleta, ed è rimpiazzata dalla
	  funzione <fncref targ="abs"/>. Per il momento, è mantenuta
	  in vita per compatibilità all'indietro, ma prima o poi verrà
	  cancellata. Vi consigliamo di aggiornare i vostri script.
        </para>
	<para>
	  <seelist>
	    <fncref targ="carg"/>
	  </seelist>
	</para>
      </description>
    </function>

    <function name="cmult" section="complex" output="matrix">
      <fnargs>
	<fnarg type="matrix">X</fnarg>
	<fnarg type="matrix">Y</fnarg>
      </fnargs>
      <description>
	<para>
	  Moltiplicazione complessa. I due argomenti devono avere lo
	  stesso numero di righe, <math>n</math>, e una o due colonne.
	  La prima colonna contiene la parte reale e l'eventuale
	  seconda quella immaginaria.  Restituisce una matrice <by r="n"
	  c="2"/> oppure, se la parte immaginaria del risultato è
	  nulla, un vettore a <math>n</math> elementi.
	  <seelist>
            <fncref targ="cdiv"/>
	  </seelist>
	</para>
      </description>
    </function>

    <function name="cnorm" section="probdist" output="asinput">
      <fnargs>
	<fnarg type="anyfloat">x</fnarg>
      </fnargs>
      <description>
	<para>
	  Restituisce la funzione di distribuzione cumulativa di una normale 
	  standard. 
	  <seelist>
            <fncref targ="dnorm"/>
            <fncref targ="qnorm"/>
	  </seelist>
	</para>
      </description>
    </function>

    <function name="cnumber" section="linalg" output="scalar">
      <fnargs>
	<fnarg type="matrix">X</fnarg>
      </fnargs>
      <description>
	<para>
	  Ritorna il numero di condizionamento della matrice
	  <argname>X</argname>, di dimensioni <by r="n" c="k"/>, come
	  definito in <cite key="belsley-etal80">Belsley, Kuh e
	  Welsch (1980)</cite>. Se le colonne di <argname>X</argname>
	  sono ortogonali fra loro, il risultato è 1. All'opposto, un
	  valore molto grande del numero di condizionamento è un
	  indicatore di collinearità; per
	  <quote>grande</quote> si intende di solito 50 o più (a
	  volte, 30 o più).
	</para>
	<para>
	  I passi del calcolo sono: (1) formare una matrice
	  <math>Z</math> le cui colonne sono quelle di
	  <argname>X</argname> divise per le rispettive norme
	  euclidee; (2) calcolare gli autovalori di <math>Z'Z</math>;
	  (3) calcolare la radice quadrata del rapporto fra
	  l'autovalore massimo e quello minimo.
	</para>
	<para>
	  <seelist>
            <fncref targ="rcond"/>
	  </seelist>
	</para>
      </description>
    </function>    

    <function name="cnameget" section="strings" output="string-or-strings">
      <fnargs>
	<fnarg type="matrix">M</fnarg>
	<fnarg type="int" optional="true">col</fnarg>
      </fnargs>
      <description>
	<para>
	  Se viene dato l'argomento <argname>col</argname>, ritorna il
	  nome per quella colonna della matrice
	  <argname>M</argname>. Se <argname>M</argname> non ha nomi di
	  colonna viene restituita una stringa vuota; si ha errore se 
	  <argname>col</argname> non è un numero di colonna.
	</para>
	<para>
	  Se il secondo argomento non viene fornito, il risultato è un
	  array di stringhe coi nomi di colonna di
	  <argname>M</argname> se ne ha, altrimenti un array vuoto.
	</para>
	<para>
	  Esempio:
	</para>
	<code>
	  matrix A = { 11, 23, 13 ; 54, 15, 46 }
	  cnameset(A, "Col_A Col_B Col_C")
	  string name = cnameget(A, 3)
	  print name
	</code>
	<para>
	  <seelist>
            <fncref targ="cnameset"/>
	  </seelist>
	</para>
      </description>
    </function>

    <function name="cnameset" section="matrix" output="scalar">
      <fnargs>
	<fnarg type="matrix">M</fnarg>
	<fnarg type="strings-or-list">S</fnarg>
      </fnargs>
      <description>
	<para>
	  Attribuisce dei nomi alle colonne della matrice
	  <argname>M</argname> di dimensioni <by r="m" c="n"/>.  Se
	  <argname>s</argname> è una lista, i nomi sono copiati da quelli
	  delle variabili; la lista deve avere tanti elementi quante sono
	  le colonne di <argname>M</argname>. Se <argname>S</argname> è un
	  array di stringhe, deve contenere <math>n</math> elementi; se
	  invece è una sola stringa, deve contenere <math>n</math>
	  sub-stringhe separate da spazi.
	</para>
	<para>
	  Restituisce 0 se la funzione è andata a buon fine, non-zero
	  altrimenti. Si veda anche <fncref targ="rnameset"/>.
	</para>
	<para>
	  Esempio:
	</para>
	<code>
	  matrix M = {1, 2; 2, 1; 4, 1}
	  strings S = array(2)
	  S[1] = "Col1"
	  S[2] = "Col2"
	  cnameset(M, S)
	  print M
	</code>
      </description>
    </function>
    
    <function name="cols" section="matrix" output="int">
      <fnargs>
	<fnarg type="matrix">X</fnarg>
      </fnargs>
      <description>
	<para>
	  Il numero di colonne di <argname>X</argname>. 
	  <seelist> 
            <fncref targ="mshape"/>
            <fncref targ="rows"/>
            <fncref targ="unvech"/>
            <fncref targ="vec"/> 
            <fncref targ="vech"/>
	  </seelist>
	</para>
      </description>
    </function>

    <function name="complex" section="complex" output="cmatrix">
      <fnargs>
	<fnarg type="scalar-or-matrix">A</fnarg>
	<fnarg optional="true" type="scalar-or-matrix">B</fnarg>
      </fnargs>
      <description>
	<para>
	  Ritorna una matrice complessa, dove <argname>A</argname> è
	  utilizzata per fornire la parte reale e <argname>B</argname>
	  quella immaginaria. Se <argname>A</argname> è <by r="m"
	  c="n"/> e <argname>B</argname> è uno scalare, il risultato è
	  <by r="m" c="n"/> con parte immaginaria costante&mdash;e
	  similmente nel caso opposto, ma con parte reale costante. Se
	  entrambi gli argomenti sono matrici, esse devono essere
	  della stessa dimensione.  Se il secondo argomento è omesso,
	  la parte immaginaria è di default uguale a 0.
	  <seelist><fncref targ="cswitch"/></seelist>
	</para>
      </description>
    </function>

    <function name="conj" section="complex" output="cmatrix">
      <fnargs>
	<fnarg type="cmatrix">C</fnarg>
      </fnargs>
      <description>
	<para>
	  Ritorna una matrice complessa <by r="m" c="n"/> contenente i
	  complessi coniugati di ogni elemento della matrice complessa
	  <by r="m" c="n"/> <argname>C</argname>. Il coniugato di un
	  numero complesso<math>z</math> = <math>x</math> +
	  <math>yi</math> è uguale a <math>x</math> &minus;
	  <math>yi</math>.
	</para>
	<para>
	  <seelist>
	    <fncref targ="carg"/>
	    <fncref targ="cmod"/>
	  </seelist>
	</para>
      </description>
    </function>
    
    <function name="contains" section="data-utils" output="asinput">
      <fnargs>
	<fnarg type="anyfloat">x</fnarg>
	<fnarg type="matrix">S</fnarg>
      </fnargs>
      <description>
	<para>
	  Questa funzione permette di determinare se l'oggetto
	  <argname>x</argname> contiene uno degli elementi della matrice
	  <argname>S</argname> usate per indicare un insieme.
	</para>
	<para>
	  Il valore restituito è un oggetto della stessa dimensione di
	  <argname>x</argname> contenente elementi zero o uno, a
	  seconda che l'elemento corrispondente di
	  <argname>x</argname> sia uguale ad uno degli elementi di <argname>S</argname>.
	  Ad esempio, il codice
	</para>
	<code>
	  matrix A = mshape(seq(1,9), 3, 3)
	  matrix C = contains(A, {1, 5, 9})
	</code>
	<para>
	  produce il seguente output
	</para>
	<code>
	  A (3 x 3)

	  1   4   7
	  2   5   8
	  3   6   9

	  C (3 x 3)

	  1   0   0
	  0   1   0
	  0   0   1	  
	</code>
	<para>
	  Questa funzione è particolarmente utile nei casi in cui
	  <argname>x</argname> sia una serie contenente una codifica
	  di una variabile qualitativa, e si desideri estrarre un
	  sottoinsieme delle categorie. Includendo in
	  <argname>S</argname> i valori da estrarre si può ottenere
	  facilmente una dummy con valore 1 per le osservazioni volute
	  e 0 altrimenti.
	</para>
	<para>
	  Poiché <argname>S</argname> è inteso come insieme, è
	  consigliabile per ragioni di efficienza di evitare che
	  contenga valori ripetuti, anche se in realtà la funzione
	  accetta matrici arbitarie.
	</para>
      </description>
    </function>
    
    <function name="conv2d" section="linalg" output="matrix">
      <fnargs>
	<fnarg type="matrix">A</fnarg>
	<fnarg type="matrix">B</fnarg>
      </fnargs>
      <description>
	<para>
	  Calcola la convoluzione bidimensionale delle matrici
	  <argname>A</argname> and <argname>B</argname>. Se
	  <argname>A</argname> è <by r="r" c="c"/> e
	  <argname>B</argname> è <by r="m" c="n"/> la matrice prodotta
	  avrà <math>r+m-1</math> righe e <math>c+n-1</math> colonne.
	</para>
	<para context="tex">
	  La convoluzione bidimensionale delle matrici
	  <argname>A</argname> e <argname>B</argname> è definita
	  come: \[ C_{i,j} = \sum_{k=1}^r\sum_{l=1}^c A_{k,l}
	  B_{i-k+1,j-l+1}, \] dove le somme includono solo quei
	  valori di $k$ e $l$ per i quali i pedici di $B$ rientrano
	  nei limiti.
	</para>
	<para>
	  <seelist>
            <fncref targ="fft"/>
            <fncref targ="filter"/>
	  </seelist>
	</para>
      </description>
    </function>

    <function name="corr" section="stats" output="scalar">
      <fnargs>
	<fnarg type="series-or-vec">y1</fnarg>
	<fnarg type="series-or-vec">y2</fnarg>
      </fnargs>
      <description>
	<para>
	  Calcola il coefficiente di correlazione fra
	  <argname>y1</argname> e <argname>y2</argname>. Gli argomenti dovrebbero
	  essere due variabili o due vettori con la stessa lunghezza.
	  <seelist> 
            <fncref targ="cov"/>
            <fncref targ="mcov"/>
            <fncref targ="mcorr"/>
	    <fncref targ="npcorr"/>
	  </seelist>
	</para>
      </description>
    </function>

    <function name="corrgm" section="timeseries" output="matrix">
      <fnargs>
	<fnarg type="smlist">x</fnarg>
	<fnarg type="int">p</fnarg>
	<fnarg optional="true" type="series-or-vec">y</fnarg>
      </fnargs>
      <description>
	<para>
	  Se sono forniti solo i primi due argomenti, calcola il
	  correlogramma di <argname>x</argname> con ritardi da 1 a
	  <argname>p</argname>. Il valore restituito è una matrice con
	  <argname>p</argname> righe e 2<math>k</math> colonne, dove
	  <math>k</math> è il numero di elementi di
	  <argname>x</argname>, ovvero: 1 se <argname>x</argname> è
	  una variabile; il numero di colonne di <argname>x</argname> se
	  <argname>x</argname> è una matrice; il numero degli elementi
	  di <argname>x</argname> se <argname>x</argname> è una
	  lista. Le prime <math>k</math> colonne della matrice
	  restituita contengono le autocorrelazioni, mentre le
	  restanti colonne le rispettive autocorrelazioni parziali.
	</para>
	<para>
	  Se è fornito un terzo argomento, questa funzione calcola il
	  correlogramma incrociato per ciascuno dei <math>k</math>
	  elementi di <argname>x</argname> e <argname>y</argname>,
	  dagli anticipi (<quote>lead</quote>) di ordine
	  <argname>p</argname> fino ai ritardi (<quote>lag</quote>) di
	  ordine <argname>p</argname>. La matrice restituita ha
	  2<math>p</math> + 1 righe e <math>k</math> colonne. Se
	  <argname>x</argname> è una variabile o una lista e
	  <argname>y</argname> un vettore, il vettore deve avere tante
	  righe quante sono le osservazioni nell'intervallo del
	  campione corrente.
	</para>
      </description>
    </function>

    <function name="cos" section="math" output="asinput">
      <fnargs>
	<fnarg type="anyfloat">x</fnarg>
      </fnargs>
      <description>
	<para>
	  Restituisce il coseno di <argname>x</argname>.
	  <seelist>
            <fncref targ="sin"/>
            <fncref targ="tan"/>
            <fncref targ="atan"/>
	  </seelist>
	</para>
      </description>
    </function>

    <function name="cosh" section="math" output="asinput">
      <fnargs>
	<fnarg type="anyfloat">x</fnarg>
      </fnargs>
      <description>
	<para>
	  Restituisce il coseno iperbolico di <argname>x</argname>.
	</para>
	<para context="tex">
	  \[ \cosh x = \frac{e^x + e^{-x}}{2}  \]
	</para>
	<para>
	  <seelist>
            <fncref targ="acosh"/>
            <fncref targ="sinh"/>
            <fncref targ="tanh"/>
	  </seelist>
	</para>
      </description>
    </function>

    <function name="cov" section="stats" output="scalar">
      <fnargs>
	<fnarg type="series-or-vec">y1</fnarg>
	<fnarg type="series-or-vec">y2</fnarg>
      </fnargs>
      <description>
	<para>
	  Calcola la covarianza fra <argname>y1</argname> e
	  <argname>y2</argname>. Gli argomenti dovrebbero essere due variabili o due
	  vettori con lo stesso numero di elementi.
	  <seelist> 
            <fncref targ="corr"/> 
            <fncref targ="mcov"/>
            <fncref targ="mcorr"/>
	  </seelist>
	</para>
      </description>
    </function>

    <function name="critical" section="probdist" output="asinput">
      <fnargs>
	<fnarg type="char">c</fnarg>
	<fnarg type="seebelow">&hellip;</fnarg>
	<fnarg type="anyfloat">p</fnarg>
      </fnargs>
      <examples>
	<example>c1 = critical(t, 20, 0.025)</example>
	<example>c2 = critical(F, 4, 48, 0.05)</example>
      </examples>
      <description>
	<para>
	  Calcola i valori critici, ossia <math>x</math> tale che
	  <equation status="inline" ascii="P(X &gt; x) = p" tex="$P(X
	  &gt; x) = p$"/>, dove la distribuzione di <math>X</math> è
	  determinata dal carattere <argname>c</argname>. Tra gli
	  argomenti <argname>c</argname> e <argname>x</argname>,
	  possono essere richiesti parametri aggiuntivi a seconda
	  della distribuzione, come specificato qui di seguito.
	</para>
	<ilist context="notex">
	  <li>
            <para>
              Normale standard (c = z, n, o N): nessun argomento addizionale
            </para>
	  </li>
	  <li>
            <para>
              t di Student (t): gradi di libertà 
            </para>
	  </li>
	  <li>
            <para>
              Chi quadro (c, x, o X): gradi di libertà
            </para>
	  </li>
	  <li>
            <para>
              F di Snedecor (f o F): gradi di libertà (num.); gradi
              di libertà (den.)
            </para>
	  </li>
	  <li>
            <para>
              Binomiale (b o B): probabilità; numero di prove
            </para>
	  </li>   
	  <li>
            <para>
              Poisson (p o P): Media
            </para>
	  </li>   
	  <li>
            <para>
              Laplace (l o L): media; scala
            </para>
	  </li>
	  <li>
            <para>
              GED Standardizzata (E): forma
            </para>
	  </li>
	</ilist>
	<tabular colspec="llll">
	  \textit{Distribuzione} &amp; \textsl{c} &amp;
	  \textit{Arg} 2 &amp; \textit{Arg} 3 \\[4pt]
	  Normale standard &amp; \texttt{z}, \texttt{n} o \texttt{N} &amp;
	  -- &amp; -- \\ 
	  $t$ di Student (centrale) &amp; \texttt{t} &amp; 
	  gradi di libert\`a &amp; -- \\ 
	  Chi quadro &amp; \texttt{c}, \texttt{x} o \texttt{X} &amp; 
	  gradi di libert\`a &amp; -- \\
	  $F$ di Snedecor &amp; \texttt{f} o \texttt{F} &amp; 
	  gdl (num.) &amp; gdl (den.) \\ 
	  Binomiale &amp; \texttt{b} o \texttt{B} &amp; 
	  $p$ &amp; $n$ \\ 
	  Poisson &amp; \texttt{p} o \texttt{P} &amp; 
	  $\lambda$ &amp; -- \\ 
	  Laplace &amp; \texttt{l} o \texttt{L} &amp; 
	  media &amp; scala \\ 
	  GED Standardizzata &amp; \texttt{E} &amp; 
	  forma &amp; -- \\ 
	</tabular>
	<para>
	  <seelist>
            <fncref targ="cdf"/>
            <fncref targ="invcdf"/>
            <fncref targ="pvalue"/>
	  </seelist>
	</para>
      </description>
    </function>  

    <function name="cswitch" section="complex" output="matrix">
      <fnargs>
	<fnarg type="matrix">A</fnarg>
	<fnarg type="scalar">mode</fnarg>
      </fnargs>
      <description>
	<para>
	  Reinterpreta una matrice reale come contenente valori
	  complessi o viceversa.  L'azione precisa dipende dalla
	  <argname>modalità</argname> (che può avere valore 1,2,3 o 4)
	  come di seguito illustrato:
	</para>
	<para>
	  modalità 1: <argname>A</argname> deve essere una matrice reale 
	  con un numero pari di colonne. Produce una matrice complessa con
	  la metà delle colonne; le colonne dispari di
	  <argname>A</argname> forniscono la parte reale e le colonne pari
	  forniscono le parti immaginarie.
	</para>
	<para>
	  modalità 2: Svolge l'operazione inversa rispetto alla
	  modalità 1. <argname>A</argname> deve essere una matrice complessa
	  e il risultato è una matrice reale con il doppio delle colonne di <argname>A</argname>.
	</para>
	<para>
	  modalità 3: <argname>A</argname> deve essere una matrice
	  reale con un numero pari di right. Produce una matrice
	  complessa con la metà delle righe; le righe dispari di
	  <argname>A</argname> forniscono la parte reale e le righe
	  pari forniscono le parti immaginarie.
	</para>
	<para>
	  modalità 4: Svolge l'operazione inversa rispetto alla
	  modalità 3. <argname>A</argname> deve essere una matrice
	  complessa e il risultato è una matrice reale con il doppio
	  delle righe di <argname>A</argname>.
	</para>
	<para>
	  <seelist><fncref targ="complex"/></seelist>
	</para>
      </description>
    </function>
    
    <function name="ctrans" section="complex" output="cmatrix">
      <fnargs>
	<fnarg type="cmatrix">C</fnarg>
      </fnargs>
      <description>
	<para>
	  Produce la matrice complessa <by r="n" c="m"/> contenente i
	  coniugati trasposti della matrice complessa <by r="m"
	  c="n"/> <argname>C</argname>. Anche l'operatore <lit>'</lit>
	  (primo) svolge la trasposizione coniugata per le matrici
	  complesse. La funzione <fncref targ="transp"/> può essere
	  usata sulle matrici complesse ma opera una trasposizione
	  <quote>diretta</quote> (non coniugata).
	</para>
      </description>
    </function>

    <function name="cum" section="transforms" output="asinput">
      <fnargs>
	<fnarg type="series-or-mat">x</fnarg>
      </fnargs>
      <description>
	<para context="notex">
	  Calcola la somma cumulata di <argname>x</argname>. Se
	  <argname>x</argname> è una variabile, restituisce una variabile
	  <math>y</math> in cui ciascuno degli elementi è la somma dei
	  valori di <argname>x</argname> fino a quel punto; il primo
	  termine della somma è la prima osservazione non mancante
	  (non-missing) nel campione corrente. Se <argname>x</argname>
	  è una matrice, la somma cumulata viene calcolata per
	  ciascuna delle colonne.
	</para>
	<para context="tex">
	  Calcola la somma cumulata di <argname>x</argname>. Se
	  <math>x</math> è una variabile, produce una variabile $y_t =
	  \sum_{s=m}^t x_s$. Il punto iniziale della sommatoria,
	  <math>m</math>, è la prima osservazione non mancante
	  nel campione corrente. Se la funzione incontra
	  valori mancanti in <math>x</math>, i valori
	  successivi in <math>y</math> saranno mancanti. Quando
	  <argname>x</argname> è una matrice, gli elementi vengono
	  sommati per colonna.
	</para>
	<para>
	  <seelist>
            <fncref targ="diff"/>
	  </seelist>
	</para>
      </description>
    </function>

    <function name="curl" section="data-utils" output="scalar">
      <fnargs>
	<fnarg type="bundleref">&amp;b</fnarg>
      </fnargs>
      <description>
	<para>
	  Questa funzione dà modo all'utente di riempire un buffer di
	  testo con dati provenienti da un server di rete usando
	  libcurl. Il bundle di input <argname>b</argname> deve
	  contenere una stringa di nome <lit>URL</lit> con l'indirizzo
	  completo dell'host da cui scaricare i dati. Seguono altri
	  elementi, tutti opzionali.
	</para>
	<ilist>
	  <li>
	    <para> 
	      <quote><lit>header</lit></quote>: una stringa contenente
	      un header HTTP da mandare al server.
	    </para>
	  </li>
	  <li>
	    <para> 
	      <quote><lit>postdata</lit></quote>: una stringa
	      contenente dati da mandare al server.
	    </para>
	  </li>
	</ilist>
	<para>
	  I campi <lit>header</lit> e <lit>postdata</lit> vengono
	  usati in congiunzione con una richiesta HTTP
	  <lit>POST</lit>; se <lit>postdata</lit> è presente, allora
	  il metodo <lit>POST</lit>è implicito, altrimenti lo è il
	  metodo <lit>GET</lit>. (Si noti però che per semplici
	  richieste di tipo <lit>GET</lit>, la funzione <fncref
	  targ="readfile"/> fornisce un'interfaccia più snella.)
	</para>
	<para>
	  In più, è possibile includere nel bundle un altro elemento
	  opzionale: uno scalare di nome <lit>include</lit>, che è
	  interpretato, se non-zero, come una richiesta di includere
	  lo header dal server insieme al corpo del messaggio.
	</para>
	<para>
	  Se la richiesta va a buon fine, il testo ricevuto dal server
	  è aggiunto al bundle sotto il nome
	  <quote><lit>output</lit></quote>.
	</para>
	<para>
	  Se si verifica un qualche errore (ad esempio la
	  <lit>URL</lit> è irraggiungibile) la funzione ritorna un
	  valore non-zero, nel qual caso il messaggio di errore di
	  curl viene aggiunto al bundle sotto la chiave
	  <quote><lit>errmsg</lit></quote>.  Si noti, tuttavia, che
	  <quote>a buon fine</quote> in questo senso non implica che
	  tutti i dati desiderati siano stati scaricati, ma solo che
	  il server ha dato una qualche risposta. È responsabilità
	  dell'utente controllare il contenuto del buffer di output
	  (che per esempio potrebbe contenere semplicemente il testo
	  <quote>Page not found</quote>).
	</para>
	<para>
	  A seguire, un esempio, in cui scaricheremo dei dati dal
	  sito dell'US Bureau of Labor Statistics; a tal fine, bisogna
	  formulare una query JSON. Si noti l'uso di <cmdref
	  targ="sprintf"/> per inserire il carattere nei
	  dati <lit>POST</lit> il carattere <quote>virgoletta doppia</quote>.
	</para>
	<code>
	  bundle req
	  req.URL = "http://api.bls.gov/publicAPI/v1/timeseries/data/"
	  req.include = 1
	  req.header = "Content-Type: application/json"
	  string s = sprintf("{\"seriesid\":[\"LEU0254555900\"]}")
	  req.postdata = s
	  err = curl(&amp;req)
	  if err == 0
	  s = req.output
	  string line
	  loop while getline(s, line)
	      printf "%s\n", line
	  endloop
	  endif
	</code>
	<para>
	  Vedi anche le funzione <fncref targ="jsonget"/> e <fncref
	  targ="xmlget"/> per elaborare i dati JSON o XML
	  rispettivamente.
	</para>
      </description>
    </function>

    <function name="dayspan" section="calendar" output="int">
      <fnargs>
	<fnarg type="int">ed1</fnarg>
	<fnarg type="int">ed2</fnarg>
	<fnarg type="int">weeklen</fnarg>
      </fnargs>
      <description>
	<para>
	  Restituisce il numero di giorni rilevanti tra le date
	  epocali <argname>ed1</argname> e <argname>ed2</argname>,
	  estremi inclusi. L'argomento <argname>weeklen</argname> deve
	  essere 5, 6 o 7, e si riferisce al numero di giorni della
	  settimana da contare (il valore 6 omette le domeniche; il
	  valore 5 omette sabati e domeniche).
	</para>
	<para>
	  Per convertire date formato epocale, vedi <fncref
	  targ="epochday"/>.
	</para>
      </description>
    </function>    

    <function name="defarray" section="data-utils" output="seebelow">
      <fnargs>
	<fnarg type="varargs"/>
      </fnargs>
      <description>
	<para>
	  Permette la definizione di una variabile array per
	  esteso. Per usare questa funzione bisogna specificare un
	  tipo (in forma plurale) per l'array: <lit>strings</lit>,
	  <lit>matrices</lit>, <lit>bundles</lit> oppure
	  <lit>lists</lit>. Ognuno degli argomenti deve risultare un
	  oggetto del tipo specificato. Se la funzione va a buon fine,
	  il valore restituito sarà un array di <math>n</math>
	  elementi, dove <math>n</math> è il numero di argomenti.
	</para>
	<code>
	  strings S = defarray("foo", "bar", "baz")
	  matrices M = defarray(I(3), X'X, A*B, P[1:])
	</code>
	<para>
	  Vedi anche <fncref targ="array"/>.
	</para>
      </description>
    </function>        

    <function name="defbundle" section="data-utils" output="bundle">
      <fnargs>
	<fnarg type="varargs"/>
      </fnargs>
      <description>
	<para>
	  Permette la definizione di una variabile bundle per
	  esteso; questo avviene specificando zero o più coppie di
	  argomenti nella forma <repl>chiave</repl>,
	  <repl>valore</repl>. Contando gli argomenti da 1, gli
	  argomenti di posto dispari (le chiavi) devono essere
	  espressioni che restituiscono una stringa, mentre quelli di
	  posto pari devono contenere un'espressione che possa essere
	  inclusa in un bundle.
	</para>
	<para>
	  Due semplici esempi:
	</para>
	<code>
	  bundle b1 = defbundle("s", "Una stringa", "m", I(3))
	  bundle b2 = defbundle("yn", normal(), "x", 5)
	</code>
	<para>
	  Il primo esempio crea un bundle contenente una stringa e
	  una matrice; il secondo, un bundle con una serie e uno
	  scalare. Si noti che, con questa funzione, non è possibile
	  specificare un tipo per gli argomenti, ma bisogna accettare
	  il tipo <quote>naturale</quote> per l'argomento in
	  questione.  Se, ad esempio, si volesse includere in un
	  bundle <lit>b1</lit> una serie costante in cui tutti gli
	  elementi sono uguali a 5 bisognerebbe fare qualcosa del
	  genere (dopo aver dichiarato <lit>b1</lit>):
	</para>
	<code>
	  series b1.s5 = 5
	</code>
	<para>
	  Se alla funzione non vengono dati argomenti, verrà creato un
	  bundle vuoto, allo stesso modo di
	</para>
	<code>
	  bundle b = null
	</code>
	<subhead>Sintassi alternativa</subhead>
	<para>
	  Questa funzione può anche essere invocata con una sintassi
	  alternativa, a sua volta articolata in due varianti. In ambo
	  i casi, la stringa <lit>defbundle</lit> è rimpiazzata da un
	  trattino basso. Nel primo caso, gli argomenti prendono la
	  forma  <lit>chiave=valore</lit>, dove la chiave è
	  interpretata come una stringa e non richiede le
	  virgolette. Ad esempio:
	</para>
	<code>
	  bundle b = _(x=5, strval="buongiorno!", m=I(3))
	</code>
	<para>
	  Questa variante è particolarmente comoda quando si deve
	  costruire un bundle anonimo <quote>al volo</quote> come
	  argomento di una funzione, come ad esempio in
	</para>
	<code>
	  b = regls(ys, LX, _(lfrac=0.35, stdize=0))
	</code>
	<para>
	  dove la funzione <lit>regls</lit> prende come argomento un
	  bundle opzionale contenete vari parametri.
	</para>
	<para>
	  La seconda variante è pensata per il caso in cui si vogliano
	  includere nel bundle più oggetti preesistenti: tutto quel
	  che basta fare è elencarli:
	</para>
	<code>
	  bundle b = _(x, y, z)
	</code>
	<para>
	  Qui l'oggetto <lit>x</lit> è copiato nel bundle sotto la
	  chiave <quote><lit>x</lit></quote>, e lo stesso succede per
	  <lit>y</lit> e <lit>z</lit>.
	</para>
	<para>
	  Queste forme alternative sono più compatte della chiamata
	  standard a <lit>defbundle()</lit> e probabilmente sono più
	  comode in varia circostanze, ma si noti che sono meno
	  flessibili. Solo la versione standard gestisce il caso in
	  cui le chiavi siano passate come variabili stringa anziché
	  come costanti.
	</para>
      </description>
    </function>

    <function name="deflist" section="data-utils" output="list">
      <fnargs>
	<fnarg type="varargs"/>
      </fnargs>
      <description>
	<para>
	  Definisce una lista (di serie), dati uno o più argomenti
	  appropriati. Ogni argomento deve essere una serie
	  (identificata dal nome o dal suo numero ID) o una lista
	  (data dal nome di una lista preesistente o da un'espressione
	  che restituisce una lista).
	</para>
	<para>
	  Si noti: questa funzione non fa altro che concatenare la
	  serie e/o liste fornite come argomenti. È responsabilità
	  dell'utente assicurarsi che non ci siano duplicazioni.
	</para>
      </description>
    </function>

    <function name="deseas" section="timeseries" output="series">
      <fnargs>
	<fnarg type="series">x</fnarg>
	<fnarg optional="true" type="bundle">opts</fnarg>
      </fnargs>
      <description>
	<para>
	  Lo scopo principale di questo comando è di produrre una
	  versione destagionalizzata della serie in ingresso
	  <argname>x</argname> (che deve essere trimestrale o mensile)
	  usando X-13-ARIMA-SEATS; quest'ultimo dev'essere installato
	  separatamente. Se il secondo argomento viene omesso,
	  l'aggiustamento stagionale viene effettuato usando tutti i
	  default di X13-ARIMA, cioè usando la cosiddetta procedura
	  automatica. Quando il bundle <argname>opts</argname> viene
	  specificato, esso può contenere una o più delle seguenti
	  chiavi:
	</para>
	<ilist>
	  <li>
	    <para>
	      <lit>seats</lit>: 1 per usare l'algoritmo SEATS anziché
	      il default (X11), oppure 0.
	    </para>
	  </li>
	  <li>
	    <para>
	      <lit>airline</lit>: 1 per forzare la specificazione
	      ARIMA al modello <quote>airline</quote>, ossia
	      (0,1,1)(0,1,1) anziché usare un modello ARIMA
	      selezionato automaticamente; 0 (default) per la
	      selezione automatica.
	    </para>
	  </li>
	  <li>
	    <para>
<<<<<<< HEAD
	    <lit>outliers</lit>: 1 per abilitare la correzione
	    automatica degli outliers, o 0 (default) per
	    disabilitarla.
=======
	    <lit>outliers</lit>: usato per abilitare la correzione
	    automatica degli outlier. Le scelte vanno da 0 a 7. Il
	    valore 0 disattiva questa operazione. Per quanto riguarda
	    gli altri valori, ci sono tre tipi possibiili di
	    correzione, i cui codici numerici sono: 1 = outlier
	    additivo (ao), 2 = salto di livello (level shift, ls), 4 =
	    cambiamento temporaneo (temporary change, tc). Questi
	    codici funzionano a livello di bit, talché i vari tipi
	    possono essere combinati addizionando i codici; per
	    esempio, usare 1 + 2 + 4 = 7 per attivarli tutti e tre. Si
	    noti che la scelta 3 = 1 + 2 (ao e ls) corrisponde al
	    default di X-13ARIMA-SEATS, per cui il significato della
	    casella acceso/spento per gli outlier nella finestra di
	    dialogo della GUI per la destagionalizzazione via X13
	    riguarda l'opzione 3.
>>>>>>> 212074fb
	    </para>
	  </li>
	  <li>
	    <para>
	      <lit>critical</lit>: uno scalare positivo,
	      corrispondente al valore critico per definire gli
	      outlier. Il default è automatico, e dipende dalla
	      numerosità dei dati. Si applica solo quando
	      <lit>outliers</lit> è diverso da 0.
	    </para>
	  </li>
	  <li>
	    <para>
	      <lit>logtrans</lit>: trasformazione logaritimica della
	      serie in ingresso. 0 = no, 1 = sì, 2 = selezione
	      automatica (il default). Si noti che è sconsigliato
	      passare la serie già trasformata in logaritmo; se si
	      vuole usare il logaritmo, meglio usare la serie in
	      livelli e specificare <lit>logtrans=1</lit>.
	    </para>
	  </li>
	  <li>
	    <para>
	      <lit>trading_days</lit>: Includere l'effetto "giorni
	      lavorativi"?  0 = no, 1 = sì, 2 = scelta automatica (il
	      default).
	    </para>
	  </li>
	  <li>
	    <para>
	      <lit>working_days</lit>: una versione più semplice di
	      <lit>trading_days</lit> in cui l'unica distinzione che
	      viene fatta è fra giorni feriali e fine settimana. 0 =
	      no (il default), 1 = sì, 2 = automatico.  Nota:
	      <lit>trading_days</lit> e <lit>working_days</lit> non
	      possono essere usati insieme.
	    </para>
	  </li>
	  <li>
	    <para>
	      <lit>easter</lit>: 1 per incorporare l'effetto Pasqua,
	      in supplemento a <lit>trading_days</lit> o
	      <lit>working_days</lit>, oppure 0 (il default).
	    </para>
	  </li>
	  <li>
	    <para>
	      <lit>output</lit>: una stringa per selezionare il tipo
	      di output desiderato: <lit>"sa"</lit> per la serie
	      aggiustata (il default), <lit>"trend"</lit> per il trend
	      stimato, o <lit>"irreg"</lit> per la componente
	      irregolare.
	    </para>
	  </li>
	</ilist>
	<subhead>Risultati "completi"</subhead>
	<para>
	  In certi casi, potrebbe essere necessario ottenere tutti e
	  tre i risultati di cui sopra usando una sola invocazione
	  della funzione <lit>deseas</lit>. Se così fosse, si può
	  passare l'argomento <argname>opts</argname> come puntatore,
	  e nella chiave the <lit>output</lit> inserire la stringa
	  <lit>"all"</lit>.  Il risultato della funzione sarà la serie
	  destagionalizzata, ma se la funzione è andata a buon fine
	  <argname>opts</argname> conterrà una matrice a tre colonne
	  di nome <lit>results</lit>, contenente le tre
	  componenti. Per esempio, 
	</para>
	<code>
	  bundle b = _(output="all")
	  deseas(y, &amp;b)
	  series y_dseas = b.results[,1]
	  series y_trend = b.results[,2]
	  series y_irreg = b.results[,3]
	</code>
	<para>
	  si noti che il risultato della funzione non viene salvato.
        </para>
      </description>
    </function>

    <function name="det" section="linalg" output="scalar">
      <fnargs>
	<fnarg type="smatrix">A</fnarg>
      </fnargs>
      <description>
	<para>
	  Restituisce il determinante di <argname>A</argname>,
	  calcolato tramite la scomposizione LU. Si noti che, se ciò
	  che serve è il suo logaritmo, la funzione <fncref
	  targ="ldet"/> è preferibile.
	  <seelist> 
            <fncref targ="rcond"/>
            <fncref targ="cnumber"/>
	  </seelist>
	</para>
      </description>
    </function>  

    <function name="diag" section="matrix" output="matrix">
      <fnargs>
	<fnarg type="matrix">X</fnarg>
      </fnargs>
      <description>
	<para>
	  Restituisce la diagonale principale di <argname>X</argname> in
	  un vettore colonna. Nota: se <argname>X</argname> è una
	  matrice <by r="m" c="n"/>, il numero di elementi del vettore
	  risultato è min(<math>m</math>, <math>n</math>).
	  <seelist>
            <fncref targ="tr"/>
	  </seelist>
	</para>
      </description>
    </function>

    <function name="diagcat" section="matrix" output="matrix">
      <fnargs>
	<fnarg type="matrix">A</fnarg>
	<fnarg type="matrix">B</fnarg>
      </fnargs>
      <description>
	<para>
	  Restituisce la somma diretta di <argname>A</argname> e
	  <argname>B</argname>, ossia una matrice che ha
	  <argname>A</argname> nell'angolo nord-ovest e
	  <argname>B</argname> in quello sud-est. Se
	  <argname>A</argname> e <argname>B</argname> sono entrambe
	  quadrate, la matrice risultato è diagonale a blocchi.
	</para>
      </description>
    </function>

    <function name="diff" section="transforms" output="asinput">
      <fnargs>
	<fnarg type="smlist">y</fnarg>
      </fnargs>
      <description>
	<para>
	  Calcola le differenze prime. Se <argname>y</argname> è una
	  variabile, o una lista di variabili, i valori iniziali restituiti
	  sono <lit>NA</lit>. Se <argname>y</argname> è una matrice,
	  le differenze prime sono calcolate per colonna e i valori
	  iniziali restituiti sono 0.
	</para>
	<para> 
	  Quando il risultato è una lista, le variabili che ne fanno parte
	  prendono automaticamente un nome dato da <lit>d_</lit>
	  <repl>nomevar</repl> dove <repl>nomevar</repl> è il nome della
	  serie originale.  Quest'ultimo viene troncato se necessario, e
	  potrebbe subire altri aggiustamenti in caso di non-unicità dei
	  nomi così costruiti.
	</para> 
	<para>
	  <seelist>
            <fncref targ="cum"/>
            <fncref targ="ldiff"/>
            <fncref targ="sdiff"/>
	  </seelist>
	</para>
      </description>
    </function>

    <function name="digamma" section="math" output="asinput">
      <fnargs>
	<fnarg type="anyfloat">x</fnarg>
      </fnargs>    
      <description>
	<para context="notex">
	  Restituisce la funzione digamma (o Psi) di
	  <argname>x</argname>, cioè la derivata del logaritmo della
	  funzione Gamma.
	</para>
	<para context="tex">
	  Restituisce la funzione digamma (o Psi) di $x$, cioè
	  $\frac {\mathrm{d}} {\mathrm{d} x}\, \log \Gamma(x)$.
	</para>
	<para>
	  <seelist>
            <fncref targ="lngamma"/>
            <fncref targ="trigamma"/>
	  </seelist>
	</para>
      </description>
    </function>

    <function name="distance" section="math" output="matrix">
      <fnargs>
	<fnarg type="matrix">X</fnarg>
	<fnarg optional="true" type="string">metrica</fnarg>
	<fnarg optional="true" type="matrix">Y</fnarg>
      </fnargs>
      <description>
	<para>
	  Calcola distanze fra punti, secondo una matrica che può
	  essere <lit>euclidean</lit> (il default),
	  <lit>manhattan</lit>, <lit>hamming</lit>,
	  <lit>chebyshev</lit>, <lit>cosine</lit> oppute
	  <lit>mahalanobis</lit>. La stringa per la metrica può essere
	  abbreviata, purché non risulti ambigua. Altre metriche, come
	  quella di correlazione, Euclidea standardizzata e di
	  Mahalanobis possono essere ottenute con semplici
	  trasformazioni dell'argomento <argname>X</argname>; vedi più
	  avanti.
	</para>
	<para>
	  Ogni riga della matrice <by r="m" c="n"/>
	  <argname>X</argname> è considerata un punto a <math>n</math>
	  dimensioni; in un contesto econometrico l'uso tipico è di
	  rappresentare un'osservazione su <math>n</math> variabili.
	</para>
	<subhead>Casi standard</subhead>
	<para>
	  Questa sezione descrive il comportamento della funzione per
	  tutte le metriche a parte quella di Mahalanobis, per la
	  quale la sintassi è lievemente diversa (vedi sotto). 
	</para>
	<para>
	  Se <argname>Y</argname> non è specificato, il risultato è un
	  vettore colonna con <math>m</math>(<math>m</math> &minus;
	  1)/2 elementi, con tutte le distanze fra le <math>m</math>
	  righe di <argname>X</argname>. Dato tale vettore
	  <lit>d</lit>, la matrice completa delle distanze fra i punti
	  con zero sulla diagonale) può essere ottenuta col comando
	</para>
	<code>
	  D = unvech(d, 0)
	</code>
	<para>
	  poiché <lit>d</lit> è il vech di <lit>D</lit>, una volta che
	  la diagonale sia omessa. Il secondo argomento di <fncref
	  targ="unvech"/> indica che la diagonale va popolata con
	  zeri.
	</para>
	<para>
	  Se l'argomento <argname>Y</argname> è specificato, esso
	  dev'essere una matrice <by r="p" c="n"/>, le cui righe sono
	  a loro volta prese come punti a <math>n</math>
	  dimensioni. In questo caso il risultato è una matrice <by
	  r="m" c="p"/>, il cui elemento <math>i,j</math> contiene la
	  distanza fra la <math>i</math>-esima riga di
	  <argname>X</argname> e la <math>i</math>-esima di
	  <argname>Y</argname>.
	</para>
	<para>
	  Per ottenere le distanze da un punto di riferimento dato (ad
	  esempio il centroide) a ognuno di <math>k</math> punti, si
	  può specificare <argname>X</argname> come matrice di una
	  riga e <argname>Y</argname> con <math>k</math> righe, o
	  viceversa.
	</para>
	<subhead>Definizione delle metriche</subhead>
	<ilist>
	  <li>
	    <para>
	      <lit>euclidean</lit>: la radice quadrata della somma
	      delle differenze al quadrato fra le coordinate.
	    </para>
	  </li>
	  <li>
	    <para>
	      <lit>manhattan</lit>: la somma delle differenze fra le
	      coordinate in modulo.
	    </para>
	  </li>
	  <li>
	    <para>
	      <lit>hamming</lit>: la proporzione di coordinate per cui
	      la differenza è zero (quindi, compresa fra 0 e 1).
	    </para>
	  </li>
	  <li>
	    <para>
	      <lit>chebyshev</lit>: l'elemento più grande tra le
	      differenze fra le coordinate in modulo.
	    </para>
	  </li>
	  <li>
	    <para>
	      <lit>cosine</lit>: 1 meno il coseno dell'angolo fra i
	      <quote>punti</quote> dati dai vettori.
	    </para>
	  </li>
	</ilist>
	<subhead>Distanza di Mahalanobis</subhead>
	<para>
	  Le distanze di Mahalanobis sono definite come le distanze
	  euclidee fra i punti dati dalle righe di
	  <argname>X</argname> e un centroide dato, ove le coordinate
	  siano scalate dall'inversa di una matrice di covarianze. Nel
	  caso più semplice il centroide è il vettore delle medie
	  aritmetiche e la matrice di covarianze è quella campionaria.
        </para>
        <para>
	  Queste distanze possono essere prodotte indicando come
	  secondo argomento la stringa <quote>mahalanobis</quote> o
	  una sua abbreviazione non ambigua, come ad esempio
	</para>
	<code>
	  dmahal = distance(X, "mahal")
	</code>
	<para>
          In questo caso il terzo argomento <argname>Y</argname> non è
          consentito, e il vettore ritornato avrà <math>m</math>
          elementi, dati dalle distanze di Mahalanobis di ogni riga
          <argname>X</argname> dal centroide (la media
          campionaria). In pratica, la matrice risultato che si
          ottiene in questo caso è la stessa che si ha eseguando il
          comando <cmdref targ="mahal"/> su una lista di serie
          corrispondenti alle colonne di <argname>X</argname>.
	</para>
	<para>
	  Per calcolare le distanze di Mahalanobis rispetto a un altro
	  centroide
	  <lit>mu</lit> e/o diversa matrice di covarianze inversa
	  <lit>ICV</lit> si può usare la seguente sintassi:
	</para>
	<code>
	  dmahal = distance(X*cholesky(ICV), "euc", mu)
	</code>
	<subhead>Altre metriche</subhead>
	<para>
	  La distanza euclidea standardizzata e la distanza di
	  correlazione possono essere ottenute come segue:
	</para>
	<code>
	  # euclidea standardizzata
	  dseu = distance(stdize(X), "eu")
	  # correlazione (basata sul coseno)
	  dcor = distance(stdize(X')', "cos")
	</code>
      </description>
    </function>

    <function name="dnorm" section="probdist" output="asinput">
      <fnargs>
	<fnarg type="anyfloat">x</fnarg>
      </fnargs>
      <description>
	<para>
	  Restituisce la funzione di densità di una normale standard in
	  <argname>x</argname>. Per calcolare la densità di una
	  distribuzione normale non standardizzata in <math>x</math>,
	  applicate la funzione <lit>dnorm</lit> allo <math>z</math>-score
	  di <math>x</math> e moltiplicate il risultato così ottenuto per
	  lo Jacobiano della trasformazione <math>z</math>, 1/&sigma;,
	  come illustrato nell'esempio seguente:
	</para>
	<code>
	  mu = 100
	  sigma = 5
	  x = 109
	  fx = (1/sigma) * dnorm((x-mu)/sigma)
	</code>
	<para>
	  <seelist>
            <fncref targ="cnorm"/>
            <fncref targ="qnorm"/>
	  </seelist>
	</para>
      </description>
    </function>

    <function name="dropcoll" section="transforms" output="list">
      <fnargs>
	<fnarg type="list">X</fnarg>
	<fnarg optional="true" type="scalar">epsilon</fnarg>
      </fnargs>     
      <description>
	<para>
	  Restituisce una lista con gli stessi elementi di
	  <argname>X</argname>, fuorché le serie collineari. Quindi,
	  se tutte le serie in <argname>X</argname>
	  sono linearmente indipendenti, la lista risultato è
	  semplicemente una copia di <argname>X</argname>.
	</para>
	<para>
	  L'algoritmo adopera la scomposizione QR (trasformazione di
	  Householder), per cui è soggetto ad un errore derivante
	  dalla precisione macchina. Per aggiustare la sensibilità
	  dell'algoritmo, si può usare un secondo parametro opzionale
	  <argname>epsilon</argname> per rendere il test di
	  collinearità più o meno stringente. Il valore di default per
	  <argname>epsilon</argname> è 1.0e-8. Incrementando tale
	  valore, la probabilità che una serie venga omessa aumenta.
	</para>
	<para>
	  Esempio:
	</para>
	<code>
	  nulldata 20
	  set seed 9876
	  series foo = normal()
	  series bar = normal()
	  series foobar = foo + bar
	  list X = foo bar foobar
	  list Y = dropcoll(X)
	  list print X
	  list print Y
	  # imposta epsilon ad un valore assurdamente piccolo
	  list Y = dropcoll(X, 1.0e-30)
	  list print Y
	</code>
	<para>
	  produce
	</para>
	<code>
	  ? list print X
	  foo bar foobar 
	  ? list print Y
	  foo bar 
	  ? list Y = dropcoll(X, 1.0e-30)
	  Replaced list Y
	  ? list print Y
	  foo bar foobar 
	</code>
      </description>
    </function>    

    <function name="dsort" section="matrix" output="asinput">
      <fnargs>
	<fnarg type="series-vec-or-strings">x</fnarg>
      </fnargs>
      <description>
	<para>
	  Ordina <argname>x</argname> in ordine discendente, saltando
	  le osservazioni con valori mancanti se <argname>x</argname> è
	  una variabile. 
	  <seelist> 
            <fncref targ="sort"/>
            <fncref targ="values"/>
	  </seelist>
	</para>
      </description>
    </function>

    <function name="dummify" section="transforms" output="list">
      <fnargs>
	<fnarg type="series">x</fnarg>
	<fnarg optional="true" type="scalar">omitval</fnarg>
      </fnargs>
      <description>
	<para>
	  L'argomento <argname>x</argname> deve essere una variabile
	  discreta. Questa funzione crea un insieme di variabili dummy
	  (o binarie) che codificano i valori distinti della
	  variabile. Per impostazione predefinita, il valore più piccolo
	  della variabile originale è preso come categoria di riferimento
	  e per tale valore non viene restituita alcuna dummy.
	</para>
	<para>
	  Il secondo argomento, opzionale, rappresenta il valore di
	  <argname>x</argname> che deve essere assunto come categoria
	  di riferimento, e quindi da omettere. L'effetto che si
	  ottiene inserendo un solo argomento e tralasciando quello
	  opzionale è equivalente a <lit>dummify(x, min(x))</lit>. Al
	  fine di generare l'insieme completo delle dummy, non
	  omettendo alcuna categoria, è possibile utilizzare il
	  comando <lit>dummify(x, NA)</lit>.
	</para>
	<para> 
	  Le variabili generate sono nominate in modo automatico
	  secondo lo schema
	  <lit>D</lit><repl>varname</repl><lit>_</lit><repl>i</repl>,
	  dove <repl>varname</repl> è il nome della variabile originale e
	  <repl>i</repl> un indice in cui il valore iniziale è 1
	  (<quote>1-based index</quote>). Il nome originale della
	  variabile è troncato se necessario e può essere modificato in
	  caso di non unicità nell'insieme dei nomi così generato.
	</para>
      </description>
    </function>

    <function name="easterday" section="calendar" output="asinput">
      <fnargs>
	<fnarg type="anyfloat">x</fnarg>
      </fnargs>
      <description>
	<para>
	  Dato l'anno in <argname>x</argname>, ritorna la data di
	  Pasqua nel calendario gregoriano sotto forma dello scalare
	  <math>mese + giorno/100</math>. Si noti che, per questa
	  convenzione, il 10 aprile è 4.1; quindi, 4.2 sarà il 20
	  aprile, non il 2 (che sarebbe 4.02).
	</para>
	<code>
	  scalar e = easterday(2014)
	  scalar m = floor(e)
	  scalar d = 100*(e-m)
	</code>
      </description>
    </function>

    <function name="ecdf" section="stats" output="matrix">
      <fnargs>
	<fnarg type="series-or-vec">y</fnarg>
      </fnargs>
      <description>
	<para context="notex">
	  Calcola la funzione di ripartizione empirica di
	  <argname>y</argname>. Il risultato occupa una matrice di due
	  colonne: nella prima ci sono i valori distinti di
	  <argname>y</argname>, ordinati in senso crescente;
	  nell'altra, la frequenza relativa cumulata, ossia il numero
	  di osservazioni minore o uguale al numero nella prima
	  colonna, diviso per il numero di osservazioni.
	</para>
	<para context="tex">
	  Calcola la funzione di ripartizione empirica di
	  <argname>y</argname>. Il risultato occupa una matrice di due
	  colonne: nella prima ci sono i valori distinti di
	  <argname>y</argname>, ordinati in senso crescente;
	  nell'altra, la frequenza relativa cumulata, \[ F(y) =
	  \frac{1}{n} \sum_{i=1}^n I(y_i \leq y) \] dove $n$ è il
	  numero di osservazioni e $I()$ la funzione indicatrice.
	</para>
      </description>
    </function>    

    <function name="eigen" section="linalg" output="matrix">
      <fnargs>
	<fnarg type="smatrix">A</fnarg>
	<fnarg type="matrixref" optional="true">&amp;V</fnarg>
	<fnarg type="matrixref" optional="true">&amp;W</fnarg>
      </fnargs>
      <description>
	<para>
	  Calcola gli autovalori e, opzionalmente, gli autovettori destri
	  e/o sinistri, della matrice <by r="n" c="n"/>
	  <argname>A</argname>, che può essere reale o complessa. Gli
	  autovalori sono ritornati come vettore colonna
	  complesso. Per ottenere la loro norma, si può usare la
	  funzione <fncref targ="abs"/>, che accetta argomenti complessi.
	</para>
	<para>
	  Se si desidera ottenere gli autovettori destri (nella forma di una
	  matrice complessa <by r="n" c="n"/>), fornire il nome di
	  una matrice esistente, preceduta da <lit>&amp;</lit> per indicare
	  l'<quote>indirizzo</quote> della matrice in questione, come secondo
	  argomento. Altrimenti questo argomento può essere omesso.
	</para>
	<para>
	  Per ottenere gli autovettori sinistri (di nuovo, nella forma di una 
	  matrice complessa), fornire l'indirizzo di una matrice come terzo argomento.
	  Notare che se si desiderano gli autovettori sinistri e non quelli destri,
	  occorre inserire la parola chiave <lit>null</lit>
	  al posto del secondo argomento.
	</para>
	<para>
	  <seelist>
            <fncref targ="eigensym"/>
            <fncref targ="eigsolve"/>
            <fncref targ="svd"/>
	  </seelist>
	</para>
      </description>
    </function>
    
    <function name="eigengen" section="linalg" output="matrix">
      <fnargs>
	<fnarg type="smatrix">A</fnarg>
	<fnarg type="matrixref" optional="true">&amp;U</fnarg>
      </fnargs>
      <description>
	<para>
	  Calcola gli autovalori, e, se richiesto, gli autovettori
	  destri della matrice <by r="n" c="n"/>
	  <argname>A</argname>. Se tutti gli autovalori sono reali, la
	  funzione restituisce una matrice <by r="n" c="1"/>; in caso
	  contrario, il risultato è una matrice <by r="n" c="2"/>,
	  dove la prima colonna contiene le parti reali degli
	  autovalori, mentre la seconda le corrispondenti parti
	  immaginarie. Non c'è alcuna garanzia sul fatto che gli
	  autovalori siano ordinati in alcun modo particolare.
	</para>
	<para>
	  Il secondo argomento può essere il nome di una matrice
	  esistente preceduto da <lit>&amp;</lit> (per indicare
	  l'<quote>indirizzo</quote> della matrice in questione), e in tal caso gli
	  autovettori destri vengono scritti in questa matrice, oppure
	  la parola chiave <lit>null</lit>, e in tal caso gli
	  autovettori non vengono riportati.
	</para>
	<para>
	  Quando il secondo argomento è diverso da <lit>null</lit>, la
	  matrice stessa è sovrascritta (non è necessario abbia la
	  dimensione giusta per ricevere il risultato). La matrice
	  risultante è organizzata come segue:
	</para>
	<ilist>
	  <li>
            <para>
              Se l'<math>i</math>-esimo autovalore è reale,
              l'<math>i</math>-esima colonna di <math>U</math>
              conterrà l'autovettore corrispondente;
            </para>
	  </li>
	  <li>
            <para>
              Se l'<math>i</math>-esimo autovalore è complesso,
              l'<math>i</math>-esima colonna di <argname>U</argname>
              conterrà la parte reale dell'autovettore corrispondente
              e la colonna successiva la parte
              immaginaria. L'autovettore associato all'autovalore
              coniugato è il coniugato dell'autovettore.
            </para>
	  </li>
	</ilist>
	<para>
	  In altre parole, gli autovettori compaiono nello stesso
	  ordine degli autovalori, ma gli autovettori reali occupano
	  una colonna, mentre quelli complessi ne occupano due (la
	  parte reale è la prima); il numero totale di colonne è
	  comunque <math>n</math>, perché l'autovettore coniugato è
	  tralasciato.
	</para>
	<para>
	  <seelist>
            <fncref targ="eigensym"/>
            <fncref targ="eigsolve"/>
            <fncref targ="qrdecomp"/>
            <fncref targ="svd"/>
	  </seelist>
	</para>
      </description>
    </function>

    <function name="eigensym" section="linalg" output="matrix">
      <fnargs>
	<fnarg type="symmat">A</fnarg>
	<fnarg type="matrixref" optional="true">&amp;U</fnarg>
      </fnargs>
      <description>
	<para>
	  Funziona esattamente come <fncref targ="eigengen"/>, ma
	  l'argomento <argname>A</argname> deve essere una matrice
	  simmetrica (in questo caso i calcoli possono essere
	  semplificati). A differenza di <fncref targ="eigengen"/>, gli
	  autovalori sono ordinati in senso crescente. Per avere
	  l'ordinamento opposto, si può fare così:
	</para>
	<code>
	  matrix U
	  e = eigensym(A, &amp;U)
	  Tmp = msortby((-e' | U)',1)'
	  e = -Tmp[1,]'
	  U = Tmp[2:,]
	  # now largest to smallest eigenvalues
	  print e U
	</code>
	<para>
	  Notare che nel calcolo degli autovalori ed autovettori di una
	  matrice del tipo <math>X'X</math>, ove <math>X</math> sia di
	  dimensioni elevate, è preferibile utilizzare la forma
	  <lit>X'X</lit> invece della più generale sintassi
	  <lit>X'*X</lit>. La prima espressione utilizza infatti un
	  algoritmo specifico che presenta il duplice vantaggio di essere
	  più efficiente dal punto di vista computazionale e di assicurare
	  come risultato una matrice priva per costruzione di
	  approssimazioni indotte dalla precisione macchina, che possono
	  renderlo numericamente non simmetrico.
	</para>
      </description>
    </function>

    <function name="eigsolve" section="linalg" output="matrix">
      <fnargs>
	<fnarg type="symmat">A</fnarg>
	<fnarg type="symmat">B</fnarg>
	<fnarg type="matrixref" optional="true">&amp;U</fnarg>
      </fnargs>
      <description>
	<para>
	  Risolve il problema degli autovalori generalizzati
	  |<math>A</math> &minus; &lgr;<math>B</math>| = 0, dove sia
	  <math>A</math> sia <math>B</math> sono matrici simmetriche e
	  <math>B</math> è definita positiva. Gli autovalori vengono
	  restituiti direttamente, ordinati in senso crescente. Il
	  terzo argomento opzionale deve essere il nome di una matrice
	  esistente preceduto da <lit>&amp;</lit>. In tal caso, la
	  funzione calcola anche gli autovettori generalizzati, che
	  vengono salvati nella suddetta matrice.
	</para>
      </description>
    </function>

    <function name="epochday" section="calendar" output="scalar-or-series">
      <fnargs>
	<fnarg type="scalar-or-series">anno</fnarg>
	<fnarg type="scalar-or-series">mese</fnarg>
	<fnarg type="scalar-or-series">giorno</fnarg>
      </fnargs>
      <description>
	<para>
	  Ha come argomenti l'anno, il mese e il giorno e restituisce il
	  numero di giorni nell'epoca corrente (che è uguale ad 1 per il 1
	  gennaio dell'anno 1 d.C.), ed è pari a 733786 al 01-01-2010. Se
	  qualcuno degli argomenti è fornito sotto forma di variabile il
	  valore restituito è una variabile, in caso contrario uno
	  scalare.
	</para>
	<para>
	  Gli argomenti <argname>anno</argname>, <argname>mese</argname> e
	  <argname>giorno</argname> sono riferiti al calendario
	  gregoriano, a meno che l'anno sia negativo, nel qual caso si fa
	  riferimento al calendario giuliano.
	</para>
	<para>
	  È possibile invocare la funzione con una sintassi
	  alternativa: se viene passato un solo argomento, esso viene
	  inteso come una data (o una serie di date) in formato ISO
	  8601 <quote>di base</quote>, e cioè
	  <lit>AAAAMMGG</lit>. Quindi, le due righe seguenti producono
	  lo stesso risultato, e cioè 700115:
	</para>
	<code>
	  eval epochday(1917, 11, 7)
	  eval epochday(19171107)
	</code>
	<para>
	  Per la funzione inversa, vedi <fncref targ="isodate"/> e anche
	  (per il calendario giuliano) <fncref targ="juldate"/>.
	</para>
      </description>
    </function>

    <function name="errmsg" section="programming" output="string">
      <fnargs>
	<fnarg type="int">errno</fnarg>
      </fnargs>
      <description>
	<para>
	  Recupera il messaggio di errore di gretl associato a
	  <argname>errno</argname>. Si veda anche <fncref
	  targ="$error"/>.
	</para>
      </description>
    </function>
    
    <function name="errorif" section="programming" output="scalar">
      <fnargs>
	<fnarg type="bool">condizione</fnarg>
	<fnarg type="string">msg</fnarg>
      </fnargs>
      <description>
	<para>
	  Applicabile solo nel contesto di una funzione creata dall'utente.
	  Se la <argname>condizione</argname> è diversa da 0,
	  termina l'esecuzione della funzione attuale, evidenziando la condizione
	  di errore; l'argomento <argname>msg</argname>
	  è poi stampato a video come parte del messaggio mostrato
	  a chi utilizza la funzione in questione.
	</para>
	<para>
	  Il valore (1) ritornato da questa funzione è puramente nominale.
	</para>
      </description>
    </function>

    <function name="exists" section="data-utils" output="int">
      <fnargs>
	<fnarg type="string">name</fnarg>
      </fnargs>
      <description>
	<para>
	  Ritorna 1 se <argname>name</argname> è l'identificativo di
	  un oggetto definito, che sia uno scalare, una serie, una
	  matrice, lista, stringa, bundle o array; altrimenti, ritorna
	  0.  Vedi anche <fncref targ="typeof"/>.
	</para>
      </description>
    </function>    

    <function name="exp" section="math" output="asinput">
      <fnargs>
	<fnarg type="anyfloat">x</fnarg>
      </fnargs>
      <description>
	<para>
	  Restituisce <math>e</math><sup>x</sup>. 
	  Si noti che nel caso di una matrice la funzione è
	  calcolata elemento per elemento. Per il calcolo
	  dell'esponenziale di una matrice, si veda <fncref
	  targ="mexp"/>.
	</para>
      </description>
    </function>

    <function name="fcstats" section="stats" output="matrix">
      <fnargs>
	<fnarg type="series-or-vec">y</fnarg>
	<fnarg type="series-or-mat">f</fnarg>
      </fnargs>
      <description>
	<para>
	  Restituisce un vettore colonna contenente diverse
	  statistiche utili per valutare la variabile <argname>f</argname>
	  come previsione della variabile <argname>y</argname>.
	</para>
	<para>
	  Se uno degli argomenti è una serie, la dimensione dell'input è
	  data dal campione corrente (il che implica che se uno degli
	  argomenti è una matrice, essa deve avere un numero appropriato
	  di righe). Se <argname>f</argname> è una serie o un vettore,
	  l'output sarà un vettore colonna; se <argname>f</argname> è una
	  matrice <by r="T" c="k"/>, l'output avrà <math>k</math>
	  colonne, ognuna delle quali conterrà le statistiche relative
	  alla colonna corrispondente di <argname>f</argname> come
	  previsore di <argname>y</argname>.
	</para>
	<para>
	  La struttura dell'output è la seguente:
	</para>
	<code>
	  1  Errore Medio (Mean Error, ME)
	  2  Errore Quadratico Medio (Mean Squared Error, MSE)
	  3  Errore Medio Assoluto (Mean Absolute Error, MAE)
	  4  Errore Medio Percentuale (Mean Percentage Error, MPE)
	  5  Errore Medio Assoluto Percentuale (Mean Absolute Percentage Error, MAPE)
	  6  Coefficiente U di Theil (Theil's U) 
	  7  Proporzione della distorsione (Bias proportion, UM)
	  8  Proporzione della regressione (Regression proportion, UR)
	  9  Proporzione del disturbo (Disturbance proportion, UD)
	</code>
	<para>
	  Per maggiori dettagli sul calcolo di queste statistiche e
	  l'interpretazione dei valori del coefficiente
	  <math>U</math>, si veda <guideref targ="chap:forecast"/>.
	</para>
      </description>
    </function>

    <function name="fdjac" section="numerical" output="matrix">
      <fnargs>
	<fnarg type="cvec">b</fnarg>
	<fnarg type="fncall">fcall</fnarg>
	<fnarg optional="true" type="scalar">h</fnarg>
      </fnargs> 
      <description>
	<para>
          Calcola un'approssimazione numerica allo Jacobiano associato
          al vettore <argname>b</argname> (con <math>n</math>elementi)
          e la trasformazione definita dall'argomento
          <argname>fcall</argname>. Questa funzione deve avere
          <argname>b</argname> come suo primo argomento (in forma di
          puntatore o no), seguito da eventuali altri parametri, se
          necessario; deve restituire una matrice <by r="m"
          c="1"/>. Se il comando va a buon fine, verrà restituita una
          matrice <by r="m" c="n"/> contenente lo Jacobiano. Ad
          esempio:
	</para>
	<para>
	  Il terzo argomento (opzionale) consente di aggiustare la
	  lunghezza di passo <math>h</math> usata nel meccanismo di
	  approssimazione (vedi sotto); se omesso, <math>h</math> viene
	  determinata automaticamente.
	</para>
	<para>
	  Per esempio:
	</para>
	<code>
	  matrix J = fdjac(theta, myfunc(&amp;theta, X))
	</code>
	<para>
	  La funzione può usare tre metodi diversi: differenza in
	  avanti, differenza bilaterale o un'estrapolazione di
	  Richardson a 4 nodi. Rispettivamente:
	</para>
	<para context="tex">
	  \[ J_0 = \frac{f(x + h) - f(x)}{h} \]
	</para>
	<para context="tex">
	  \[ J_1 = \frac{f(x + h) - f(x - h)}{2h} \]
	</para>
	<para context="tex">
	  \[ J_2 = \frac{8(f(x+h) - f(x-h)) - (f(x+2h) - f(x-2h))}{12h} \]
	</para>
	<para context="notex">
	  <math>J</math><sub>0</sub> = <math>(f(x+h) - f(x))/h</math>
	</para>
	<para context="notex">
	  <math>J</math><sub>1</sub> = <math>(f(x+h) - f(x-h))/2h</math>
	</para>
	<para context="notex">
	  <math>J</math><sub>2</sub>  = <math>[8 (f(x+h) -  f(x-h)) -
	  (f(x+2h) - f(x-2h))] /12h</math>
	</para>
	<para>
	  Queste tre alternative, in generale, rappresentano un
	  compromesso diverso fra velocità e accuratezza. Per
	  scegliere quale metodo usare, il comando <cmdref
	  targ="set"/> consente di impostare a 0, 1 o 2 la variabile
	  <lit>fdjac_quality</lit>.
	</para>
	<para>
	  Per maggiori dettagli ed esempi si veda il capitolo sulle
	  funzioni speciali in <lit>genr</lit> in <guideref
	  targ="chap:genr"/>.
	</para>
	<para>
	  <seelist>
            <fncref targ="BFGSmax"/>
            <fncref targ="numhess"/>
            <cmdref targ="set"/>
	  </seelist>
	</para>
      </description>
    </function>
    
    <function name="feval" section="programming" output="seebelow">
      <fnargs>
	<fnarg type="string">funcname</fnarg>
	<fnarg type="varargs"/>
      </fnargs>
      <description>
	<para>
	  Utile soprattutto per gli autori di funzioni. Il primo
	  argomento è il nome di una funzione, e quelli restanti 
	  sono gli argomenti passati alla funzione in questione. In pratica, 
	  la funzione identificata da <argname>funcname</argname> viene trattata come essa stessa
	  una variabile. Il valore ritornato è quello che la funzione <argname>funcname</argname>
	  ritorna dati gli argomenti specificati.
	</para>
	<para>
	  L'esempio seguente illustra alcuni possibili usi.
	</para>
	<code>
	  function scalar utility (scalar c, scalar sigma)
	  return (c^(1-sigma)-1)/(1-sigma)
	  end function

	  strings S = defarray("log", "utility")

	  # chiama una funzione con un argomento
	  x = feval(S[1], 2.5)
	  # chiama una funzione definita dall'utente
	  x = feval(S[2], 5, 0.5)
	  # una funzione con due argomenti
	  func = "zeros"
	  m = feval(func, 5-2, sqrt(4))
	  print m
	  # una integrata a 3 argomenti
	  x = feval("monthlen", 12, 1980, 5)
	</code>
	<para>
	  C'è una lieve analogia tra <lit>feval</lit> e <fncref
	  targ="genseries"/>: entrambe le funzioni rendono variabile un
	  elemento sintattico che di solito è fisso, nel momento in cui
	  lo script è compilato.
	</para>
      </description>
    </function>
    
    <function name="fevd" section="timeseries" output="matrix">
      <fnargs>
	<fnarg type="int">target</fnarg>
	<fnarg type="int">shock</fnarg>
	<fnarg type="bundle" optional="true">sys</fnarg>
      </fnargs>
      <description>
	<para>
	  Questa funzione fornisce un'alternativa più flessibile
	  all'accessore <fncref targ="$fevd"/> per ottenere la matrice
	  di scomposizione della varianza dell'errore di previsione
	  (FEVD)dopo la stima di un VAR o di un VECM. Senza
	  l'argomento finale (opzionale), è disponibile soltanto
	  quando l'ultimo modello stimato è un VAR o un VECM. In
	  alternativa, le informazioni sul modello possono essere
	  contenute in un bundle via l'accessore <fncref targ="$system"/>
	  e poi passate alla funzione <lit>fevd</lit>.
	</para>
	<para>
	  Gli argomenti <argname>target</argname> e
	  <argname>shock</argname> hanno la forma di indici (a base 1)
	  per le variabili endogene del sistema, con 0 che significa
	  <quote>tutte</quote>. L'uso è esemplificato nel frammento di
	  codice seguente. Nel primo esempio, la matrice
	  <lit>fe1</lit> contiene le quote di FEVD per <lit>y1</lit>
	  attribuibili a <lit>y1</lit>, <lit>y2</lit> e <lit>y3</lit>
	  (con le righe che sommano a 1). Nel secondo, <lit>fe2</lit>
	  contiene il contributo di <lit>y2</lit> alla varianza di
	  tutte e tre le variabili (e quindi le righe non sommano a
	  1). Nel terzo caso, il valore ritornato è un vettore colonna
	  contenente la <quote>propria quota</quote> di FEVD per
	  <lit>y1</lit>.
	</para>
	<code>
	  var 4 y1 y2 y3
	  bundle vb = $system
	  matrix fe1 = fevd(1, 0, vb)
	  matrix fe2 = fevd(0, 2, vb)
	  matrix fe3 = fevd(1, 1, vb)
	</code>
	<para>
	  Il numero di periodi (righe) per cui la scomposizione è
	  calcolata è determinato in automatico dalla periodicità dei
	  dati, ma può essere modificato attraverso l'argomento
	  <lit>horizon</lit> al comando <cmdref targ="set"/>, come ad
	  esempio in <lit>set horizon 10</lit>.
	</para>
	<para>
	  <seelist><fncref targ="irf"/></seelist>
	</para>
      </description>
    </function>
    
    <function name="fft" section="linalg" output="matrix">
      <fnargs>
	<fnarg type="matrix">X</fnarg>
      </fnargs>
      <description>
	<para>
	  <emphasis>Questa è una vecchia funzione, scritta prima che gretl
	  supportasse matrici complesse. Non dovrebbe essere usata in nuovi
	  script hansl. Si usi invece</emphasis> <fncref targ="fft2"/>
	  <emphasis>.</emphasis>
	</para>
	<para>
	  Trasformata discreta reale di Fourier. Se la matrice di input
	  <argname>X</argname> ha <math>n</math> colonne, l'output
	  avrà 2<math>n</math> colonne, dove le parti reali sono
	  salvate nelle colonne dispari e le parti complesse nelle
	  colonne pari.
	</para>
	<para>
	  Se fosse necessario calcolare la trasformata di Fourier su
	  diversi vettori con lo stesso numero di elementi, è
	  numericamente più efficiente raggrupparli in una matrice
	  piuttosto che invocare <lit>fft</lit> separatamente per
	  ciascuno di essi.
	  <seelist>
            <fncref targ="ffti"/>
	  </seelist>
	</para>
      </description>
    </function>
    
    <function name="fft2" section="linalg" output="matrix">
      <fnargs>
	<fnarg type="matrix">X</fnarg>
      </fnargs>
      <description>
	<para>
	  Trasformata discreta di Fourier. La matrice di input
	  <argname>X</argname> può essere reale o complessa. L'output è
	  una matrice complessa della stessa dimensione di <argname>X</argname>.
	</para>
	<para>
	  Qualora dovesse essere necessario calcolare la trasformata di Fourier di
	  diversi vettori con lo stesso numero di elementi, risulta numericamente più
	  efficiente raggruppare i vettori in una matrice invece di utilizzare
	  <lit>fft2</lit> per ogni vettore separatamente.
	  <seelist>
            <fncref targ="ffti"/>
	  </seelist>
	</para>
      </description>
    </function>

    <function name="ffti" section="linalg" output="matrix">
      <fnargs>
	<fnarg type="matrix">X</fnarg>
      </fnargs>
      <description>
	<para>
	  Trasformata discreta reale di Fourier inversa. Si assume che
	  <argname>X</argname> contenga <math>n</math> vettori colonna
	  complessi, con la parte reale nelle colonne pari e la parte
	  immaginaria nelle colonne dispari: il numero totale di
	  colonne sarà quindi pari a 2<math>n</math>. Il risultato è
	  una matrice con <math>n</math> colonne.
	</para>
	<para>
	  Se si desidera calcolare la trasformata di Fourier inversa
	  su diversi vettori con lo stesso numero di elementi, è
	  numericamente più efficiente raggrupparli in una matrice
	  piuttosto che invocare <lit>ffti</lit> separatamente per
	  ciascuno di essi.
	  <seelist>
            <fncref targ="fft"/>
	  </seelist>
	</para>
      </description>
    </function>

    <function name="filter" section="timeseries" output="seebelow">
      <fnargs>
	<fnarg type="series-or-mat">x</fnarg>
	<fnarg optional="true" type="scalar-or-vec">a</fnarg>
	<fnarg optional="true" type="scalar-or-vec">b</fnarg>
	<fnarg optional="true" type="scalar">y0</fnarg>
      </fnargs>
      <description>
	<para>
	  Applica un filtro di tipo ARMA all'argomento
	  <argname>x</argname>. In formule, la trasformazione è
	</para>
	<para context="tex">
	  \[ y_t = \sum_{i=0}^q a_i x_{t-i} + \sum_{i=1}^p b_i y_{t-i} \]
	</para>
	<para context="notex">
	  <math>y</math><sub>t</sub> = 
	  <math>a</math><sub>0</sub> <math>x</math><sub>t</sub> +
	  <math>a</math><sub>1</sub> <math>x</math><sub>t-1</sub> +
	  ...
	  <math>a</math><sub>q</sub> <math>x</math><sub>t-q</sub> +
	  <math>b</math><sub>1</sub> <math>y</math><sub>t-1</sub> +
	  ...
	  <math>b</math><sub>p</sub> <math>y</math><sub>t-p</sub>
	</para>
	<para>
	  Se l'argomento <argname>x</argname> è una variabile, il
	  risultato sarà esso stesso una variabile. Se invece
	  <argname>x</argname> è una matrice con <math>T</math> righe
	  e <math>k</math> colonne, il risultato sarà una matrice
	  delle stesse dimensioni, in cui il filtraggio vien fatto
	  colonna per colonna.
	</para>
	<para>
	  I due argomenti <argname>a</argname> e <argname>b</argname>
	  sono opzionali. Possono essere scalari, vettori o la parola chiave 
	  <lit>null</lit>.
	</para>
	<para>
	  Se <argname>a</argname> è uno scalare, viene usato come
	  <math>a</math><sub>0</sub> e implica <math>q=0</math>; se è
	  un vettore di <math>q+1</math> elementi, contiene i
	  coefficienti da <math>a</math><sub>0</sub> ad
	  <math>a</math><sub>q</sub>. Se <argname>a</argname> è
	  <lit>null</lit> oppure omesso, è equivalente ad
	  <math>a</math><sub>0</sub><math>=1</math> e
	  <math>q=0</math>.
	</para>
	<para>
	  Se <argname>b</argname> è uno scalare, viene usato come
	  <math>b</math><sub>1</sub> ed implica <math>p=1</math>; se è
	  un vettore di <math>p</math> elementi, essi sono
	  interpretati come i coefficienti da
	  <math>b</math><sub>1</sub> a <math>b</math><sub>p</sub>. Se
	  <argname>b</argname> è <lit>null</lit> oppure omesso, è
	  equivalente a <math>B(L)=1</math>.
	</para>
	<para>
	  L'argomento scalare opzionale <argname>y0</argname>
	  rappresenta i valori di <math>y</math> antecedenti
	  all'inizio del campione (usato solo se <math>p>0</math>). Se
	  omesso, si intende 0.  Valori di <argname>x</argname>
	  antecedenti all'inizio del campione sono sempre considerati
	  0.
	</para>
	<para>
	  <seelist> 
            <fncref targ="bkfilt"/>
            <fncref targ="bwfilt"/>
            <fncref targ="fracdiff"/>
            <fncref targ="hpfilt"/>
            <fncref targ="movavg"/>
            <fncref targ="varsimul"/>
	  </seelist>
	</para>
	<para>
	  Esempio:
	</para>
	<code>
	  nulldata 5
	  y = filter(index, 0.5, -0.9, 1)
	  print index y --byobs
	  x = seq(1,5)' ~ (1 | zeros(4,1))
	  w = filter(x, 0.5, -0.9, 1)
	  print x w
	</code>
	<para>
	  produce
	</para>
	<code>
          index            y   
          
          1            1     -0.40000   
          2            2      1.36000   
          3            3      0.27600   
          4            4      1.75160   
          5            5      0.92356   

          x (5 x 2)
          
          1   1 
          2   0 
          3   0 
          4   0 
          5   0 
          
          w (5 x 2)
          
          -0.40000     -0.40000 
          1.3600      0.36000 
          0.27600     -0.32400 
          1.7516      0.29160 
          0.92356     -0.26244 
	</code>
      </description>
    </function>

    <function name="firstobs" section="data-utils" output="int">
      <fnargs>
	<fnarg type="series">y</fnarg>
	<fnarg type="bool" optional="true">insample</fnarg>
      </fnargs>
      <description>
	<para>
	  Restituisce il primo valore non-mancante della variabile
	  <argname>y</argname>. Si noti che se si sta operando su un
	  sottocampione ristretto, il valore ottenuto può essere più
	  piccolo della variabile dollaro <fncref targ="$t1"/>. Se però
	  l'argomento <argname>insample</argname> è nonzero, viene
	  considerato solo il sottocampione attualmente in vigore.
	  <seelist> 
            <fncref targ="lastobs"/>
	  </seelist>
	</para>
      </description>
    </function>

    <function name="fixname" section="strings" output="string">
      <fnargs>
	<fnarg type="string">rawname</fnarg>
      </fnargs>
      <description>
	<para>
	  Destinato principalmente all'uso col comando <cmdref
	  targ="join"/>.  Restituisce il risultato della conversione
	  di <argname>rawname</argname> in un identificatore gretl
	  valido, che deve iniziare con un carattere alfabetico,
	  contenere esclusivamente caratteri (ASCII), numeri e
	  trattino basso, e non deve eccedere i 31 caratteri. Le
	  regole utilizzate per la conversione sono:
	</para>
	<para>
	  1. Eliminare qualsiasi carattere iniziale che non sia un
	  carattere alfabetico.
	</para>
	<para>
	  2. Fino al limite dei 31 caratteri o al completamento
	  dell'input: trascrivere i caratteri <quote>legali</quote>;
	  saltare i caratteri <quote>illegali</quote> esclusi gli
	  spazi; e sostituire uno o più spazi consecutivi con un
	  trattino basso, a meno che il precedente carattere
	  trascritto sia un trattino, nel qual caso lo spazio è
	  saltato.
	</para>
	<para>
	  Se si è sicuri che la stringa in input non è troppo lunga (e
	  quindi potenzialmente troncata), è possibile far sì che
	  sequenze di caratteri illegali vengano sostituite con un
	  trattino basso anziché cancellate, così da produrre un
	  risultato più leggibile. Per fare ciò, bisogna passare un
	  argomento non-zero come secondo argomento. Tuttavia questo
	  non è consigliabile nel contesto del comando <cmdref
	  targ="join"/> visto che il nome <quote>aggiustato</quote>
	  non userà i trattini bassi in questo modo.
	</para>
      </description>
    </function>

    <function name="flatten" section="data-utils" output="seebelow">
      <fnargs>
	<fnarg type="matrices-or-strings">A</fnarg>
	<fnarg optional="true" type="bool">alt</fnarg>
      </fnargs>
      <description>
	<para>
	  Compatta un array di matrici in una singola matrice
	  oppure un array di stringhe in una singola stringa.
	</para>
	<para>
	  Nel caso matriciale, le matrici contenute in <argname>A</argname> sono,
	  di default, concatenate orizzontalmente, ma se un valore diverso 
	  da zero è inserito in <argname>alt</argname> la
	  concatenazione è verticale. In entrambi i casi viene prodotto un errore.
	  qualora le matrici non siano conformabili per l'operazione.
	  Si veda <fncref targ="msplitby"/> per l'operazione inversa.
	</para>
	<para>
	  Nel caso di un array di stringhe, esse sono contenute in
	  <argname>A</argname>, e sono sistemate una per riga di default.
	  Se un valore diverso da 0 è inserito in <argname>alt</argname> le 
	  stringhe verranno separate da spazi anziché da interruzioni di riga.
	</para>
      </description>
    </function>

    <function name="floor" section="math" output="asinput">
      <fnargs>
	<fnarg type="anyfloat">y</fnarg>
      </fnargs>    
      <description>
	<para>
	  Restituisce il più grande intero minore o uguale di
	  <argname>x</argname>. Nota: <fncref targ="int"/> e
	  <lit>floor</lit> differiscono nel loro effetto su argomenti
	  negativi: <lit>int(-3.5)</lit> restituisce &minus;3, mentre
	  <lit>floor(-3.5)</lit> produce &minus;4.
	</para>
      </description>
    </function>

    <function name="fracdiff" section="timeseries" output="series">
      <fnargs>
	<fnarg type="series">y</fnarg>
	<fnarg type="scalar">d</fnarg>
      </fnargs>    
      <description>
	<para context="notex">
	  Restituisce la differenza frazionale di ordine
	  <argname>d</argname> per la variabile <argname>y</argname>.
	</para>   
	<para context="tex">
          \[
          \Delta^d y_t = y_t - \sum_{i=1}^{\infty} \psi_i y_{t-i}
          \]
	  dove
          \[\psi_i = \frac{\Gamma(i-d)}{\Gamma(-d) \Gamma(i+1)}\]
	</para>
	<para>
	  Si noti che in teoria la differenziazione frazionale
	  corrisponde ad un filtro infinitamente lungo. In pratica, i
	  valori di <math>y</math><sub>t</sub> precedenti al campione
	  estratto sono posti pari a zero.
	</para>
	<para>
	  L'argomento <argname>d</argname> può essere negativo, nel qual
	  caso si può parlare di integrazione frazionale anziché
	  differenziazione.
	</para>
      </description>
    </function>

    <function name="fzero" section="numerical" output="scalar">
      <fnargs>
	<fnarg type="fncall">fcall</fnarg>
	<fnarg optional="true" type="scalar-or-vec">init</fnarg>
	<fnarg optional="true" type="scalar">toler</fnarg>
      </fnargs>
      <description>
	<para>
	  Tenta di trovare la radice di una funzione di una variabile
	  (tipicamente non lineare) <math>f</math>, cioè un valore dello
	  scalare <math>x</math> tale che
	  <math>f</math>(<math>x</math>) = 0. L'argomento
	  <argname>fcall</argname> dovrebbe chiamare
	  la funzione in questione; <argname>fcall</argname> può includere
	  un numero arbitrario di argomenti ma il primo 
	  deve essere uno scalare che svolga la funzione di<math>x</math>.
	  Qualora la funziona svolga il suo compito con successo, essa
	  restituisce il valore della radice.
	</para>
	<para>
	  Il metodo utilizzato è quello di <cite key="ridders79">Ridders
	  (1979)</cite>. Esso necessita di un supporto iniziale
	  &lbr;<math>x</math><sub>0</sub>,
	  <math>x</math><sub>1</sub>&rbr; tale che entrambi i valori di
	  <math>x</math> giacciano nel dominio della funzione e
	  i corrispondenti valori della funzione siano di segno opposto.
	  Sarà più probabile ottenere migliori risultati qualora l'utente
	  inserisca, come secondo argomento, un vettore di cui componenti
	  contenente gli estremi del supporto. Altrimenti, è possibile fornire un solo
	  valore scalare e <lit>fzero</lit> tenterà di trovare un intervallo adeguato.
	  Se il secondo argomento è omesso, <math>x</math><sub>0</sub>
	  è inizializzato ad un piccolo valore positivo.
	</para>
	<para>
	  L'argomento opzionale <argname>toler</argname> può essere utilizzato
	  per definire la massima differenza assoluta accettabile di
	  <math>f</math>(<math>x</math>) da 0; il valore di default è
	  1.0e&minus;14.
	</para>
	<para>
	  Di default questa funzione opera silenziosamente, ma è possibile visualizzare  
	  le iterazioni attraverso il comando <quote><lit>set max_verbose on</lit></quote> prima
	  di chiamare <lit>fzero</lit>.
	</para>
	<para>
	  Di seguito alcuni semplici esempi.
	</para>
	<code>
	  #Si approssima pi trovando uno zero della 
	  #funzione sin() nel supporto 2.8-3.2
	  x = fzero(sin(x), {2.8, 3.2})
	  printf "\nx = %.12f vs pi = %.12f\n\n", x, $pi

	  # Si approssima la costante Omega partendo da x=0.5
	  function scalar f(scalar x)
	  return log(x) + x
	  end function
	  x = fzero(f(x), 0.5)
	  printf "x = %.12f f(x) = %.15f\n", x, f(x)
	</code>
      </description>
    </function>

    <function name="gammafun" section="math" output="asinput">
      <fnargs>
	<fnarg type="anyfloat">x</fnarg>
      </fnargs>    
      <description>
	<para>
	  Restituisce la funzione gamma di <argname>x</argname>. 
	</para>
	<para>
	  Vedi anche <fncref targ="bincoeff"/> e <fncref targ="lngamma"/>.
	</para>
      </description>
    </function>

    <function name="genseries" section="data-utils" output="scalar">
      <fnargs>
	<fnarg type="string">varname</fnarg>
	<fnarg type="series">rhs</fnarg>
      </fnargs>    
      <description>
	<para>
	  Questa funzione è pensata principalmente per gli autori di
	  script: fornisce un metodo per generare serie i cui nomi
	  non siano noti a priori, e/o creare una serie ed aggiungerla
	  ad una lista con un solo comando.
	</para>
	<para>
	  Il primo argomento specifica l'identificativo della serie da
	  creare (o modificare); questo può essere una stringa fissa,
	  una variabile di tipo stringa, o un'espressione che risulta
	  in una stringa.  Il secondo argomento,
	  <argname>rhs</argname> (<quote>right-hand side</quote>),
	  definisce la serie origine: l'identificativo di una serie
	  pre-esistente o un'espressione che risulta in una serie,
	  così come apparirebbe alla destra del segno di uguale quando
	  si assegnano valori alle serie nel solito modo.
	</para>
	<para>
	  Il valore ritornato da questa funzione è il numero ID della
	  serie nel dataset, che può essere incluso in una lista (o
	  &minus;1 in caso di errore).
	</para>
	<para>
	  Per esempio, immaginiamo di voler aggiungere <math>n</math>
	  serie casuali normali al dataset e raccoglierle tutte in una
	  lista:
	</para>
	<code>
	  nulldata 10
	  list Normals = null
	  scalar n = 3
	  loop i = 1 .. n
	      Normals += genseries(sprintf("norm%d", i), normal())
	  endloop
	</code>
	<para>
	  Alla fine del ciclo, <lit>Normals</lit> conterrà le serie
	  <lit>norm1</lit>, <lit>norm2</lit> e <lit>norm3</lit>.
	</para>
	<para>
	  Una funzione affine, che svolge un compito simile, è <fncref
	  targ="feval"/>.
	</para>
      </description>
    </function>

    <function name="geoplot" section="data-utils" output="none">
      <fnargs>
	<fnarg type="string">mapfile</fnarg>
	<fnarg optional="true" type="series">payload</fnarg>
	<fnarg optional="true" type="bundle">options</fnarg>
      </fnargs>
      <description>
	<para>
	  Produce una mappa tematica se sono presenti adeguati dati
	  geografici. Il più delle volte, l'argomento
	  <argname>mapfile</argname> sarà uguale a <fncref
	  targ="$mapfile"/>, un accessore che ritorna il nome del file
	  GeoJSON o dello shapefile rilevante. L'argomento opzionale
	  <argname>payload</argname> è invece usato per indicare il
	  nome della serie usata per colorare la mappa. Opzioni
	  aggiuntive possono essere indicate nell'argomento opzionale
	  <argname>options</argname>.
	</para>
	<para>
	  Per tutti i dettagli svariati esempi, rinviamo alla
	  documentazione specifica <doc>geoplot.pdf</doc>. Il
	  documento contiene anche una lista completa delle opzioni
	  configurabili tramite il bundle <argname>options</argname>.
	</para>
      </description>
    </function>

    <function name="getenv" section="programming" output="string">
      <fnargs>
	<fnarg type="string">s</fnarg>
      </fnargs>    
      <description>
	<para>
	  Se è definita una variabile di ambiente di nome 
	  <argname>s</argname>, questa funzione restituisce una stringa 
	  contenente il valore di quella variabile, 
	  altrimenti restituisce una stringa vuota.
	  Si veda anche <fncref targ="ngetenv"/>.
	</para>
      </description>
    </function>

    <function name="getinfo" section="data-utils" output="bundle">
      <fnargs>
	<fnarg type="series">y</fnarg>
      </fnargs>    
      <description>
	<para>
	  Restituisce varie informazioni sulla serie in argomento, che
	  può essere specificate per nome o col suo numero ID. Il
	  bundle risultato contiene tutti gli attributi controllabili
	  per mezzo del comando <cmdref targ="setinfo"/>, nonché altre
	  informazioni su serie create come trasformate di altre
	  (ritardi, logaritmi, ecc.): queste ultime includono il
	  comando usato allo scopo sotto la chiave
	  <quote>transform</quote> e il nome della serie primaria ad
	  esso associata sotto <quote>parent</quote>. Per serie
	  ritardate, la chiave <quote>lag</quote> contiene il ritardo
	  specifico.
	</para>
	<para>
	  Segue un esempio d'uso:
	</para>
	<code>
	  open data9-7
	  lags QNC
	  bundle b = getinfo(QNC_2)
	  print b
	</code>
	<para>
	  In esecuzione si ha:
	</para>
	<code>
	  has_string_table = 0
	  lag = 2
	  parent = QNC
	  name = QNC_2
	  graph_name = 
	  coded = 0
	  discrete = 0
	  transform = lags
	  description = = QNC(t - 2)
	</code>
	<para>
	  Per verificate se la serie 5 in un dataset è una ritardata,
	  si può usare un meccanismo tipo il seguente:
	</para>
	<code>
	  if getinfo(5).lag != 0
	  printf "la serie 5 è un ritardo di %s\n", getinfo(5).parent
	  endif
	</code>
	<para>
	  Si noti che la notazione col punto funziona anche quando il
	  bundle è <quote>anonimo</quote> (non è salvato sotto un
	  qualche nome).
	</para>
      </description>
    </function>
    
    <function name="getkeys" section="data-utils" output="strings">
      <fnargs>
	<fnarg type="bundle">b</fnarg>
      </fnargs>    
      <description>
	<para>
	  Restituisce un array di stringhe con le chiavi
	  identificative degli elementi del bundle
	  <argname>b</argname>. Se il bundle è vuoto il risultato sarà
	  a sua volta vuoto.
	</para>
      </description>
    </function>
    
    <function name="getline" section="strings" output="scalar">
      <fnargs>
	<fnarg type="string">source</fnarg>
	<fnarg type="string">target</fnarg>
      </fnargs>    
      <description>
	<para>
	  Questa funzione è usata per leggere righe successiva da
	  <argname>source</argname>, che dovrebbe essere una variabile
	  stringa. Ad ogni chiamata una linea della fonte è scritta in
	  <argname>target</argname> (anch'essa una variabile
	  stringa), privata del carattere che produce una nuova
	  linea. Il risultato è 1 se non c'è ancora qualcosa da
	  leggere (incluse linee vuote), 0 se la lettura dalla fonte è
	  stata completata.
	</para>
	<para>
	  Questo è un esempio in cui il contenuto di un file di testo è riportato
	  su più righe:
	</para>
	<code>
	  string s = readfile("data.txt")
	  string line
	  scalar i = 1
	  loop while getline(s, line)
              printf "line %d = '%s'\n", i++, line
          endloop
	</code>
	<para>
	  In questo esempio possiamo essere sicuri che la fonte è
	  stata esaurita quando termina il ciclo. Se la fonte non può
	  essere completata le chiamate di <lit>getline</lit>
	  dovrebbero essere seguite da una chiamata di <quote>clean
	  up</quote>, in cui <argname>target</argname> è sostituito da
	  <lit>null</lit> (o omesso) come segue
	</para>
	<code>
	  getline(s, line)
	  getline(s, null)
	</code>
	<para>
	  Si noti che, anche se la posizione di lettura avanza ad ogni chiamata di 
	  <lit>getline</lit>, questa funzione non modifica <argname>source</argname> 
	  ma solo <argname>target</argname>.
	</para>
      </description>
    </function>

    <function name="ghk" section="stats" output="matrix">
      <fnargs>
	<fnarg type="matrix">C</fnarg>
	<fnarg type="matrix">A</fnarg>
	<fnarg type="matrix">B</fnarg>
	<fnarg type="matrix">U</fnarg>
      </fnargs>
      <description>
	<para>
	  Calcola l'approssimazione basata sull'algoritmo GHK (Geweke,
	  Hajivassiliou, Keane) della funzione di ripartizione della
	  normale multivariata; si veda <cite key="geweke91">Geweke
	  (1991)</cite>. Il valore prodotto è un vettore <by r="n"
	  c="1"/> di probabilità.
	</para>
	<para>
	  L'argomento <argname>C</argname> (<by r="m" c="m"/>) deve
	  contenere la scomposizione di Cholesky (triangolare inferiore)
	  della matrice di covarianza delle <math>m</math>
	  variabili normali.  Gli argomenti <argname>A</argname> e
	  <argname>B</argname> dovrebbero essere entrambi <by r="n"
	  c="m"/>, fornendo rispettivamente il limite inferiore e
	  superiore da applicare alle variabili per ciascuna delle
	  <math>n</math> osservazioni. Nel caso in cui le variabili
	  siano illimitate, è necessario indicarlo 
	  utilizzando la costante <fncref targ="$huge"/> o il suo
	  opposto.
	</para>
	<para>
	  La matrice <argname>U</argname> deve essere di dimensione
	  <by r="m" c="r"/>, dove <math>r</math> è il numero di
	  estrazioni pseudo-casuali dalla distribuzione uniforme;
	  funzioni idonee alla creazione di <argname>U</argname> sono
	  <fncref targ="muniform"/> e <fncref targ="halton"/>.
	</para>
	<para>
	  Nel seguente esempio, le variabili <argname>P</argname> e
	  <argname>Q</argname> dovrebbero essere numericamente molto
	  simili l'una all'altra, essendo <argname>P</argname> la
	  "vera" probabilità e <argname>Q</argname> la sua
	  approssimazione basata sull'algoritmo GHK:
	</para>
	<code>
	  nulldata 20
	  series inf1 = -2*uniform()
	  series sup1 = 2*uniform()
	  series inf2 = -2*uniform()
	  series sup2 = 2*uniform()

	  scalar rho = 0.25
	  matrix V = {1, rho; rho, 1}

	  series P = cdf(D, rho, inf1, inf2) - cdf(D, rho, sup1, inf2) \
	  - cdf(D, rho, inf1, sup2) + cdf(D, rho, sup1, sup2)

	  C = cholesky(V)
	  U = muniform(2, 100)

	  series Q = ghk(C, {inf1, inf2}, {sup1, sup2}, U)
	</code>
    	<para>
	  L'argomento opzionale <argname>dP</argname> contiene, se
	  usato, la matrice <by r="n" c="k"/> di derivate delle
	  probabilità, dove <math>k</math> è pari a 2<math>m</math> +
	  <math>m</math>(<math>m</math> + 1)/2. Le prime
	  <math>m</math> colonne contengono le derivate rispetto ai
	  limiti inferiori e le seguenti <math>m</math> quelle rispetto
	  ai limiti superiori; quelle restanti sono le derivate
	  rispetto agli elementi unici della matrice <math>C</math>
	  (in ordine <quote>vech</quote>).
	</para>
      </description>
    </function>

    <function name="gini" section="stats" output="scalar">
      <fnargs>
	<fnarg type="series-or-vec">y</fnarg>
      </fnargs>    
      <description>
	<para>
	  Produce l'indice di Gini per la serie od il vettore
	  <argname>y</argname>, che devono contenere valori
	  non-negativi. Un risultato pari a 0 indica uguaglianza
	  perfetta. Il valore massimo per l'indice, con una serie
	  contenente <math>n</math> membri è (<math>n</math> &minus;
	  1)/<math>n</math>, che si ha quando un solo elemento ha valore
	  positivo; il valore 1.0 è, pertanto, il limite a cui tende una
	  serie molto grande con massima disuguaglianza.
	</para>
      </description>
    </function>

    <function name="ginv" section="linalg" output="matrix">
      <fnargs>
	<fnarg type="matrix">A</fnarg>
      </fnargs>    
      <description>
	<para>
	  Restituisce <math>A</math><sup>+</sup>, l'inversa di
	  Moore&ndash;Penrose o inversa generalizzata di
	  <argname>A</argname>, calcolata attraverso la scomposizione
	  per valori singolari.
	</para>
	<para context="notex">
	  Questa matrice gode delle proprietà seguenti: 
	  <math>A</math> <math>A</math><sup>+</sup> <math>A</math>
	  = <math>A</math> e <math>A</math><sup>+</sup>
	  <math>A</math>  <math>A</math><sup>+</sup>
	  = <math>A</math><sup>+</sup> .
	  I prodotti <math>A</math>
	  <math>A</math><sup>+</sup> e <math>A</math><sup>+</sup>
	  <math>A</math>, inoltre, sono simmetrici per costruzione.
	</para>
	<para context="tex">
	  Questa matrice gode delle seguenti proprietà
	  \begin{eqnarray*}
	  A A^+ A &amp; = &amp; A \\
	  A^+ A A^+ &amp; = &amp; A^+ 
	  \end{eqnarray*}
	  I prodotti $A^+ A$ e $A A^+$, inoltre, sono simmetrici per costruzione.
	</para>
	<para>
	  <seelist>
            <fncref targ="inv"/>
            <fncref targ="svd"/>
	  </seelist>
	</para>
      </description>
    </function>

    <function name="GSSmax" section="numerical" output="scalar">
      <fnargs>
	<fnarg type="matrixref">&amp;b</fnarg>
	<fnarg type="fncall">f</fnarg>
	<fnarg optional="true" type="scalar">toler</fnarg>
      </fnargs>
      <description>
	<para>
	  Massimizzazione unidimensionale col metodo della sezione
	  aurea. La matrice <argname>b</argname> deve essere un
	  vettore a tre elementi. In input, il primo viene ignorato,
	  mentre gli altri due identificano l'intervallo in cui
	  effettuare la ricerca.. L'argomento
	  <argname>fncall</argname> deve essere il nome di una
	  funzione che ritorna il valore da massimizzare; l'elemento 1
	  di <argname>b</argname> conterrà il valore corrente del
	  parametro da calibrare e deve essere dato come primo
	  argomento; altri eventuali parametri possono essere presenti
	  come secondo, terzo argomento eccetera. Affinché il metodo
	  trovi l'effettivo massimo con sicurezza, è necessario che la
	  funzione da massimizzare sia unimodale all'interno
	  dell'intervallo indicato.
	</para>
	<para>
	  Se la funzione va a buon fine, essa ritornerà il valore
	  della funzione nel punto di massimo, mentre
	  <argname>b</argname> conterrà il massimo trovato
	  numericamente, e un intervallo che lo contiene.
	</para>
	<para>
	  Il terzo parametro (opzionale) può essere utilizzato per
	  indicare la tolleranza dell'algoritmo, ossia l'ampiezza
	  massima dell'intervallo finale. Per default, è pari a
	  0.0001.
	</para>
	<para>
	  Se la funzione obiettivo va minimizzata, su può usare una
	  funzione che ritorna il negativo dell'obiettivo, o
	  alternativamente usare l'alias <lit>GSSmin</lit> anziché
	  <lit>GSSmax</lit>.
	</para>
	<para>
	  Un semplice esempio di uso:
	</para>
	<code>
	  function scalar trigfunc (scalar theta)
	  return 4 * sin(theta) * (1 + cos(theta))
	  end function

	  matrix m = {0, 0, $pi/2}
	  eval GSSmax(&amp;m, trigfunc(m[1]))
	  printf "\n%10.7f", m
	</code>
      </description>
    </function>
    
    <function name="GSSmin" section="numerical" output="scalar">
      <description>
	<para>
	  Come <fncref targ="GSSmax"/>, ma risolve un problema di
	  minimo anziché di massimo.
	</para>
      </description>
    </function>
    
    <function name="halton" section="matrix" output="matrix">
      <fnargs>
	<fnarg type="int">m</fnarg>
	<fnarg type="int">r</fnarg>
	<fnarg optional="true" type="int">offset</fnarg>
      </fnargs>
      <description>
	<para>
	  Produce una matrice <by r="m" c="r"/> contenente
	  <math>m</math> sequenze di Halton di lunghezza
	  <math>r</math>; <math>m</math> è limitata ad un massimo di
	  40. Le sequenze sono costruite utilizzando i primi
	  <math>m</math> numeri primi. Se non diversamente
	  specificato, i primi 10 elementi di ogni sequenza sono
	  scartati: questo valore può essere modificato specificando
	  l'argomento opzionale <argname>offset</argname> (che deve
	  essere un numero intero non-negativo). Si veda
	  <cite key="halton64">Halton e Smith (1964)</cite>.
	</para>
      </description>
    </function>

    <function name="hdprod" section="linalg" output="matrix">
      <fnargs>
	<fnarg type="matrix">X</fnarg>
	<fnarg optional="true" type="matrix">Y</fnarg>
      </fnargs>
      <description>
	<para>
	  Prodotto diretto orizzontale. I due argomenti devo avere lo
	  stesso numero di righe, <math>r</math>. Il risultato è una
	  matrice con <math>r</math> righe, in cui la riga
	  <math>i</math>-esima è il prodotto di Kronecker delle
	  corrispondenti righe di <argname>X</argname> e
	  <argname>Y</argname>. L'omissione di <argname>Y</argname> fa
	  sì che venga usata la sintassi abbreviata (vedi sotto).
	</para>
	<para context="tex">
	  In altri termini, se $X$ è una matrice $r \times k$, $Y$ è una matrice
	  $r \times m$ e $Z$ è il risultato del
	  prodotto diretto orizzontale di $X$ per $Y$, allora $Z$ avrà
	  $r$ righe e $k\cdot m$ colonne. Inoltre, 
	  \[ 
	  Z_{in} = X_{ij} Y_{il} 
	  \]
	  dove $n = (j-1) m + l$.
	</para>
	<para context="notex">
	  Se <argname>X</argname> è una matrice <math>r x k</math> e
	  <argname>Y</argname> è una matrice <math>r x m</math>, il
	  risultato sarà una matrice con <math>r</math> righe e
	  <math>km</math> colonne.
	</para>
	<para>
	  <quote>Prodotto diretto orizzontale</quote>
	  (<quote>Horizontal direct product</quote>) è il modo con cui
	  questa operazione viene chiamata nel linguaggio di
	  programmazione GAUSS. Il suo equivalente in algebra
	  matriciale standard si chiama <quote>prodotto di Khatri-Rao
	  per riga</quote>, o prodotto <quote>face-splitting</quote>
	  in teoria dei segnali.
	</para>
	<para>
	  Esempio: il codice
	</para>
	<code>
	  A = {1,2,3; 4,5,6}
	  B = {0,1; -1,1}
	  C = hdprod(A, B)
	</code>
	<para>
	  produce la matrice seguente:
	</para>
	<code>
           0    1    0    2    0    3 
          -4    4   -5    5   -6    6 
	</code>
	<subhead>Sintassi abbreviata</subhead>
	<para>
	  Se <argname>X</argname> e <argname>Y</argname> sono uguali,
	  ogni riga della matrice risultato sarà la vettorizzazione di
	  una matrice simmetrica. In questi casi, il secondo argomento
	  può essere omesso; tuttavia, la matrice risultato conterrà
	  solo le colonne non ridondanti, e avrà quindi
	  <math>k(k+1)/2</math> colonne.  Per esempio,
	</para>
	<code>
	  A = {1,2,3; 4,5,6}
	  C = hdprod(A)
	</code>
	<para>
	  produce
	</para>
	<code>
	  1    2    3    4    6    9 
	  16   20   24   25   30   36 
	</code>
	<para context="tex">
	  Si noti che la $i$-esima riga di $C$ è $\mathrm{vech}(a_i
	  a_i')$, dove $a_i$ è la $i$-esima riga di $A$.
	</para>
	<para context="notex">
	  Si noti che la <math>i</math>-esima riga di <math>C</math> è
	  <math>vech(a</math><sub>i</sub>
	  <math>a</math><sub>i</sub><math>')</math>, dove
	  <math>a</math><sub>i</sub> è la <math>i</math>-esima riga
	  di <math>A</math>.
	</para>
	<para>
	  Quando si usa la sintassi abbreviata con matrici complesse,
	  il secondo argomento implicito è la <i>coniugata</i> del
	  primo, per far sì che ogni riga del risultato sia la
	  vettorizzazione simmetrica di una matrice hermitiana.
	</para>
      </description>
    </function>

    <function name="hfdiff" section="midas" output="list">
      <fnargs>
	<fnarg type="list">mlist</fnarg>
	<fnarg type="scalar">moltiplicatore</fnarg>
      </fnargs>
      <description>
	<para>
	  Data una <cmdref targ="MIDAS_list"/>, produce una lista
	  della stessa lunghezza con differenze prime ad alta
	  frequenza. Il secondo argomento, che è opzionale e 1 se
	  omesso, si usa per moltiplicare il risultato per una
	  costante.
	</para>
      </description>
    </function>

    <function name="hfldiff" section="midas" output="list">
      <fnargs>
	<fnarg type="list">mlist</fnarg>
	<fnarg type="scalar">moltiplicatore</fnarg>
      </fnargs>
      <description>
	<para>
	  Data una <cmdref targ="MIDAS_list"/>, produce una lista
	  della stessa lunghezza con differenze logaritmiche ad alta
	  frequenza. Il secondo argomento, che è opzionale e 1 se
	  omesso, si usa per moltiplicare il risultato per una
	  costante, ad esempio 100 per variazioni percentuali
	  approssimate.
	</para>
      </description>
    </function>    

    <function name="hflags" section="midas" output="list">
      <fnargs>
	<fnarg type="int">minlag</fnarg>
	<fnarg type="int">maxlag</fnarg>
	<fnarg type="list">mlist</fnarg>
      </fnargs>
      <description>
	<para>
	  Data una <cmdref targ="MIDAS_list"/>, <repl>mlist</repl>,
	  produce una lista contenente i ritardi ad alta frequenza da
	  <repl>minlag</repl> fino a <repl>maxlag</repl>. Valori
	  positivi indicano ritardi, valori negativi anticipi. Ad esempio, se
	  <repl>minlag</repl> è pari a &minus;3 e <repl>maxlag</repl> è 5
	  la lista risultato conterrà 9 serie: 3 anticipi, il valore
	  contemporaneo e 5 ritardi.
	</para>
	<para>
	  Nota bene: il ritardo 0 ad alta frequenza corrisponde al
	  primo sottoperiodo del periodo a bassa frequenza, ossia (ad
	  esempio) il primo mese del trimestre o il primo giorno del
	  mese.
	</para>
      </description>
    </function>

    <function name="hflist" section="midas" output="list">
      <fnargs>
	<fnarg type="vector">x</fnarg>
	<fnarg type="int">m</fnarg>
	<fnarg type="string">prefisso</fnarg>
      </fnargs>
      <description>
	<para>
	  Dato il vettore <repl>x</repl>, la funzione produce una <cmdref
	  targ="MIDAS_list"/> di <repl>m</repl> serie, dove
	  <repl>m</repl> è il rapporto fra la frequenza dei dati nel
	  vettore <repl>x</repl> e la frequenza del dataset
	  attuale. il valore di <repl>m</repl> dev'essere almeno 3 e
	  la lunghezza di <repl>x</repl> dev'essere uguale a
	  <repl>m</repl> per il numero di osservazioni nel
	  sottocampione corrente.
	</para>
	<para>
	  I nomi delle serie così create verranno costruiti dal
	  <repl>prefisso</repl> (che dev'essere una stringa ASCII
	  di 24 caratteri al massimo, obbediente ai requisiti di un
	  identificativo valido), più una o più cifre per il
	  sottoperiodo. Se uno o più dei nomi così risultanti fosse
	  già esistente, verrà segnalato un errore.
	</para>
      </description>
    </function>    

    <function name="hpfilt" section="timeseries" output="series">
      <fnargs>
	<fnarg type="series">y</fnarg>
	<fnarg type="scalar" optional="true">lambda</fnarg>
      </fnargs>
      <description>
	<para>
	  Restituisce la componente ciclica ottenuta dall'applicazione
	  del filtro di Hodrick&ndash;Prescott alla variabile
	  <argname>y</argname>. Se il parametro di lisciaggio 
	  <argname>lambda</argname> non viene fornito questo viene
	  automaticamente calcolato sulla base dei dati a
	  disposizione: viene posto uguale 100 volte il quadrato della
	  periodicità dei dati (100 per dati annuali, 1600 per dati
	  trimestrali, e così via).
	</para>
	<para>
	  Per default il filtro è ella sua versione solita a due lati, ma
	  se il terzo argomento (opzionale) è non-zero allora viene
	  calcolata la variante ad un lato (senza valori futuri) nel modo
	  illustrato in <cite key="stock-watson1999">Stock e Watson
	  (1999)</cite>.
	</para>
	<para>
	  Il filtro HP viene di soluto usato per detrendizzare una serie,
	  ma se invece quel che interessa è il trend, basta sottrarre il
	  risultato dalla serie originale, come di seguito:
	</para>
	<para>
	  <seelist> 
            <fncref targ="bkfilt"/>
            <fncref targ="bwfilt"/>
	  </seelist>
	</para>
      </description>
    </function>

    <function name="hyp2f1" section="math" output="scalar-or-matrix">
      <fnargs>
	<fnarg type="scalar">a</fnarg>
	<fnarg type="scalar">b</fnarg>
	<fnarg type="scalar">c</fnarg>
	<fnarg type="scalar-or-matrix">x</fnarg>
      </fnargs>
      <description>
	<para context="notex">
	  Ritorna la funzione ipergeometrica di Gauss per valori reali
	  dell'argomento <argname>x</argname>.
	</para>
	<para context="tex">
	  Ritorna la funzione ipergeometrica di Gauss
	  <math>{}_2F_1(a,b;c;z) = \sum_{n=0}^\infty \frac{(a)_n
	  (b)_n}{(c)_n} \frac{z^n}{n!}.</math> per valori reali
	  dell'argomento <argname>x</argname>.  <argname>x</argname>.
	</para>
	<para>
	  Se <argname>x</argname> è uno scalare, la funzione
	  restituisce uno scalare; se no, il risultato sarà una
	  matrice delle stesse dimensioni di <argname>x</argname>.
	</para>
      </description>
    </function>
    
    <function name="I" section="matrix" output="matrix">
      <fnargs>
	<fnarg type="int">n</fnarg>
	<fnarg optional="true" type="int">m</fnarg>
      </fnargs>
      <description>
	<para>
	  Se l'argomento <argname>m</argname> è omesso, produce la
	  matrice identità con <argname>n</argname> righe e
	  colonne. Altrimenti, ritorna una matrice <by r="n" c="m"/>
	  con uno sulla diagonale e zero altrove.
	</para>
      </description>
    </function>
    

    <function name="Im" section="complex" output="matrix">
      <fnargs>
	<fnarg type="cmatrix">C</fnarg>
      </fnargs>
      <description>
	<para>
	  Ritorna una matrice reale delle stesse dimensioni di
	  <argname>C</argname>, contenente le parti immaginarie
	  della matrice in input. Si veda anche <fncref targ="Re"/>.
	</para>
      </description>
    </function>

    <function name="imaxc" section="stats" output="rvec">
      <fnargs>
	<fnarg type="matrix">X</fnarg>
      </fnargs>
      <description>
	<para>
	  Restituisce un vettore contenente gli indici riga dei massimi
	  delle colonne di <argname>X</argname>.
	  <seelist> 
            <fncref targ="imaxr"/> 
            <fncref targ="iminc"/>
            <fncref targ="maxc"/>
	  </seelist>
	</para>
      </description>
    </function>

    <function name="imaxr" section="stats" output="cvec">
      <fnargs>
	<fnarg type="matrix">X</fnarg>
      </fnargs>    
      <description>
	<para>
	  Restituisce un vettore contenente gli indici colonna dei massimi
	  delle righe di <argname>X</argname>.
	  <seelist> 
            <fncref targ="imaxc"/>
            <fncref targ="iminr"/>
            <fncref targ="maxr"/>
	  </seelist>
	</para>
      </description>
    </function>

    <function name="imhof" section="probdist" output="scalar">
      <fnargs>
	<fnarg type="matrix">M</fnarg>
	<fnarg type="scalar">x</fnarg>
      </fnargs>    
      <description>
	<para context="notex">
	  Calcola Prob(<math>u'Au</math> &lt; <math>x</math>) per una
	  forma quadratica di variabili normali standard,
	  <math>u</math>, utilizzando la procedura sviluppata da <cite
	  key="imhof61">Imhof (1961)</cite>.
	</para>
	<para context="tex">
	  Calcola ${\rm Prob}(u'Au &lt; x)$ per una forma
	  quadratica di variabili normali standard, $u$, utilizzando la procedura
	  sviluppata da <cite key="imhof61">Imhof (1961)</cite>.
	</para>
	<para>
	  Il primo argomento, <argname>M</argname>, può essere una
	  matrice quadrata o un vettore colonna, altrimenti viene
	  visualizzato un messaggio di errore.  Nel primo caso
	  <argname>M</argname> è utilizzato per specificare
	  <math>A</math>, nel secondo caso <argname>M</argname> viene
	  considerato il vettore contenente gli autovalori di
	  <math>A</math>.
	</para>
	<para>
	  <seelist>
            <fncref targ="pvalue"/>
	  </seelist>
	</para>
      </description>
    </function>

    <function name="iminc" section="stats" output="rvec">
      <fnargs>
	<fnarg type="matrix">X</fnarg>
      </fnargs>    
      <description>
	<para>
	  Restituisce un vettore contenente gli indici riga dei minimi
	  delle colonne di <argname>X</argname>.
	  <seelist>
            <fncref targ="imaxc"/>
            <fncref targ="iminr"/>
            <fncref targ="minc"/>
	  </seelist>
	</para>
      </description>
    </function>

    <function name="iminr" section="stats" output="cvec">
      <fnargs>
	<fnarg type="matrix">X</fnarg>
      </fnargs>    
      <description>
	<para>
	  Restituisce un vettore contenente gli indici colonna dei minimi
	  delle righe di <argname>X</argname>.
	  <seelist>
            <fncref targ="imaxr"/> 
            <fncref targ="iminc"/>
            <fncref targ="minr"/>
	  </seelist>
	</para>
      </description>
    </function>

    <function name="inbundle" section="data-utils" output="int">
      <fnargs>
	<fnarg type="bundle">b</fnarg>
	<fnarg type="string">chiave</fnarg>
      </fnargs>    
      <description>
	<para>
	  Controlla se il bundle  <argname>b</argname> contiene un elemento di nome 
	  <argname>key</argname>. Il valore restituito è un intero diverso a seconda del
	  tipo di elemento: 0 indica nessun elemento, 1 scalare, 2 variabile, 
	  3 matrice, 4 stringa e 5 bundle. Per recuperare la stringa associata 
	  al codice può essere utilizzata la funzione <fncref
	  targ="typestr"/>.
	</para>   
      </description>
    </function>   

    <function name="infnorm" section="linalg" output="scalar">
      <fnargs>
	<fnarg type="matrix">X</fnarg>
      </fnargs>    
      <description>
	<para context="notex">
	  Restituisce la norma infinito di <argname>X</argname>, ovvero
	  il massimo valore, lungo le righe di <argname>X</argname>, 
	  della somma dei valori assoluti degli elementi nelle righe.
	</para>
	<para context="tex">
	  Restituisce la norma-$\infty$ di una matrice $r\times c$ 
	  <argname>X</argname>: 
          \[\| X \|_{\infty} = \max_i \sum_{j=1}^c |X_{ij}|\]
	</para>
	<para>
	  <seelist>
            <fncref targ="onenorm"/>
	  </seelist>
	</para>
      </description>
    </function>

    <function name="inlist" section="data-utils" output="int">
      <fnargs>
	<fnarg type="list">L</fnarg>
	<fnarg type="series">y</fnarg>
      </fnargs>    
      <description>
	<para>
	  Restituisce la posizione di <argname>y</argname> (a partire
	  dalla prima posizione) nella lista <argname>L</argname>, o 0
	  se <argname>y</argname> non è presente in
	  <argname>L</argname>.
	</para>
	<para>
	  Il secondo argomento può essere il nome di una variabile o il
	  suo identificativo numerico (intero). Se si sa già per certo che
	  una certa serie (diciamo, <lit>pippo</lit>) esiste, allora la
	  funzione può essere chiamata così: 
	</para>
	<code>
	  pos = inlist(L, pippo)
	</code>
	<para>
	  In questo caso, sarebbe come chiedere <quote>Dimmi la posizione
	  della serie <lit>pippo</lit> nella lista <lit>L</lit> (o 0 se non
	  c'è).</quote> Se però non si è certi dell'effettiva esistenza
	  della serie, il nome va fra virgolette, come in
	</para>
	<code>
	  pos = inlist(L, "pippo")
	</code>
	<para>
	  In questo caso, invece, sarebbe come chiedere <quote>Se c'è una
	  serie <lit>pippo</lit> nella lista <lit>L</lit>, dimmi a che
	  posto sta, e 0 se non c'è.</quote>
	</para>
      </description>
    </function>

    <function name="instring" section="strings" output="int">
      <fnargs>
	<fnarg type="string">s1</fnarg>
	<fnarg type="string">s2</fnarg>
      </fnargs>
      <description>
	<para>
	  Analogo booleano di <fncref targ="strstr"/>: ritorna 1 se
	  <argname>s1</argname> contiene <argname>s2</argname> e 0
	  altrimenti. L'espressione condizionale
	</para>
	<code>
	  if instring("cattle", "cat")
	</code>
	<para>
	  è logicamente equivalente a
	</para>
	<code>
	  if strlen(strstr("cattle", "cat")) > 0
	</code>
	<para>
	  ma più efficiente.
	</para>
      </description>
    </function>
    
    <function name="instrings" section="strings" output="matrix">
      <fnargs>
	<fnarg type="strings">S</fnarg>
	<fnarg type="string">test</fnarg>
      </fnargs>
      <description>
	<para>
	  Controlla quali tra gli elementi dell'array di stringhe
	  <argname>S</argname> siano uguali a
	  <argname>test</argname>. Ritorna un vettore colonna di lunghezza 
	  pari al numero di corrispondenze, contenente le posizioni
	  delle corrispondenze all'interno dell'array, o una matrice vuota in caso 
	  di assenza di corrispondenze.
	</para>
	<para>
	  Esempio:
	</para>
	<code>
	  strings S = defarray("A", "B", "C", "B")
	  eval instrings(S, "B")
	  2
	  4
	</code>
      </description>
    </function>

    <function name="int" section="math" output="asinput">
      <fnargs>
	<fnarg type="anyfloat">x</fnarg>
      </fnargs>  
      <description>
	<para>
	  Tronca la parte frazionaria di <argname>x</argname>. Si noti
	  che <lit>int</lit> e <fncref targ="floor"/> differiscono in
	  termini di risultato sui numeri negativi:
	  <lit>int(-3.5)</lit> restituisce &minus;3, mentre
	  <lit>floor(-3.5)</lit> produce &minus;4.
	  <seelist> 
            <fncref targ="ceil"/>
	  </seelist>
	</para>
      </description>
    </function>

    <function name="interpol" section="data-utils" output="series">
      <fnargs>
       <fnarg type="series">x</fnarg>
      </fnargs>
      <description>
       <para>
	 Ritorna una serie in cui i valori mancanti in
	 <argname>x</argname> vengono imputati tramite interpolazione
	 lineare per dati in serie storica oppure, nel caso di un
	 dataset panel, lungo la dimensione temporale. La funzione non
	 effettua estrapolazione: i valori mancanti sono interpolati
	 solo se preceduti e succeduti da almeno un'osservazione valida.
       </para>
      </description>
    </function>
    
    <function name="inv" section="linalg" output="matrix">
      <fnargs>
	<fnarg type="smatrix">A</fnarg>
      </fnargs>  
      <description>
	<para>
	  Restituisce l'inversa di <argname>A</argname>. Se
	  <argname>A</argname> è singolare o non quadrata viene
	  visualizzato un messaggio di errore e non viene prodotto
	  alcun risultato. Si noti che gretl controlla automaticamente
	  la struttura di <argname>A</argname> e utilizza la procedura
	  numerica più efficiente per il calcolo dell'inversa.
	</para>
	<para>
	  I tipi di matrice che sono controllati da gretl sono: identità;
	  diagonale; simmetrica e positiva definita; simmetrica ma non
	  positiva definita; triangolare.
	</para>
	<para>
	  Notare che ha senso utilizzare questa funzione solamente se si
	  intende usare l'inversa di <argname>A</argname> più di una
	  volta. Se serve semplicemente calcolare un'espressione del tipo
	  <math>A</math><sup>-1</sup><math>B</math> conviene decisamente
	  utilizzare gli operatori di <quote>divisione matriciale</quote>,
	  <lit>\</lit> e <lit>/</lit>. Per ulteriori dettagli vedere
	  <guideref targ="chap:matrices"/>.
	</para>
	<para>
	  <seelist>
            <fncref targ="ginv"/>
            <fncref targ="invpd"/>
	  </seelist>
	</para>
      </description>
    </function>

    <function name="invcdf" section="probdist" output="asinput">
      <fnargs>
	<fnarg type="char">c</fnarg>
	<fnarg type="seebelow">&hellip;</fnarg>
	<fnarg type="anyfloat">p</fnarg>
      </fnargs>
      <description>
	<para>
	  Funzione di distribuzione inversa. Restituisce il valore
	  <math>x</math> tale che <equation status="inline" ascii="P(X
	  &lt; x) = p" tex="$P(X \le x) = p$"/>, dove la distribuzione
	  di <math>X</math> è determinata dal carattere
	  <argname>c</argname>. Tra i due argomenti
	  <argname>c</argname> e <argname>p</argname>, zero o più
	  argomenti addizionali sono richiesti al fine di specificare
	  i parametri della distribuzione, secondo le regole seguenti:
	</para>
	<ilist context="notex">
	  <li>
            <para>
              Normale standardizzata (c = z, n, o N): nessun argomento addizionale
            </para>
	  </li>
	  <li>
            <para>
              Gamma (g o G): forma; scala
            </para>
	  </li>
	  <li>
            <para>
              T di Student (t): numero di gradi di libertà
            </para>
	  </li>
	  <li>
            <para>
              Chi-quadrato (c, x, o X): numero di gradi di libertà
            </para>
	  </li>
	  <li>
            <para>
              F di Snedecor (f o F): gradi di libertà (num.); gradi di libertà (den.)
            </para>
	  </li>
	  <li>
            <para>
              Binomiale (b o B): probabilità; numero di prove
            </para>
	  </li>
	  <li>
            <para>
              Poisson (p o P): media
            </para>
	  </li>
	  <li>
            <para>
              GED standardizzata (E): forma
            </para>
	  </li>
	  <li>
	    <para>
	      Chi-quadro non centrale (ncX): gdl, parametro di non
	      centralità
	    </para>
	  </li>
	  <li>
	    <para>
	      F non centrale (ncF): gdl (num.), gdl (den.), parametro di
	      non centralità
	    </para>
	  </li>
	  <li>
	    <para>
	      t non centrale (nct): gdl, parametro di non centralità
	    </para>
	  </li>	  
	</ilist>
	<tabular colspec="lllll">
	  \textit{Distribuzione} &amp; codice, $c$ &amp;
	  \textit{Arg.} 2 &amp; \textit{Arg.} 3 &amp; \textit{Arg.} 4 \\[4pt] 
	  Normale Standard &amp; \texttt{z}, \texttt{n} o \texttt{N} &amp;
	  -- &amp; -- &amp; -- \\ 
	  Gamma &amp; \texttt{g} o \texttt{G} &amp;
	  forma &amp; scala &amp; -- \\ 
	  $t$ di Student (centrata) &amp; \texttt{t} &amp; 
	  gradi di libertà &amp; -- &amp; -- \\ 
	  Chi-quadrato &amp; \texttt{c}, \texttt{x} o \texttt{X} &amp; 
	  gradi di libertà &amp; -- &amp; -- \\
	  $F$ di Snedecor &amp; \texttt{f} o \texttt{F} &amp; 
	  gradi di libertà (num.) &amp; gradi di libertà (den.) \\ 
	  Binomiale &amp; \texttt{b} o \texttt{B} &amp; 
	  $p$ &amp; $n$ &amp; -- \\
	  Poisson &amp; \texttt{p} o \texttt{P} &amp;
          $\lambda$ &amp; -- &amp; -- \\ 
	  GED standardizzata &amp; \texttt{E} &amp; forma &amp; -- &amp; -- \\
	  $\chi^2$ non centrale &amp; \texttt{ncX} &amp; 
	  gdl &amp; non centralit{\`a} &amp; -- \\
	  $F$  non centrale &amp; \texttt{ncF} &amp; 
	  gdl (num.) &amp; gdl (den.) &amp; non centralit{\`a}  \\
	  $t$  non centrale &amp; \texttt{nct} &amp; 
	  gdl &amp; non centralit{\`a} &amp; -- \\
	</tabular>
	<para>
	  <seelist>
            <fncref targ="cdf"/>
            <fncref targ="critical"/>
            <fncref targ="pvalue"/>
	  </seelist>
	</para>
      </description>
    </function>

    <function name="invmills" section="probdist" output="asinput">
      <fnargs>
	<fnarg type="anyfloat">x</fnarg>
      </fnargs>  
      <description>
	<para>
	  Produce il reciproco del rapporto di Mills calcolato in
	  <argname>x</argname>, ossia il rapporto tra la densità della
	  normale standard e il complemento della funzione di
	  distribuzione della normale standard, entrambe valutate in
	  <argname>x</argname>.
	</para>
	<para>
	  Questa funzione utilizza un algoritmo dedicato che produce
	  maggiore accuratezza rispetto al calcolo utilizzando <fncref
	  targ="dnorm"/> e <fncref targ="cnorm"/>, ma la differenza
	  tra i due metodi è apprezzabile solo per valori di
	  <argname>x</argname> negativi e molto grandi.
	</para>
	<para>
	  <seelist>
            <fncref targ="cdf"/>
            <fncref targ="cnorm"/>
            <fncref targ="dnorm"/>
	  </seelist>
	</para>
      </description>
    </function>

    <function name="invpd" section="linalg" output="smatrix">
      <fnargs>
	<fnarg type="pdmat">A</fnarg>
      </fnargs>  
      <description>
	<para>
	  Restituisce l'inversa di una matrice simmetrica, definita
	  positiva <argname>A</argname>.  Questa funzione è leggermente più veloce
	  di <fncref targ="inv"/> per grandi matrici poiché non viene
	  effettuato nessun controllo per la simmetria; per questa
	  ragione deve essere utilizzata con attenzione.
	</para>
	<para>
	  Notare che nel calcolo dell'inversa di una matrice del tipo
	  <math>X'X</math>, ove <math>X</math> sia di dimensioni elevate,
	  è preferibile utilizzare la forma <lit>X'X</lit> invece della
	  più generale sintassi <lit>X'*X</lit>. La prima espressione
	  utilizza infatti un algoritmo specifico che presenta il duplice
	  vantaggio di essere più efficiente dal punto di vista
	  computazionale e di assicurare come risultato una matrice priva
	  per costruzione di approssimazioni indotte dalla precisione
	  macchina, che possono renderlo numericamente non simmetrico.
	</para>
      </description>
    </function>

    <function name="irf" section="timeseries" output="matrix">
      <fnargs>
	<fnarg type="int">target</fnarg>
	<fnarg type="int">shock</fnarg>
	<fnarg type="pscalar" optional="true">alpha</fnarg>
	<fnarg type="bundle" optional="true">sys</fnarg>
      </fnargs>  
      <description>
	<para>
	  Questa funzione produce le risposte di impulso (IRF) stimate
	  relative ad un VAR o ad un VECM, fino a un certo
	  orizzonte. Se l'ultimo argomento (opzionale) è omesso, la
	  funzione produce risultati solo se l'ultimo modello stimato
	  è un VAR o un VECM. In caso contrario, si assume che le
	  informazioni necessarie siano contenute nel bundle
	  <argname>sys</argname>, che deve avere la stessa struttura
	  di quello prodotto dell'accessore <fncref targ="$system"/>
	  per tali modelli.
	</para>
	<para>
	  Gli argomenti <argname>target</argname> e
	  <argname>shock</argname> sono gli indici (partendo da 1)
	  delle variabili endogene del sistema, mentre 0 è un codice
	  convenzionale per <quote>tutte</quote>. Le IRF sono espresse
	  nell'unità di misura della variabile
	  <argname>target</argname> e sono relative ad uno shock di
	  una deviazione standard nella variabile <argname>shock</argname>.
	  Se si specifica l'argomento opzionale
	  <argname>alpha</argname>, la matrice dei risultati
	  comprenderà anche un intervallo di confidenza al livello 1 &minus; &agr;,
	  per cui da esempio il valore 0.1 fornisce un intervallo al
	  90 per cento.
	</para>
	<para>
	  Il frammento di codice che segue illustra l'uso della
	  funzione. Nel primo esempio, la matrice <lit>ir1</lit>
	  contiene le IRF di <lit>y1</lit> alle innovazioni di
	  ciascuna fra <lit>y1</lit>, <lit>y2</lit> e <lit>y3</lit>
	  (visto che <argname>alpha</argname> è omesso, si tratta di
	  stime puntuali). Nel secondo, <lit>ir2</lit> contiene tutte
	  le IRF rispetto a uno shock in <lit>y2</lit>,
	  con un intervallo di confidenza del 90 per cento. In questo
	  caso, la matrice risultato avrà 9 colonne: ogni IRF occupa
	  tre colonne adiacenti, con stima puntuale e limiti della
	  banda di confidenza.  Nell'ultimo esempio, la matrice
	  prodotta ha 27 colonne: 3 per ogni IRF per tutte le
	  variabilli per tutti gli shock.
	</para>
	<code>
	  var 4 y1 y2 y3
	  matrix ir1 = irf(1, 0)
	  matrix ir2 = irf(0, 2, 0.1)
	  matrix ir3 = irf(0, 0, 0.1)
	</code>
	<para>
	  Il numero di periodi (righe) su cui sono calcolate le
	  risposte è determinato automaticamente sulla base della
	  frequenza delle osservazioni, ma questa impostazione può
	  essere modificata attraverso il comando <cmdref
	  targ="set"/>, ad esempio <lit>set horizon 10</lit>.
	</para>
	<para>
	  Gli intervalli di confidenza, se prodotti, sono generati
	  tramite il bootstrap, ricampionando i residui originali.  Si
	  assume che l'ordine del modello sia sufficiente ad eliminare
	  la correlazione seriale nei residui. Il numero di default di
	  replicazioni bootstrap è 1999, ma è possibile modificarlo
	  usando il comando <cmdref targ="set"/>, come nel seguente
	  esempio:
	</para>
	<code>
	  set boot_iters 2999
	</code>
	<para>
	  <seelist>
	    <fncref targ="fevd"/>
	    <fncref targ="vma"/>
	  </seelist>
	</para>
      </description>
    </function>

    <function name="irr" section="math" output="scalar">
      <fnargs>
	<fnarg type="series-or-vec">x</fnarg>
      </fnargs>  
      <description>
	<para>
	  Restituisce il tasso interno di rendimento (Internal Rate of
	  Return) per <argname>x</argname>, considerata come una
	  sequenza di pagamenti (valori negativi) e riscossioni
	  (valori positivi).
	  <seelist>
            <fncref targ="npv"/>
	  </seelist>
	</para>
      </description>
    </function>

    <function name="iscomplex" section="data-utils" output="scalar">
      <fnargs>
	<fnarg type="string">name</fnarg>
      </fnargs>
      <description>
	<para>
	  Ritorna 1 se <argname>name</argname> è il nome di una 
	  matrice complessa, 0 se è il nome di una matrice reale, o
	  <lit>NA</lit> altrimenti.
	</para>
      </description>
    </function>

    <function name="isconst" section="data-utils" output="int">
      <fnargs>
	<fnarg type="series-or-vec">y</fnarg>
	<fnarg type="int" optional="true">panel-code</fnarg>
      </fnargs>
      <description>
	<para>
	  Quando il secondo argomento (opzionale) non è specificato,
	  produce 1 se <argname>y</argname> ha un valore costante per
	  il campione corrente (o lungo tutta la sua lunghezza se
	  <argname>y</argname> è un vettore), 0 altrimenti.
	</para>
	<para>
	  Il secondo argomento è accettato solo nel caso in cui il
	  dataset corrente sia un panel e <argname>y</argname> sia una
	  variabile.  In questo caso un valore
	  <argname>panel-code</argname> pari a 0 richiede un controllo
	  per invarianza nel tempo, mentre un valore pari a 1 richiede
	  un controllo di invarianza tra le unità cross-section
	  (ossia, in ciascun istante temporale il valore di
	  <argname>y</argname> è lo stesso per tutti i gruppi).
	</para>
	<para>
	  Se <argname>y</argname> è una variabile, i valori mancanti
	  sono ignorati durante il controllo.
	</para>
      </description>
    </function>

    <function name="isdiscrete" section="data-utils" output="int">
      <fnargs>
	<fnarg type="string">nome</fnarg>
      </fnargs>
      <description>
	<para>
	  Se <argname>nome</argname> è l'identificatore per una serie
	  esistente, ritorna 1 se la serie è stata dichiarata come
	  discreta e 0 altrimenti. Se <argname>nome</argname>
	  non identifica una serie, ritorna <lit>NA</lit>.
	</para>
      </description>
    </function>

    <function name="isdummy" section="data-utils" output="int">
      <fnargs>
	<fnarg type="series-or-vec">x</fnarg>
      </fnargs>
      <description>
	<para>
	  Se tutti i valori contenuti in <argname>x</argname> sono 0 o
	  1 (o mancanti), ritorna il numero di 1, altrimenti 0.
	</para>
      </description>
    </function>

    <function name="isnan" section="data-utils" output="asinput">
      <fnargs>
	<fnarg type="scalar-or-matrix">x</fnarg>
      </fnargs>
      <description>
	<para>
	  Dato un argomento scalare, restituisce 1 se <argname>x</argname>
	  è <quote>Not a Number</quote> (NaN), 0 altrimenti. Se
	  l'argomento è una matrice produce una matrice delle stesse
	  dimensioni contenente 1 nelle posizioni in cui l'elemento
	  corrispondente della matrice di input è NaN e 0 altrimenti.
	</para>
      </description>
    </function>

    <function name="isoconv" section="calendar" output="scalar">
      <fnargs>
	<fnarg type="series">date</fnarg>
	<fnarg type="seriesref">&amp;year</fnarg>
	<fnarg type="seriesref">&amp;month</fnarg>
	<fnarg type="seriesref" optional="true">&amp;day</fnarg>
      </fnargs>
      <description>
	<para>
	  Data una variabile <argname>date</argname> contenente date nel
	  formato <quote>base</quote> ISO 8601 (<lit>YYYYMMDD</lit>),
	  questa funzione scrive l'anno, il mese e (opzionale) il giorno
	  corrispondenti nella variabile nominata nel secondo e nei
	  successivi argomenti.  Un esempio, assumendo che la variabile
	  <lit>dates</lit> contenga valori a 8 cifre appropriati:
	</para>
	<code>
	  series y, m, d
	  isoconv(dates, &amp;y, &amp;m, &amp;d)
	</code>
	<para>
	  Il valore prodotto da questa funzione è 0 se completata con successo,
	  non-zero nel caso di errori.
	</para>
      </description>
    </function>

    <function name="isocountry" section="strings" output="asinput">
      <fnargs>
	<fnarg type="string-or-strings">paese</fnarg>
	<fnarg type="int" optional="true">tipo</fnarg>
      </fnargs>
      <description>
	<para>
	  Questa funzione fornisce corrispondenze fra i quattro modi
	  possibili di indicare un paese previsti nella norma ISO
	  3166, e cioè
	</para>
	<nlist>
	  <li><para>
	    Nome paese (in inglese)
	  </para></li>
	  <li><para>
	    Codice Alpha-2 (due lettere maiuscole)
	  </para></li>
	  <li><para>
	    Codice Alpha-3 (tre lettere maiuscole)
	  </para></li>
	  <li><para>
	    Codice numerico (a 3 cifre)
	  </para></li>
	</nlist>
	<para>
	  Partendo da una delle 4 forme, la funzione restituisce una
	  delle altre, a seconda dell'argomento
	  <argname>tipo</argname>, che deve andare da 1 a 4; se
	  l'argomento è omesso, la conversione avviene come segue:
	  quando <argname>paese</argname> è il nome di un paese, il
	  valore di ritorno è il codice Alpha-2; altrimenti, viene
	  ritornato il nome del paese. Qui di seguito sono illustrate
	  alcune chiamate alla funzione in modalità interattiva.
	</para>
	<code>
	  ? eval isocountry("Bolivia")
	  BO
	  ? eval isocountry("Bolivia", 3)
	  BOL
	  ? eval isocountry("GB")
	  United Kingdom of Great Britain and Northern Ireland
	  ? eval isocountry("GB", 3)
	  GBR
	  ? strings S = defarray("ES", "DE", "SD")
	  ? strings C = isocountry(S)
	  ? print C
	  Array of strings, length 3
	  [1] "Spain"
	  [2] "Germany"
	  [3] "Sudan"
	  ? matrix m = {4, 840}
	  ? C = isocountry(m)
	  ? print C
	  Array of strings, length 2
	  [1] "Afghanistan"
	  [2] "United States of America"
	</code>
	<para>
	  L'argomento <argname>paese</argname> nella forma 4 (codice
	  numerico), può essere contenuto in una stringa o in un array
	  di stringhe (ad esempio, <quote>032</quote> per
	  l'Argentina), così come in una variabile numerica. In questo
	  caso, <argname>paese</argname> può essere una serie o un
	  vettore, ma se c'è almeno un valore al di fuori del campo da
	  0 a 999, la funzione darà errore.
	</para>
	<para>
	  Il valore di ritorno è in ogni caso una stringa o un array
	  di stringhe; queste, volendo, possono essere convertite in
	  valori numerici per mezzo della funzione <fncref
	  targ="atof"/>.  Se <argname>paese</argname> non viene
	  trovato nella tavola ISO 3166, il valore restituito dalla
	  funzione è una stringa vuota, e viene stampato un avviso.
	</para>
      </description>
    </function>

    <function name="isodate" section="calendar" output="seebelow">
      <fnargs>
	<fnarg type="scalar-or-series">ed</fnarg>
	<fnarg type="bool" optional="true">as-string</fnarg>
      </fnargs>
      <description>
	<para>
	  L'argomento <argname>ed</argname> è interpretato come una
	  data in formato <quote>epoch</quote> (uguale a 1 per il
	  primo gennaio nell'anno 1 AD). Il risultato di default
	  &mdash; dello stesso tipo di <argname>ed</argname> &mdash; è
	  un numero a 8 cifre, o una serie di tali numeri, del tipo
	  <lit>YYYYMMDD</lit> (formato <quote>base</quote> ISO 8601),
	  che fornisce la data di calendario corrispondente al giorno
	  epoch.
	</para>
	<para>
	  Se <argname>ed</argname> è uno scalare (solo) e il secondo
	  argomento opzionale <argname>as-string</argname> è diverso
	  da zero, il risultato non è numerico ma una stringa del tipo
	  <lit>YYYY-MM-DD</lit> (formato ISO 8601
	  <quote>esteso</quote>).
	</para>
	<para>
	  Per la funzione inversa, si veda <fncref targ="epochday"/>.
	</para>
      </description>
    </function>

    <function name="isoweek" section="calendar" output="seebelow">
      <fnargs>
	<fnarg type="scalar-or-series">anno</fnarg>
	<fnarg type="scalar-or-series">mese</fnarg>
	<fnarg type="scalar-or-series">giorno</fnarg>
      </fnargs>
      <description>
	<para>
	  Ritorna il numero di settimana secondo lo standard ISO
	  8601, corrispondente alla data specificata nei tre argomenti, o <lit>NA</lit>
	  se la data non è valida. Si noti che tutti e tre gli
	  argomenti devono essere dello stesso tipo, cioè scalari
	  (interi) oppure serie.
	</para>
	<para>
	  Le settimane ISO sono numerate da 01 a 53; per lo più, ogni
	  anno ne ha 52, ma su 400 un certo numero (in media 71) ne ha
	  53. 
	  Secondo la definizione ISO 8601, la settimana 01 è quella
	  che contiene il primo giovedì dell'anno, secondo il
	  calendario gregoriano. Per maggiori dettagli, si veda
	  <url>https://en.wikipedia.org/wiki/ISO_week_date</url>.
	</para>
      </description>
    </function>

    <function name="iwishart" section="probdist" output="matrix">
      <fnargs>
	<fnarg type="symmat">S</fnarg>
	<fnarg type="int">v</fnarg>
      </fnargs>
      <description>
	<para>
	  Data <argname>S</argname> (una matrice positiva definita <by r="p"
	  c="p"/>), restituisce un'estrazione dalla distribuzione inversa di 
	  Wishart con <argname>v</argname> gradi di 
	  libertà. La matrice che ne risulta è anch'essa <by r="p" c="p"/>.  
	  Utilizza l'algoritmo di <cite key="odell-feiveson66">Odell e Feiveson
	  (1966)</cite>.
	</para>
      </description>
    </function>

    <function name="jsonget" section="data-utils" output="string">
      <fnargs>
	<fnarg type="string">buf</fnarg>
	<fnarg type="string">path</fnarg>
	<fnarg optional="true" type="scalarref">nread</fnarg>
      </fnargs>
      <description>
	<para>
	  L'argomento <argname>buf</argname> deve essere un buffer
	  JSON, così come vien letto da un server attraverso la
	  funzione <fncref targ="curl"/>, mentre l'argomento
	  <argname>path</argname> dev'essere una specificazione
	  JsonPath.
	</para>
	<para>
	  Questa funzione restituisce una stringa con i dati trovati
	  nel buffer al path specificato. Sono supportati i tipi di
	  dato <quote>double</quote> (decimale), <quote>int</quote>
	  (intero) e <quote>string</quote> (stringa). Nel caso di
	  argomenti numerici, viene restituita la loro
	  rappresentazione stringa (con le convenzioni
	  <quote>C</quote> per i double).  Se l'oggetto a cui
	  <argname>path</argname> fa riferimento è un array, i suoi
	  membri vengono stampati uno per linea nella stringa
	  risultato.
	</para>
	<para>
	  Per default, se <argname>path</argname> non viene trovato nel
	  buffer JSON si verifica un errore, ma questo può essere
	  evitato passano il terzo argomento (opzionale): così
	  facendo, l'argomento restituisce il numero di corrispondenze
	  trovate. Se non ce ne sono, la funzione restituisce una
	  stringa vuota. Ad esempio:
	</para>
	<code>
	  ngot = 0
	  ret = jsonget(jbuf, "$.some.thing", &amp;ngot)
	</code>
	<para>
	  Tuttavia se la query non rispetta lo standard, viene
	  ritornato ugualmente un errore.
	</para>
	<para>
	  Per maggiori dettagli sulla sintassi JsonPath, si veda ad
	  esempio
	  <url>http://goessner.net/articles/JsonPath/</url>. Tuttavia,
	  si noti che il modulo di gretl per <lit>jsonget</lit> è
	  fornito dalla libreria esterna <lit>json-glib</lit>, la
	  quale non necessariamente supporta tutti gli elementi di
	  JsonPath. Inoltre, la funzionalità precisa di
	  <lit>json-glib</lit> può dipendere dalla versione installata
	  sul vostro sistema. Per maggiori dettagli, vedi
	  <url>http://developer.gnome.org/json-glib/</url>.
	</para>
	<para>
	  Ciò premesso, <lit>jsonget</lit> dovrebbe mettere a
	  disposizione i seguenti operatori:
	</para>
	<ilist>
	  <li>
            <para>
	      nodo radice, attraverso il carattere <lit>$</lit>
            </para>
	  </li>
	  <li>
            <para>
	      operatore di discesa ricorsiva: <lit>..</lit>
            </para>
	  </li>
	  <li>
            <para>
	      operatore wildcard: <lit>*</lit>
            </para>
	  </li>
	  <li>
            <para>
	      operatore pedice : <lit>[]</lit>
            </para>
	  </li>
	  <li>
            <para>
	      operatore di sottoinsieme, p. es. <lit>[i,j]</lit>
            </para>
	  </li>
	  <li>
            <para>
	      operatore di slice (fetta): <lit>[start:end:step]</lit>
            </para>
	  </li>
	</ilist>
	
      </description>
    </function>    

    <function name="jsongetb" section="data-utils" output="bundle">
      <fnargs>
	<fnarg type="string">buf</fnarg>
	<fnarg type="string" optional="true">percorso</fnarg>
      </fnargs>
      <description>
	<para>
	  L'argomento <argname>buf</argname> dev'essere un buffer
	  JSON, così come ad esempio può esser preso da un sito
	  attraverso la funzione <fncref targ="curl"/>. L'argomento opzionale
	  <argname>percorso</argname> è discusso più sotto.
	</para>
	<para>
	  La funzione restituisce un bundle la cui struttura riproduce
	  quella dell'input: gli oggetti JSON diventano bundle e gli
	  array JSON diventano array gretl, contenenti stringhe o a
	  loro volta bundle. I nodi JSON <quote>valore</quote>
	  diventano membri di bundle o elementi di array; nel secondo
	  caso, i valori numerici sono convertiti in stringhe via
	  <lit>sprintf</lit>.  Si noti che, dal momento che in gretl
	  gli array non possono essere annidati, l'input per questa
	  funzione è un po' più restrittivo della specificazione JSON
	  completa, in cui ciò è possibile.
	</para>
	<para>
	  L'argomento opzionale <argname>percorso</argname> viene usato
	  per limitare gli elementi JSON compresi nel bundle. Si noti
	  che questo non è un <quote>JsonPath</quote> come descritto
	  alla funzione <fncref targ="jsonget"/>; invece, è un
	  semplice costrutto descritto qui nel seguito. 
	</para>
	<ilist>
	  <li>
	    <para>
	      <argname>path</argname> è una stringa contenente
	      elementi separati da una barra (<quote>/</quote>) che
	      indica il movimento <quote>in profondità</quote>
	      nell'albero JSON contenuto in
	      <argname>buf</argname>. Il percorso inizia
	      implicitamente dal nodo radice, per cui una barra
	      iniziale è ammessa ma non richiesta. Il percorso non può
	      contenere spazi.
	    </para>
	  </li>
	  <li>
	    <para>
	      Ogni elemento del percorso deve essere formato in uno
	      dei seguenti tre modi: (a) un nome, nel qual caso il
	      bundle conterrà solo l'elemento JSON di nome
	      corrispondente a quel dato livello; oppure (b) <quote>*</quote>
	      (asterisco), che indica l'inclusione di tutti gli
	      elementi a quel livello; o infine (c), una lista di
	      elementi separati da virgole, compresa fra graffe (<quote>{</quote> e
	      <quote>}</quote>), nel qual caso verranno inclusi solo
	      quei certi elementi JSON.
	    </para>
	  </li>
	</ilist>
        <para>
          Vedi anche la funzione stringa <fncref targ="jsonget"/>;
          ognuna di queste due può essere più utile dell'altra, a
          seconda dei casi.
        </para>
      </description>
    </function>

    <function name="juldate" section="calendar" output="seebelow">
      <fnargs>
	<fnarg type="scalar-or-series">ed</fnarg>
	<fnarg type="bool" optional="true">come-stringa</fnarg>
      </fnargs>
      <description>
	<para>
	  L'argomento <argname>ed</argname> viene interpretato come
	  data epocale, pari a 1 per il 1° gennaio 1 d.C. nel
	  calendario gregoriano prolettico. Il valore ritornato
	  &mdash; dello stesso tipo di <argname>ed</argname> &mdash; è
	  un numero di 8 cifre, o una serie di numeri siffatti,
	  codificati come <lit>AAAAMMGG</lit> (il formato <quote>base</quote>
	  nella specifica ISO 8601), con le date corrispondenti nel
	  calendario giuliano.
	</para>
	<para>
	  Nel solo caso in cui <argname>ed</argname> sia uno scalare e
	  l'argomento <argname>come-stringa</argname> sia non-zero, il
	  valore ritornato non è numerico, ma una stringa del tipo
	  <lit>AAAA-MM-GG</lit> (il formato ISO 8601 <quote>esteso</quote>).
	</para>
	<para>
	  Vedi anche <fncref targ="isodate"/>.
	</para>
      </description>
    </function>    

    <function name="kdensity" section="nonparam" output="matrix">
      <fnargs>
	<fnarg type="series-list-or-mat">x</fnarg>
	<fnarg type="scalar" optional="true">scale</fnarg>
	<fnarg type="bool" optional="true">control</fnarg>
      </fnargs>
      <description>
	<para>
	  Calcola la stima della densità kernel per l'argomento
	  <argname>x</argname>, che può essere una serie, una lista, o
	  una matrice con una o più colonne. La matrice che ne risulta
	  ha <math>k</math> + 1 colonne, dove <math>k</math> è il
	  numero di elementi (serie o colonne) in
	  <argname>x</argname>. La prima contiene un insieme di valori
	  in ascissa equispaziati e le altre riportano le stime della
	  densità in ciascuno di questi punti.
	</para>
	<para>
	  Il parametro opzionale <argname>scale</argname> può essere
	  utilizzato per adattare il grado di lisciaggio rispetto al
	  valore di default di 1.0 (valori più elevati producono un
	  risultato più liscio). Il parametro
	  <argname>control</argname> è booleano: si utilizza il kernel
	  Gaussiano quando <argname>control</argname> è pari 0 (il
	  valore di default); altrimenti, si utilizza il kernel di
	  Epanechnikov.
	</para>
	<para>
	  Un grafico del risultato può essere ottenuto utilizzando il
	  comando <cmdref targ="gnuplot"/>, come segue. Si noti che la
	  colonna contenente le ascisse deve essere specificata per
	  ultima.
	</para>
	<code>
	  matrix d = kdensity(x)
	  # se x ha un solo elemento
	  gnuplot 2 1 --matrix=d --with-lines --fit=none
	  # se x ha due elementi
	  gnuplot 2 3 1 --matrix=d --with-lines --fit=none
	</code>
      </description>
    </function>
    
    <function name="kdsmooth" section="sspace" output="scalar">
      <fnargs>
	<fnarg type="bundleref">&amp;Mod</fnarg>
	<fnarg type="bool" optional="true">MSE</fnarg>
      </fnargs>
      <description>
	<para>
	  Effettua il <quote>disturbance smoothing</quote> per un
	  bundle tipo Kalman inizializzato in precedenza con la funzione
	  <fncref targ="ksetup"/>; restituisce 0 se il comando va a
	  buon fine e 1 se ci sono stati problemi numerici.
	</para>
	<para>
	  Se l'esecuzione va a buon fine, i disturbi stimati
	  <quote>lisciati</quote> saranno disponibili sotto
	  <lit>Mod.smdist</lit>.
	</para>
	<para>
	  L'argomento opzionale <argname>MSE</argname> determina il
	  contenuto di <lit>Mod.smdisterr</lit>. Se esso è 0 od
	  omesso, questa matrice conterrà gli errori standard non
	  condizionali dei disturbi, che sono di solito usati per
	  produrre i cosiddetti <emphasis>residui
	  ausiliari</emphasis>. Altrimenti, <lit>Mod.smdisterr</lit>
	  conterrà la stima degli scarti quadratici medi dei residui
	  ausiliari dal loro vero valore.
	</para>
	<para>
	  Per più dettagli, vedi <guideref targ="chap:kalman"/>.
	</para>
	<para>
	  <seelist>
            <fncref targ="ksetup"/>
            <fncref targ="kfilter"/>
            <fncref targ="ksmooth"/>
            <fncref targ="ksimul"/>
	  </seelist>
	</para>
      </description>
    </function> 

    <function name="kfilter" section="sspace" output="scalar">
      <fnargs>
	<fnarg type="bundleref">&amp;Mod</fnarg>
      </fnargs>
      <description>
	<para>
	  Effettua un passaggio di filtraggio in avanti su un bundle
	  di tipo Kalman, creato in precedenza per mezzo della
	  funzione <fncref targ="ksetup"/>; ritorna 0 se l'esecuzione
	  va a buon fine o 1 quando si incontrino problemi numerici.
	</para>
	<para>
	  Se l'esecuzione va a buon fine, l'elemento
	  <lit>Mod.prederr</lit> conterrà gli errori di previsione a
	  un passo, assieme alla sequenza delle rispettive matrici di
	  covarianza in <lit>Mod.pevar</lit>. Inoltre, l'elemento
	  <lit>Mod.llt</lit> conterrà un vettore di dimensione T,
	  contenente la log-verosimiglianza per osservazione.
	</para>
	<para>
	  Per ulteriori dettagli, vedi <guideref targ="chap:kalman"/>.
	</para>
	<para>
	  <seelist>
            <fncref targ="kdsmooth"/>
            <fncref targ="ksetup"/>
            <fncref targ="ksmooth"/>
            <fncref targ="ksimul"/>
	  </seelist>
	</para>
      </description>
    </function>

    <function name="kmeier" section="nonparam" output="matrix">
      <fnargs>
	<fnarg type="series-or-vec">d</fnarg>
	<fnarg type="series-or-vec" optional="true">cens</fnarg>
      </fnargs>
      <description>
	<para>
	  Dato un campione di dati di durata, <argname>d</argname>, ed
	  eventualmente una variabile di censura,
	  <argname>cens</argname>, questa funzione calcola lo
	  stimatore nonparametrico di Kaplan&ndash;Meier della
	  funzione di sopravvivenza (<cite key="kaplan-meier">Kaplan
	  and Meier, 1958</cite>). La matrice risultato ha tre
	  colonne, contenenti (nell'ordine) i valori in
	  <argname>d</argname>, ordinati, la funzione di sopravvivenza
	  stimata e il suo errore standard asintotico, calcolato col
	  metodo di <cite key="greenwood26">Greenwood (1926)</cite>.
	</para>
	<para>
	  Se l'argomento <argname>cens</argname> non viene omesso, il
	  valore 0 indica che l'osservazione non è censurata, mentre
	  il valore 1 denota una censura a destra (e cioè che il
	  periodo di osservazione dell'individuo in questione si è
	  concluso prima che la durata fosse registrata come
	  conclusa). Se <argname>cens</argname> è omesso, si assume
	  che le osservazioni siano non censurate. (Nota: le
	  convenzioni su <argname>cens</argname> potranno subire
	  modifiche in futuro per coprire altri tipi di censura.)
	</para>
	<para>
	  <seelist>
            <fncref targ="naalen"/>
	  </seelist>
	</para>
      </description>
    </function>

    <function name="kpsscrit" section="stats" output="matrix">
      <fnargs>
	<fnarg type="scalar">T</fnarg>
	<fnarg type="bool">trend</fnarg>
      </fnargs>
      <description>
	<para>
	  Restituisce un vettore riga contenente i valori critici al
	  10, 5 e 1 percento per il test di stazionarietà
	  KPSS. <argname>T</argname> deve contenere il numero di
	  osservazioni e <argname>trend</argname> dev'essere 1 se il
	  test include un trend e 0 altrimenti.
	</para>
	<para>
	  I valori critici sono basati sulle superfici di risposta
	  stimate da <cite key="sephton95">Sephton (Economics
	  Letters, 1995)</cite>. Vedi anche il comando <cmdref
	  targ="kpss"/>.
 	</para>
      </description>
    </function> 

    <function name="ksetup" section="sspace" output="bundle">
      <fnargs>
	<fnarg type="smlist">Y</fnarg>
	<fnarg type="scalar-or-matrix">H</fnarg>
	<fnarg type="scalar-or-matrix">F</fnarg>
	<fnarg type="scalar-or-matrix">Q</fnarg>
	<fnarg optional="true" type="matrix">C</fnarg>
      </fnargs>
      <description>
	<para>
	  Imposta un bundle di tipo Kalman, ossia un oggetto
	  contenente le informazioni necessarie a definire un modello
	  lineare in spazio degli stati della seguente forma:
	  <equation status="display" 
		    tex="\[y_t= Z \alpha_t\]"
		    ascii="y(t) = Z a(t)"
		    graphic="kalman1"/> 
          con equazione di transizione
	  <equation status="display" 
		    tex="\[\alpha_{t+1} = T \alpha_t + u_t\]"
		    ascii="a(t+1) = T a(t) + u(t)"
		    graphic="kalman2"/> 
		    dove <math>V(u) = Q</math>.
        </para>
	<para>
	  Gli oggetti così creati possono poi essere usati con le
	  funzioni dedicate <fncref targ="kfilter"/> per il
	  filtraggio, <fncref targ="ksmooth"/> e <fncref
	  targ="kdsmooth"/> per il lisciaggio
	  (<emphasis>smoothing</emphasis>) e <fncref targ="ksimul"/>
	  per effettuare simulazioni.
	</para>
	<para>
	  La classe dei modelli gestibili è, in realtà, molto più
	  ampia di quanto implicato dalla rappresentazione qui sopra:
	  si possono creare modelli con matrici di sistema variabili
	  nel tempo, modelli con prior diffuse, variabili esogene
	  nell'equazione di misura e modelli con innovazioni correlate
	  fra loro. Per ulteriori dettagli, si veda <guideref
	  targ="chap:kalman"/>.
	</para>
	<para>
	  <seelist>
	    <fncref targ="kdsmooth"/>
	    <fncref targ="kfilter"/>
	    <fncref targ="ksmooth"/>
	    <fncref targ="ksimul"/>
	  </seelist>
	</para>
      </description>
    </function> 
    
    <function name="ksimul" section="sspace" output="scalar">
      <fnargs>
	<fnarg type="bundleref">&amp;Mod</fnarg>
      </fnargs>
      <description>
	<para>
	  Usa un bundle di tipo Kalman, creato in precedenza con
	  <fncref targ="ksetup"/> per simulare dei dati.
	</para>
	<para>
	  Per maggiori dettagliu, vedi <guideref targ="chap:kalman"/>.
	</para>
	<para>
	  <seelist>
	    <fncref targ="ksetup"/>
	    <fncref targ="kfilter"/>
	    <fncref targ="ksmooth"/>
	  </seelist>
	</para>
      </description>
    </function> 

    <function name="ksmooth" section="sspace" output="matrix">
      <fnargs>
	<fnarg type="bundleref">&amp;Mod</fnarg>
      </fnargs>
      <description>
	<para>
	  Effettua un passaggio di filtraggio all'indietro su un bundle
	  di tipo Kalman, creato in precedenza per mezzo della
	  funzione <fncref targ="ksetup"/>; ritorna 0 se l'esecuzione
	  va a buon fine o 1 quando si incontrino problemi numerici.
	</para>
	<para>
	  Se l'esecuzione va a buon fine, l'elemento
	  <lit>Mod.state</lit> conterrà gli stati lisciati, assieme
	  alla sequenza delle rispettive matrici di covarianza in
	  <lit>Mod.stvar</lit>.  Per maggiori dettagli, si veda
	  <guideref targ="chap:kalman"/>.
	</para>
	<para>
	  <seelist>
	    <fncref targ="kdsmooth"/>
	    <cmdref targ="kalman"/>
	    <fncref targ="kfilter"/>
	    <fncref targ="ksimul"/>
	  </seelist>
	</para>
      </description>
    </function> 

    <function name="kurtosis" section="stats" output="scalar">
      <fnargs>
	<fnarg type="series">x</fnarg>
      </fnargs>
      <description>
	<para>
	  Produce il coefficiente di curtosi (in eccesso) della
	  variabile <argname>x</argname>, calcolato non considerando i
	  valori mancanti.
	</para>
      </description>
    </function>

    <function name="lags" section="transforms" output="list-or-mat">
      <fnargs>
	<fnarg type="int">p</fnarg>
	<fnarg type="series-or-list">y</fnarg>
	<fnarg type="bool" optional="true">bylag</fnarg>
      </fnargs>
      <description>
	<para>
	  Se il primo argomento è uno scalare, genera i ritardi da 1 a
	  <argname>p</argname> della variabile <argname>y</argname>, o se
	  <argname>y</argname> è una lista, di tutte le variabili nella
	  lista.  Se <argname>p</argname> = 0, e <argname>y</argname> è
	  una serie o una lista, il ritardo massimo è pari alla
	  periodicità dei dati; altrimenti, <argname>p</argname> deve
	  essere positivo.
	</para>
	<para>
	  Se il primo argomento è un vettore, vengono generati i ritardi
	  specificati in esso. Ad esempio, un tipico uso di questa
	  possibilità sarebbe specificare <argname>p</argname> come
	  <lit>seq(3,7)</lit>, il che equivale ad omettere il primo e il
	  secondo ritardo. Non c'è problema nell'usare vettori con
	  <quote>buchi</quote>, come ad esempio in <lit>{3,5,7}</lit>, ma
	  in questi case i ritardi devono essere dati in ordine
	  ascendente.
	</para>
	<para> 
	  Nel caso l'output sia una lista, alle variabili così generate è
	  automaticamente attribuito un nome sulla base del formato
	  <repl>varname</repl><lit>_</lit><repl>i</repl> dove
	  <repl>varname</repl> è il nome della variabile originale e
	  <repl>i</repl> è il valore del ritardo.  Se necessario la parte
	  originale del nome è troncata e può essere aggiustata in caso di
	  ripetizioni nell'insieme dei nomi delle variabili così
	  costruite.
	</para>
	<para>
	  Quando <argname>y</argname> è una lista e l'ordine di ritardo è
	  maggiore di 1, l'ordinamento di default dei termini della lista
	  che ne risulta è per variabile: tutti i ritardi della prima
	  variabile nella lista in input sono seguiti da tutti i ritardi
	  della seconda variabile, e così via. Il terzo argomento
	  (opzionale) può essere utilizzato per cambiare tale
	  impostazione: se <argname>bylag</argname> è diverso da zero i
	  termini sono ordinati per ritardo: il primo ritardo di tutte le
	  variabili in input, poi il secondo ritardo, e così via.
	</para>
	<para>
	  Vedi anche <fncref targ="mlag"/> per l'uso con matrici.
	</para>
      </description>
    </function>

    <function name="lastobs" section="data-utils" output="int">
      <fnargs>
	<fnarg type="series">y</fnarg>
	<fnarg type="bool" optional="true">insample</fnarg>
      </fnargs>
      <description>
	<para>
	  Ultimo valore non-mancante per la variabile
	  <argname>y</argname>. Si noti che se si sta operando su un
	  sottocampione ristretto, il valore prodotto può essere
	  maggiore della variabile dollaro <fncref targ="$t2"/>. Se però
	  l'argomento <argname>insample</argname> è nonzero, viene
	  considerato solo il sottocampione attualmente in vigore.
	  <seelist>
	    <fncref targ="firstobs"/>
	  </seelist>
	</para>
      </description>
    </function>

    <function name="ldet" section="linalg" output="scalar">
      <fnargs>
	<fnarg type="smatrix">A</fnarg>
      </fnargs>
      <description>
	<para>
	  Produce il logaritmo naturale del determinante di
	  <math>A</math>, calcolato attraverso la fattorizzazione
	  LU. Questa funzione è più efficiente del calcolo del
	  logaritmo del risultato di <fncref targ="det"/>. Fra
	  l'altro, in alcuni casi <lit>ldet</lit> restituisce un
	  risultato valido anche quando il determinante di
	  <math>A</math> è numericamente <quote>infinito</quote> (nel
	  senso che eccede il massimo consentito dalla precisione
	  dell'elaboratore).
	  <seelist> 
	    <fncref targ="det"/>
	    <fncref targ="rcond"/>
	  </seelist>
	</para>
      </description>
    </function>

    <function name="ldiff" section="transforms" output="asinput">
      <fnargs>
	<fnarg type="series-or-list">y</fnarg>
      </fnargs>
      <description>
	<para>
	  Calcola le differenze logaritmiche; i valori iniziali sono posti uguali a
	  <lit>NA</lit>.
	</para>
	<para> 
	  Quando viene restituita una lista alle singole variabili così generate 
	  è automaticamente attribuito un nome sulla base del formato
	  <lit>ld_</lit><repl>varname</repl> dove
	  <repl>varname</repl> è il nome della variabile originale. 
	  Se necessario il nome viene troncato e può essere modificato 
	  in caso di ripetizioni nell'insieme dei nomi delle variabili
	  così costruite.
	</para> 
	<para>
	  <seelist> 
	    <fncref targ="diff"/>
	    <fncref targ="sdiff"/>
	  </seelist>
	</para>
      </description>
    </function>

    <function name="lincomb" section="transforms" output="series">
      <fnargs>
	<fnarg type="list">L</fnarg>
	<fnarg type="vector">b</fnarg>
      </fnargs>
      <description>
	<para>
	  Calcola una nuova variabile ottenuta come combinazione
	  lineare delle variabili nella lista <argname>L</argname>.  I
	  coefficienti sono dati dal vettore <argname>b</argname>, che
	  deve avere lunghezza uguale al numero di variabili in
	  <argname>L</argname>.
	</para>
	<para>
	  <seelist> 
	    <fncref targ="wmean"/>
	  </seelist>
	</para>
      </description>
    </function>

    <function name="linearize" section="transforms" output="series">
      <fnargs>
	<fnarg type="series">x</fnarg>
      </fnargs>
      <description>
	<para>
	  Richiede che TRAMO sia installato. Restituisce una versione
	  <quote>linearizzata</quote> della serie in input, ossia una
	  serie in cui le osservazioni mancanti vengono sostituite da
	  valori interpolati e gli outlier vengono aggiustati. A tal
	  fine, viene usato il meccanismo automatico di TRAMO; per
	  maggiori dettagli, si consulti la documentazione di TRAMO.
	</para>
	<para>
	  Si noti che, se la serie in input non contiene osservazioni
	  mancanti né valori che TRAMO considera outlier, la funzione
	  ritorna una copia della serie originale.
	</para>
      </description>
    </function>
    
    <function name="ljungbox" section="stats" output="scalar">
      <fnargs>
	<fnarg type="series">y</fnarg>
	<fnarg type="int">p</fnarg>
      </fnargs>
      <description>
	<para>
	  Calcola la statistica Q di Ljung&ndash;Box per la serie y
	  <argname>y</argname> usando <argname>p</argname> ritardi e
	  il campione corrente. L'ordine di ritardo deve essere maggiore o uguale a 1 e
	  inferiore al numero di osservazioni disponibili.
	</para>
	<para>
	  Questa statistica può essere confrontata con la distribuzione chi-quadro con
	  <argname>p</argname> gradi di libertà per sottoporre a test
	  l'ipotesi che la variabile <argname>y</argname> sia
	  serialmente incorrelata.
	  <seelist>
	    <fncref targ="pvalue"/>
	  </seelist>
	</para>
      </description>
    </function>

    <function name="lngamma" section="math" output="asinput">
      <fnargs>
	<fnarg type="anyfloat">x</fnarg>
      </fnargs>
      <description>
	<para>
	  Logaritmo della funzione gamma di <argname>x</argname>.
	</para>
	<para>
	  Vedi anche <fncref targ="bincoeff"/> e <fncref targ="gammafun"/>.
	</para>
      </description>
    </function>

    <function name="loess" section="nonparam" output="series">
      <fnargs>
	<fnarg type="series">y</fnarg>
	<fnarg type="series">x</fnarg>
	<fnarg optional="true" type="int">d</fnarg>
	<fnarg optional="true" type="scalar">q</fnarg>
	<fnarg optional="true" type="bool">robust</fnarg>
      </fnargs>
      <description>
	<para>
	  Effettua una regressione polinomiale ponderata localmente e
	  restituisce una variabile contenente i valori previsti di
	  <argname>y</argname> per ogni elemento non mancante di
	  <argname>x</argname>.  Viene usato il metodo descritto in
	  <cite key="cleveland79">William Cleveland (1979)</cite>.
	</para>
	<para>
	  Gli argomenti opzionali <argname>d</argname> e
	  <argname>q</argname> specificano rispettivamente l'ordine
	  del polinomio in <argname>x</argname> e la proporzione di
	  punti da usare nella stima locale.  I valori predefiniti
	  sono <argname>d</argname> = 1 e <argname>q</argname> =
	  0.5. Gli altri valori consentiti per <argname>d</argname>
	  sono 0 e 2. Con <argname>d</argname> = 0 la regressione
	  locale si riduce a una forma di media mobile. Il valore di
	  <argname>q</argname> dev'essere compreso fra 0 e 1; più
	  grande è il valore, più liscia sarà la stima.
	</para>
	<para>
	  Assegnando all'argomento <argname>robust</argname> un valore
	  non-zero, le regressioni locali sono effettuate due volte,
	  con pesi modificati sulla base dei residui dell'iterazione
	  precedente per ridurre l'effetto degli outlier.
	</para>
	<para>
	  Si vedano anche <fncref targ="nadarwat"/> e <guideref
	  targ="chap:nonparam"/> per maggiori dettagli sui metodi
	  nonparametrici.
	</para>
      </description>
    </function>

    <function name="log" section="math" output="asinput">
      <fnargs>
	<fnarg type="anyfloat-or-list">x</fnarg>
      </fnargs>
      <description>
	<para>
	  Logaritmo naturale di <argname>x</argname>; genera <lit>NA</lit> per valori non
	  positivi. Nota: <lit>ln</lit> può essere usato al posto di 
	  di <lit>log</lit>.
	</para>
	<para> 
	  Quando restituisce una lista alle singole variabili viene automaticamente 
	  assegnato un nome sulla base del formato
	  <lit>l_</lit><repl>varname</repl> dove
	  <repl>varname</repl> è il nome della variabile originale. 
	  Se necessario il nome viene troncato e può essere modificato 
	  in caso di ripetizioni nell'insieme dei nomi delle variabili
	  così costruite.
	</para> 
      </description>
    </function>

    <function name="log10" section="math" output="asinput">
      <fnargs>
	<fnarg type="anyfloat">x</fnarg>
      </fnargs>
      <description>
	<para>
	  Logaritmo in base 10 di <argname>x</argname>; produce <lit>NA</lit> per valori
	  non positivi.
	</para>
      </description>
    </function>

    <function name="log2" section="math" output="asinput">
      <fnargs>
	<fnarg type="anyfloat">x</fnarg>
      </fnargs>
      <description>
	<para>
	  Logaritmo in base 2 di <argname>x</argname>; produce <lit>NA</lit> per valori
	  non positivi.
	</para>
      </description>
    </function>

    <function name="logistic" section="math" output="asinput">
      <fnargs>
	<fnarg type="anyfloat">x</fnarg>
      </fnargs>
      <description>
	<para context="tex">
	  Restituisce la funzione logistica calcolata nell'argomento
	  <argname>x</argname>: $\Lambda(x) = e^x/(1+e^x)$. Se
	  <argname>x</argname> è una matrice, la funzione è applicata
	  elemento per elemento.
	</para>
	<para context="notex">
	  Restituisce la funzione logistica calcolata nell'argomento
	  <argname>x</argname>: <math>e</math><sup>x</sup>/(1 +
	  <math>e</math><sup>x</sup>).  Se <argname>x</argname> è una
	  matrice, la funzione è applicata elemento per elemento.
	</para>
      </description>
    </function>

    <function name="lpsolve" section="math" output="bundle">
      <fnargs>
	<fnarg type="bundle">specs</fnarg>
      </fnargs>
      <description>
	<para>
	  Risolve numericamente un problema di programmazione lineare
	  usando la libreria <lit>lpsolve</lit>. Si veda
	  <doc>gretl-lpsolve.pdf</doc> (in inglese) per dettagli ed
	  esempi d'uso.
	</para>
      </description>
    </function>

    <function name="lower" section="matrix" output="smatrix">
      <fnargs>
	<fnarg type="matrix">A</fnarg>
      </fnargs>
      <description>
	<para context="notex">
	  Restituisce una matrice <by r="n" c="n"/> triangolare inferiore: gli elementi
	  sulla diagonale o sotto di essa sono uguali al valore corrispondente in 
	  <argname>A</argname>; i restanti valori sono pari a zero.
	</para>
	<para context="tex">
	  Restituisce una matrice $n\times n$ triangolare inferiore <math>B</math>
	  tale che $B_{ij} = A_{ij}$ se $i \ge j$, e 0 altrimenti.
	</para>
	<para>
	  <seelist>
	    <fncref targ="upper"/>
	  </seelist>
	</para>
      </description>
    </function>

    <function name="lrcovar" section="timeseries" output="matrix">
      <fnargs>
	<fnarg type="matrix">A</fnarg>
	<fnarg type="bool" optional="true">centra</fnarg>
      </fnargs>
      
      <description>
	<para>
	  Restituisce la matrice varianze-covarianze di lungo periodo
	  delle colonne di <argname>A</argname>. Le colonne vengono
	  centrate a meno che il secondo argomento (opzionale) non sia
	  zero. Il tipo di kernel e il parametro di troncamento
	  (ampiezza della finestra) vengono scelti tramite le
	  opportune opzioni offerte dal comando <cmdref targ="set"/>,
	  quali <lit>hac_kernel</lit>, <lit>hac_lag</lit> e
	  <lit>hac_prewhiten</lit>. Si veda la sezione su dati in
	  serie storiche e matrici di covarianze robuste in <guideref
	  targ="chap:robust_vcv"/> per più dettagli.
	</para>
	
	<para>
	  <seelist>
	    <fncref targ="lrvar"/>
	  </seelist>
	</para>
	
      </description>
    </function>

    <function name="lrvar" section="timeseries" output="scalar">
      <fnargs>
	<fnarg type="series-or-vec">y</fnarg>
	<fnarg type="int" optional="true">k</fnarg>
	<fnarg type="scalar" optional="true">mu</fnarg>
      </fnargs>
      <description>
	<para>
	  Restituisce la varianza di lungo periodo di <argname>y</argname>
	  calcolata utilizzando il kernel di Bartlett con finestra
	  <argname>k</argname>. Se il secondo argomento è omesso o
	  negativo l'ampiezza della finestra è pari alla parte intera
	  della radice cubica dell'ampiezza campionaria.
	</para>
	<para context="tex">
	  In formule: 
	  \[ \hat{\omega}^2(k) = \frac{1}{T} \sum_{t=k}^{T-k}
	  \left[ \sum_{i=-k}^k w_i (y_t - \mu) (y_{t-i} - \bar{Y})
	  \right] \] 
	  con 
	  \[ w_i = 1 - \frac{|i|}{k + 1} \]
	</para>
	<para>
	  Nel calcolo della varianza, la serie <argname>y</argname> viene
	  centrata sul parametro opzionale <argname>mu</argname>; se
	  questo è omesso o <lit>NA</lit>, viene usata la media
	  campionaria.
	</para>
	<para>
	  Per l'equivalente multivariato, si veda <fncref
	  targ="lrcovar"/>.
	</para>
      </description>
    </function>

    <function name="Lsolve" section="linalg" output="matrix">
      <fnargs>
	<fnarg type="matrix">L</fnarg>
	<fnarg type="matrix">b</fnarg>
      </fnargs>
      <description>
	<para>
	  Risolve l'equazione <math>Ax = b</math> per <math>x</math>,
	  dove <argname>L</argname> è il fattore di Cholesky
	  (triangolare bassa) della matrice definita positiva
	  <math>A</math>. Matrici <argname>L</argname> siffatte
	  vengono ottenute a partire da una matrice definita positiva
	  per mezzo della funzione <fncref targ="cholesky"/>.
	</para>
	<para>
	  Le due espressioni seguenti dovrebbero produrre lo stesso
	  risultato (salvo la precisione macchina); tuttavia, la
	  variante basata su <lit>Lsolve</lit> permette di
	  riutilizzare un fattore di Cholesky già calcolato e quindi
	  ottimizza i tempi di calcolo per una data matrice
	  <math>A</math> e diversi valori di <math>b</math>. Il
	  guadagno sarà tanto più grande quanto più alta è la
	  dimensione di <math>A</math>.
	</para>
	<code>
	  # variante 1
	  matrix L = cholesky(A)
	  matrix x = Lsolve(L, b)
	  # variante 2
	  matrix x = A \ b
	</code>
      </description>
    </function>

    <function name="mat2list" section="data-utils" output="list">
      <fnargs>
	<fnarg type="matrix">X</fnarg>
	<fnarg optional="true" type="string">prefisso</fnarg>
      </fnargs>
      <description>
	<para>
	  Questa funzione costruisce una lista di serie a partire
	  dalle colonne di una matrice. La matrice 
	  <argname>X</argname> deve avere un numero di righe pari alla
	  lunghezza del dataset corrente, o al numero di osservazioni
	  nel sottocampione corrente.
	</para>
	<para>
	  I nomi delle serie risultanti sono assegnati nel modo
	  seguente. Se l'argomento opzionale
	  <argname>prefisso</argname> è specificato, la serie
	  create dalla colonna <math>i</math> di <argname>X</argname>
	  prenderà quel nome con l'aggiunta di <math>i</math>, come ad
	  esempio in <lit>pippo1</lit>, <lit>pippo2</lit> e così via.
	  Altrimenti, se <argname>X</argname> ha dei nomi di colonna (vedi
	  <fncref targ="cnameset"/>) vengono usati questi.  Infine,
	  se nessuna delle due condizioni è vera, i nomi sono
	  <lit>column1</lit>, <lit>column2</lit> e così via.
	</para>
	<para>
	  Quello che segue è un piccolo esempio:
	</para>
	<code>
	  matrix X = mnormal($nobs, 8)
	  list L = mat2list(X, "xnorm")
	  # or alternativamente, se non serve salvare X separatamente
	  list L = mat2list(mnormal($nobs, 8), "xnorm")
	</code>
	<para>
	  Questo codice aggiungerà al dataset otto serie chiamate
	  <lit>xnorm1</lit>, <lit>xnorm2</lit> eccetera.
	</para>
      </description>
    </function>

    <function name="max" section="stats" output="scalar-or-series">
      <fnargs>
	<fnarg type="series-or-list">y</fnarg>
      </fnargs>
      <description>
	<para>
	  Se l'argomento <argname>y</argname> è una variabile,
	  restituisce il massimo valore (scalare) tra le osservazioni
	  non-mancanti della serie.  Se l'argomento è una lista,
	  restituisce una variabile i cui elementi corrispondono al
	  massimo dei valori delle variabili nella lista per ciascuna
	  osservazione.
	</para>
	<para>
	  <seelist>
	    <fncref targ="min"/>
	    <fncref targ="xmax"/>
	    <fncref targ="xmin"/>
	  </seelist>
	</para> 
      </description>
    </function>

    <function name="maxc" section="stats" output="rvec">
      <fnargs>
	<fnarg type="matrix">X</fnarg>
      </fnargs>
      <description>
	<para>
	  Restituisce i massimi per colonna di <argname>X</argname>.
	  <seelist>
	    <fncref targ="imaxc"/>
	    <fncref targ="maxr"/>
	    <fncref targ="minc"/>
	  </seelist>
	</para>
      </description>
    </function>

    <function name="maxr" section="stats" output="cvec">
      <fnargs>
	<fnarg type="matrix">X</fnarg>
      </fnargs>
      <description>
	<para>
	  Restituisce i massimi per riga di <argname>X</argname>. 
	  <seelist>
	    <fncref targ="imaxr"/>
	    <fncref targ="maxc"/> 
	    <fncref targ="minr"/>
	  </seelist>
	</para>
      </description>
    </function>

    <function name="mcorr" section="stats" output="matrix">
      <fnargs>
	<fnarg type="matrix">X</fnarg>
      </fnargs>
      <description>
	<para>
	  Calcola la matrice di correlazione di Pearson considerando ogni
	  colonna di <argname>X</argname> come una variabile.
	  <seelist> 
	    <fncref targ="corr"/>
	    <fncref targ="cov"/>
	    <fncref targ="mcov"/>
	  </seelist>
	</para>
      </description>
    </function>

    <function name="mcov" section="stats" output="matrix">
      <fnargs>
	<fnarg type="matrix">X</fnarg>
	<fnarg type="int" optional="true">dfcorr</fnarg>
      </fnargs>
      <description>
	<para>
	  Calcola la matrice di covarianza considerando ogni colonna di 
	  <argname>X</argname> come una variabile. Il divisore è
	  <math>n</math> &minus; 1, dove <math>n</math> è il numero di
	  righe di <argname>X</argname>; se però l'argomento opzionale
	  <argname>dfcorr</argname> è 0, viene usato <math>n</math>.
	  <seelist> 
	    <fncref targ="corr"/>
	    <fncref targ="cov"/>
	    <fncref targ="mcorr"/>
	  </seelist>
	</para>
      </description>
    </function>

    <function name="mcovg" section="stats" output="matrix">
      <fnargs>
	<fnarg type="matrix">X</fnarg>
	<fnarg optional="true" type="vector">u</fnarg>
	<fnarg optional="true" type="vector">w</fnarg>
	<fnarg type="int">p</fnarg>
      </fnargs>
      <description>
	<para> 
	  Restituisce la matrice covariogramma corrispondente a una
	  matrice <by r="T" c="k"/> <argname>X</argname> (di solito 
	  contenente regressori), un vettore (opzionale)
	  <math>T</math>-variato <argname>u</argname> (di solito 
	  contenente i residui), un vettore (opzionale) di dimensione
	  (<math>p</math>+1) di pesi <argname>w</argname> e un
	  ordine di ritardo scalare <argname>p</argname> che deve
	  essere maggiore o uguale a 0.
	</para>
	<para context="tex">
	  La matrice prodotta è data da
	  \[\sum_{j=-p}^{p} \sum_j w_{|j|} (X_t' u_t
	  u_{t-j} X_{t-j})\]
	</para>
	<para context="notex">
	  La matrice prodotta è data dalla somma per <math>j</math> che va
	  da <math>-p</math> a <math>p</math> di <math>w(|j|) *
	  X(t)X(t-j)' * u(t)u(t-j)</math>, dove <math>X(t)'</math> è la
	  <math>t</math>-esima riga di <argname>X</argname>.
	</para>
	<para context="notex">  
	  sum_{j=-p}^p sum_j w_{|j|} (X_t' u_t u_{t-j} X_{t-j})
	</para>
	<para>
	  Se <argname>u</argname> è specificato come <lit>null</lit>
	  il termine <math>u</math> è omesso, e se
	  <argname>w</argname> è <lit>null</lit> tutti i pesi
	  sono considerati pari a 1.0.
	</para>
	<para>
	  Ad esempio, il seguente frammento di codice
	</para>
	<code>
	  set seed 123
	  
	  X    = mnormal(6,2)
	  Lag  = mlag(X,1)
	  Lead = mlag(X,-1)
	  
	  print X Lag Lead
	  
	  eval X'X
	  eval mcovg(X, , , 0)
	  
	  eval X'(X + Lag + Lead)
	  eval mcovg(X, , , 1)
	</code>
	<para>
	  produce
	</para>
	<code>
	  X (6 x 2)
	  
	  -0.76587      -1.0600 
	  -0.43188      0.30687 
	  -0.82656      0.40681 
	  0.39246      0.75479 
	  0.36875       2.5498 
	  0.28855     -0.55251 
	  
	  Lag (6 x 2)
	  
	  0.0000       0.0000 
	  -0.76587      -1.0600 
	  -0.43188      0.30687 
	  -0.82656      0.40681 
	  0.39246      0.75479 
	  0.36875       2.5498 
	  
	  Lead (6 x 2)
	  
	  -0.43188      0.30687 
	  -0.82656      0.40681 
	  0.39246      0.75479 
	  0.36875       2.5498 
	  0.28855     -0.55251 
	  0.0000       0.0000 
	  
	  1.8295       1.4201 
	  1.4201       8.7596 
	  
	  1.8295       1.4201 
	  1.4201       8.7596 
	  
	  3.0585       2.5603 
	  2.5603       10.004 
	  
	  3.0585       2.5603 
	  2.5603       10.004
	</code>
      </description>
    </function>

    <function name="mean" section="stats" output="scalar-or-series">
      <fnargs>
	<fnarg type="series-or-list">x</fnarg>
	<fnarg type="bool" optional="true">partial</fnarg>
      </fnargs>
      <description>
	<para>
	  Se <argname>x</argname> è una variabile, restituisce la
	  media campionaria (scalare) calcolata non considerando le
	  osservazioni mancanti (se presenti).
	</para>
	<para>
	  Se <argname>x</argname> è una lista, produce una variabile
	  <math>y</math> tale che <math>y</math><sub>t</sub> è la
	  media dei valori delle variabili nella lista per
	  l'osservazione <math>t</math>, o <lit>NA</lit> se ci sono
	  valori mancanti in <math>t</math>. Per default, la funzione
	  ritorna <lit>NA</lit> se ci si sono dei missing a
	  <math>t</math>, ma se si passa un valore non-zero come opzione
	  <argname>partial</argname> la statistica sarà calcolata sui
	  soli dati validi.
	</para>
	<para>
	  L'esempio seguente illustra la funzione:
	</para>
	<code>
	  open denmark.gdt
	  eval mean(LRM)
	  list L = dataset
	  eval mean(L)
	</code>
	<para>
	  La prima chiamata restituisce la media (scalare) della serie
	  <lit>LRM</lit>, mentre la seconda ritorna una serie.
	</para>
	<para>
	  <seelist>
            <fncref targ="median"/>
            <fncref targ="sum"/>
            <fncref targ="max"/>
            <fncref targ="min"/>
            <fncref targ="sd"/>
            <fncref targ="var"/>
	  </seelist>
	</para>
      </description>
    </function>

    <function name="meanc" section="stats" output="rvec">
      <fnargs>
	<fnarg type="matrix">X</fnarg>
      </fnargs>
      <description>
	<para>
	  Calcola le medie per colonna di <argname>X</argname>, senza
	  saltare osservazioni mancanti. 
	</para>
	<para>
	  Ad esempio, il codice seguente
	</para>
	<code>
		matrix m = mnormal(5, 2)
		m[1,2] = NA
		print m
		eval meanc(m)
	</code>
	<para>
	  produce questo output:
	</para>
	<code>
		? print m
		m (5 x 2)

	   -0.098299          nan
	      1.1829      -1.2817
	     0.46037     -0.92947
	      1.4896     -0.91970
	     0.91918      0.47748

		? eval meanc(m)
	     0.79075          nan
	</code>
	<para>
	  <seelist>
	    <fncref targ="meanr"/>
	    <fncref targ="sumc"/>
            <fncref targ="maxc"/>
            <fncref targ="minc"/>
            <fncref targ="sdc"/>
            <fncref targ="prodc"/>
	  </seelist>
	</para>
      </description>
    </function>

    <function name="meanr" section="stats" output="cvec">
      <fnargs>
	<fnarg type="matrix">X</fnarg>
      </fnargs>
      <description>
	<para>
	  Calcola le medie per riga di <argname>X</argname>. 
	  <seelist>
	    <fncref targ="meanc"/>
	    <fncref targ="sumr"/>
	  </seelist>
	</para>
      </description>
    </function>

    <function name="median" section="stats" output="scalar-or-series">
      <fnargs>
	<fnarg type="series-or-list">x</fnarg>
      </fnargs>
      <description>
	<para>
	  Se <argname>x</argname> è una serie, calcola la mediana
	  delle osservazioni non mancanti.
	</para>
	<para>
	  Se <argname>x</argname> è una lista, ritorna una serie
	  <math>y</math> tale per cui <math>y</math><sub>t</sub> è la
	  mediana dei valori delle variabili nella lista
	  all'osservazione <math>t</math>, o <lit>NA</lit> se c'è
	  almeno un valore mancante all'osservazione <math>t</math>.
	</para>
	<para>
	  L'esempio seguente illustra l'usa della funzione
	</para>
	<code>
	  set verbose off
	  open denmark.gdt
	  eval median(LRM)
	  list L = dataset
	  series m = median(L)
	</code>
	<para>
	  La prima chiamata restituisce la mediana (scalare) della
	  serie <lit>LRM</lit>; la seconda ritorna una serie.
	</para>
	<para>
	  <seelist>
            <fncref targ="mean"/>
            <fncref targ="sum"/>
            <fncref targ="max"/>
            <fncref targ="min"/>
            <fncref targ="sd"/>
            <fncref targ="var"/>
	  </seelist>
	</para>
      </description>
    </function>

    <function name="mexp" section="linalg" output="smatrix">
      <fnargs>
	<fnarg type="smatrix">A</fnarg>
      </fnargs>
      <description>
	<para context="notex">
	  Calcola l'esponenziale della matrice <argname>A</argname>.Se
	  <argname>A</argname> è una matrice reale, la funzione 
	  usa l'algoritmo 11.3.1 di <cite key="golub96">Golub and
	  Van Loan (1996)</cite>. Se invece è complessa, viene usato
	  un algoritmo basato sugli autovalori e la matrice deve
	  essere diagonalizzabile.
	</para>
	<para context="tex">
	  Esponenziale di una matrice,
	  \[ e^A = \sum_{k=0}^{\infty} \frac{A^k}{k!}
	  = \frac{I}{0!} + \frac{A}{1!} + \frac{A^2}{2!} + \frac{A^3}{3!}
	  + \cdots\] 
	  (La convergenza di questa serie è garantita.) Se
	  <argname>A</argname> è una matrice reale, la funzione 
	  usa l'algoritmo 11.3.1 di <cite key="golub96">Golub and
	  Van Loan (1996)</cite>. Se invece è complessa, viene usato
	  un algoritmo basato sugli autovalori e la matrice deve
	  essere diagonalizzabile.
	</para>
	<para>
	  Vedi anche <fncref targ="mlog"/>.
	</para>
      </description>
    </function>

    <function name="mgradient" section="midas" output="matrix">
      <fnargs>
	<fnarg type="int">p</fnarg>
	<fnarg type="vector">theta</fnarg>
	<fnarg type="int">tipo</fnarg>
      </fnargs>
      <description>
	<para>
	  Derivate analitiche per parametrizzazioni MIDAS. Sia
	  <math>k</math> il numero di elementi del vettore di
	  iperparametri <repl>theta</repl>.  Questa funzione produce
	  il gradiente dei pesi (calcolati da <fncref
	  targ="mweights"/>) rispetto agli elementi <repl>theta</repl>
	  in una matrice <by r="p" c="k"/>. Il primo argomento
	  rappresenta l'ordine dei ritardi desiderato e l'ultimo il
	  tipo di parameterizzazione. Vedi <lit>mweights</lit> per una
	  discussione dei valori accettabili per <repl>tipo</repl>.
	</para>
	<para>
	  <seelist>
	    <fncref targ="midasmult"/>
	    <fncref targ="mlincomb"/>
            <fncref targ="mweights"/>
	  </seelist>
	</para>	
      </description>
    </function>    

    <function name="midasmult" section="midas" output="matrix">
      <fnargs>
	<fnarg type="bundle">mod</fnarg>
	<fnarg type="bool">cumulate</fnarg>
	<fnarg type="int">v</fnarg>
      </fnargs>
      <description>
	<para>
	  Calcola i moltiplicatori MIDAS. L'argomento
	  <argname>mod</argname> dev'essere un bundle contenente un
	  modello MIDAS, così come quello disponibile sotto <fncref
	  targ="$model"/> dopo l'esecuzione del comando <cmdref
	  targ="midasreg"/>. La funzione resituisce una matrice con i
	  moltiplicatori MIDAS impliciti per la variabile
	  <argname>v</argname> nella prima colonna e i relativi errori
	  standard nella seconda. Se l'argomento
	  <argname>cumulate</argname> è non-zero, i moltiplicatori
	  vengono cumulati.
	</para>
	<para>
	  Si noti che la matrice risultato possiede automaticamente
	  delle etichette riga appropriate, cosicché la si può usare
	  come argomento del comando <cmdref targ="modprint"/>. Ad
	  esempio, il codice
	</para>
	<code>
	  open gdp_midas.gdt
	  list dIP = ld_indpro*
	  smpl 1985:1 ;
	  midasreg ld_qgdp 0 ; mds(dIP, 0, 6, 2)
	  matrix ip_m = midasmult($model, 0, 1)
	  modprint ip_m
	</code>
	<para>
	  produce il seguente risultato:
	</para>
	<code>
             coefficient   std. error      z       p-value
  ---------------------------------------------------------
  dIP_0      0.343146      0.0957752     3.583     0.0003   ***
  dIP_1      0.402547      0.0834904     4.821     1.43e-06 ***
  dIP_2      0.176437      0.0673776     2.619     0.0088   ***
  dIP_3      0.0601876     0.0621927     0.9678    0.3332
  dIP_4      0.0131263     0.0259137     0.5065    0.6125
  dIP_5      0.000965260   0.00346703    0.2784    0.7807
  dIP_6      0.00000       0.00000      NA        NA
	</code>
	<para>
	  <seelist>
            <fncref targ="mgradient"/>
            <fncref targ="mweights"/>
	    <fncref targ="mlincomb"/>
	  </seelist>
	</para>
      </description>
    </function>

    <function name="min" section="stats" output="scalar-or-series">
      <fnargs>
	<fnarg type="series-or-list">y</fnarg>
      </fnargs>
      <description>
	<para>
	  Se l'argomento <argname>y</argname> è una variabile calcola
	  il minimo (scalare) delle osservazioni non mancanti della variabile.
	  Se l'argomento è una lista, restituisce una variabile i cui elementi
	  sono il minimo dei valori delle variabili incluse nella lista
	  in corrispondenza di ciascuna osservazione.
	</para>
	<para>
	  <seelist>
	    <fncref targ="max"/>
	    <fncref targ="xmax"/>
	    <fncref targ="xmin"/>
	  </seelist>
	</para> 
      </description>
    </function>

    <function name="minc" section="stats" output="rvec">
      <fnargs>
	<fnarg type="matrix">X</fnarg>
      </fnargs>
      <description>
	<para>
	  Calcola i minimi delle colonne di <argname>X</argname>.
	  <seelist>
	    <fncref targ="iminc"/>
	    <fncref targ="maxc"/> 
	    <fncref targ="minr"/>
	  </seelist>
	</para>
      </description>
    </function>

    <function name="minr" section="stats" output="cvec">
      <fnargs>
	<fnarg type="matrix">X</fnarg>
      </fnargs>
      <description>
	<para>
	  Calcola i minimi delle righe di <argname>X</argname>. 
	  <seelist>
	    <fncref targ="iminr"/>
	    <fncref targ="maxr"/> 
	    <fncref targ="minc"/>
	  </seelist>
	</para>
      </description>
    </function>

    <function name="missing" section="data-utils" output="asinput">
      <fnargs>
	<fnarg type="sslist">x</fnarg>
      </fnargs>
      <description>
	<para>
	  Crea una variabile binaria uguale a 1 se
	  <argname>x</argname> è <lit>NA</lit>. Se
	  <argname>x</argname> è una serie, il confronto viene
	  effettuato elemento per elemento; se <argname>x</argname> è
	  una lista di variabili, il risultato è una serie con
	  elementi pari a 1 per le osservazioni per le quali almeno
	  una delle variabili incluse nella lista ha valore mancante,
	  e 0 altrimenti. Ad esempio, il codice
	</para>
	<code>
		nulldata 3
		series x = normal()
		x[2] = NA
		series x_ismiss = missing(x)
		print x x_ismiss --byobs
	</code>
	<para>
	  imputa un valore mancante alla seconda osservazione di
	  <argname>x</argname> e crea una nuova dummy
	  <argname>y</argname> che identifica il dato mancante
	</para>
	<code>
		             y     y_ismiss

		1    -1.551247            0
		2                         1
		3    -2.244616            0
	</code>
	<para>
	  <seelist> 
	    <fncref targ="misszero"/>
	    <fncref targ="ok"/>
	    <fncref targ="zeromiss"/>
	  </seelist>
	</para>
      </description>
    </function>

    <function name="misszero" section="data-utils" output="asinput">
      <fnargs>
	<fnarg type="scalar-or-series">x</fnarg>
      </fnargs>
      <description>
	<para>
	  Converte gli <lit>NA</lit> in zeri. Se <argname>x</argname>
	  è una serie la conversione è effettuata elemento per
	  elemento. Ad esempio, il codice seguente
	</para>
	<code>
		nulldata 3
		series x = normal()
		x[2] = NA
		y = misszero(x)
		print x y --byobs
	</code>
	<para>
	 imputa un valore mancante alla seconda osservazione di
	 <argname>x</argname> e crea una nuova serie
	 <argname>y</argname> nella quale il dato mancante è
	 rimpiazzato con zero:
	</para>
	<code>
	             x            y

		1    0.7355250    0.7355250
		2                     0.000
		3   -0.2465936   -0.2465936
	</code>
	<para>
	  <seelist>
	    <fncref targ="missing"/>
	    <fncref targ="ok"/>
	    <fncref targ="zeromiss"/>
	  </seelist>
	</para>
      </description>
    </function>

    <function name="mlag" section="matrix" output="matrix">
      <fnargs>
	<fnarg type="matrix">X</fnarg>
	<fnarg type="scalar-or-vec">p</fnarg>
	<fnarg type="scalar" optional="true">m</fnarg>
      </fnargs>
      <description>
	<para context="notex">
	  Sposta in alto o in basso le righe di <argname>X</argname>. Se
	  <argname>p</argname> è uno scalare positivo, restituisce una matrice
	  nella quale le colonne di <argname>X</argname> sono spostate verso
	  il basso di <argname>p</argname> righe e le prime 
	  <argname>p</argname> righe sono riempite con il valore 
	  <argname>m</argname>. Se <argname>p</argname> è un numero negativo, 
	  <argname>X</argname> è spostata verso l'alto e le ultime righe
	  sono riempite con il valore <argname>m</argname>. Se
	  <argname>m</argname> viene omesso, al suo posto si utilizza un
	  valore nullo.
	</para>
	<para context="tex">
	  Sposta in alto o in basso le righe di <argname>X</argname>. Se
	  $p$ è uno scalare positivo, il risultato è una matrice $Y$ di elementi
	  $Y_{i,j} = X_{i-p,j}$ per $i \ge p$ e zero altrimenti. In
	  altre parole, le colonne di 
	  <argname>X</argname> vengono spostate verso il basso di 
	  <argname>p</argname> righe e le prime <argname>p</argname>
	  righe sono riempite con il valore <argname>m</argname>. Se 
	  <argname>p</argname> è un numero negativo,
	  <argname>X</argname> viene spostata verso l'alto e le ultime righe 
	  sono riempite con il valore <argname>m</argname>. Se 
	  <argname>m</argname> è omesso, al suo posto si utilizza
	  lo zero.
	</para>
	<para>
	  Se <argname>p</argname> è un vettore, l'operazione
	  precedente è svolta per ciascun elemento di
	  <argname>p</argname>, unendo le matrici così ottenute in
	  senso orizzontale. Il codice seguente illustra questa forma
	  di uso, con un input <argname>X</argname> di due colonne e
	  <argname>p</argname> che richiede i ritardi 1 e
	  2. Contrariamente al default, i valori mancanti sono
	  impostati a NA anziché 0.
	</para>
	<code>
	matrix X = mnormal(5, 2)
	print X
	eval mlag(X, {1, 2}, NA)
	</code>
	<code>
	m (5 x 2)

      1.5953    -0.070740
    -0.52713     -0.47669
     -2.2056     -0.28112
     0.97753       1.4280
     0.49654      0.18532

         nan          nan          nan          nan
      1.5953    -0.070740          nan          nan
    -0.52713     -0.47669       1.5953    -0.070740
     -2.2056     -0.28112     -0.52713     -0.47669
     0.97753       1.4280      -2.2056     -0.28112
	</code>
	<para>
	  Vedi anche <fncref targ="lags"/>.
	</para>
      </description>
    </function>

    <function name="mlincomb" section="midas" output="series">
      <fnargs>
	<fnarg type="list">hfvars</fnarg>
	<fnarg type="vector">theta</fnarg>
	<fnarg type="int">tipo</fnarg>
      </fnargs>
      <description>
	<para>
	  Questa funzione è pensta primariamente per la scrittura di
	  modelli MIDAS, e combina in una sola funzione <fncref
	  targ="lincomb"/> e <fncref targ="mweights"/>.  Data una
	  lista <repl>hfvars</repl>, costruisce una serie con la somma
	  ponderata degli elementi della lista, dove i pesi sono
	  basati sul vettore di iperparametri <repl>theta</repl>, per
	  una paramterizzazione dettata dall'argomento
	  <repl>tipo</repl>: si veda <lit>mweights</lit> per maggiori
	  dettagli. Si noti che una lista con le caratteristiche
	  necessarie ad essere usate come primo argomento viene, per
	  solito, creata usando la funzione <fncref targ="hflags"/>.
	</para>
	<para>
	  Tanto per essere espliciti, la chiamata
	</para>
	<code>
	  series s = mlincomb(hfvars, theta, 2)
	</code>
	<para>
	  è equivalente a
	</para>
	<code>
	  matrix w = mweights(nelem(hfvars), theta, 2)
	  series s = lincomb(hfvars, w)
	</code>
	<para>
	  ma l'uso di <lit>mlincomb</lit> rende il codice più snello e
	  marginalmente più efficiente.
	</para>
      </description>
    </function>    

    <function name="mlog" section="linalg" output="smatrix">
      <fnargs>
	<fnarg type="smatrix">A</fnarg>
      </fnargs>
      <description>
	<para>
	  Calcola il logaritmo matriciale di <argname>A</argname>.
	  L'algoritmo utilizzato si basa sulla decomposizione spettrale,
	  la quale richiede che<argname>A</argname>sia
	  diagonalizzabile. Si veda anche <fncref targ="mexp"/>.
	</para>
      </description>
    </function>

    <function name="mnormal" section="matrix" output="matrix">
      <fnargs>
	<fnarg type="int">r</fnarg>
	<fnarg type="int">c</fnarg>
      </fnargs>
      <description>
	<para>
	  Restituisce una matrice di <argname>r</argname> righe e
	  <argname>c</argname> colonne, contenente numeri pseudocasuali
	  generati da una normale standardizzata.
	  <seelist> 
	    <fncref targ="normal"/>
	    <fncref targ="muniform"/>
	  </seelist>
	</para>
      </description>
    </function>

    <function name="mols" section="stats" output="matrix">
      <fnargs>
	<fnarg type="matrix">Y</fnarg>
	<fnarg type="matrix">X</fnarg>
	<fnarg type="matrixref" optional="true">&amp;U</fnarg>
	<fnarg type="matrixref" optional="true">&amp;V</fnarg>
      </fnargs>
      <description>
	<para>
	  Restituisce una matrice <by r="k" c="n"/> di stime di
	  parametri ottenute con la regressione dei minimi quadrati
	  ordinari della matrice <by r="T" c="n"/>
	  <argname>Y</argname> sulla matrice <by r="T" c="k"/>
	  <argname>X</argname>.
	</para>
	<para>
	  Se il terzo argomento non è <lit>null</lit>, la matrice <by
	  r="T" c="n"/> <argname>U</argname> contiene i residui. Se
	  l'ultimo argomento viene indicato e non è <lit>null</lit>,
	  la matrice <by r="k" c="k"/> <argname>V</argname> conterrà
	  (a) la matrice di covarianza delle stime dei parametri, se
	  <argname>Y</argname> ha una sola colonna, o (b)
	  <math>X'X</math><sup>-1</sup> se <argname>Y</argname> ha più
	  colonne.
	</para>
	<para>
	  Di default, le stime sono ottenute usando una scomposizione
	  di Cholesky, ricorrendo alla scomposizione QR se le colonne
	  di <argname>X</argname> sono quasi collineari.  E' possibile
	  imporre l'uso della scomposizione SVD usando il comando
	  <lit>set svd on</lit>.
	</para>
	<para>
	  <seelist> 
	    <fncref targ="mpols"/>
	    <fncref targ="mrls"/>
	  </seelist>
	</para>
      </description>
    </function>

    <function name="monthlen" section="calendar" output="asinput">
      <fnargs>
	<fnarg type="scalar-or-series">mese</fnarg>
	<fnarg type="scalar-or-series">anno</fnarg>
	<fnarg type="int">gioset</fnarg>
      </fnargs>
      <description>
	<para>
	  Restituisce il numero di giorni (rilevanti) in un dato mese
	  e anno secondo il calendario gregoriano prolettico;
	  l'argomento <argname>gioset</argname> può essere 5, 6 o 7, e
	  indica il numero di giorni nella settimana da contare (il 6
	  omette le domeniche, il 5 anche i sabati).
	</para>
	<para>
	  la funzione ritorna uno scalare se gli argomenti
	  <argname>mese</argname> e <argname>anno</argname> sono
	  entrambi scalari;altrimenti, ritorna una serie.
	</para>
	<para>
	  Ad esempio: se si ha un dataset mensile aperto, l'istruzione
	</para>
	<code>
	  series wd = monthlen($obsminor, $obsmajor, 5)
	</code>
	<para>
	  produrrà una serie contenente il numero di giorni lavorativi
	  per ciascun mese nel campione.
	</para>
      </description>
    </function>

    <function name="movavg" section="timeseries" output="series">
      <fnargs>
	<fnarg type="series">x</fnarg>
	<fnarg type="scalar">p</fnarg>
	<fnarg type="int" optional="true">control</fnarg>
	<fnarg type="scalar" optional="true">y0</fnarg>
      </fnargs>
      <description>
	<para>
	  A seconda del parametro <argname>p</argname>, calcola una media
	  mobile semplice o con pesi esponenziali della variabile input
	  <argname>x</argname>.
	</para>
	<para context="notex">
	  Se <argname>p</argname> &gt; 1, viene calcolata una media mobile
	  semplice a <argname>p</argname> termini; in altre parole, la
	  media aritmetica da x(t) a x(t+p-1). Se viene indicato un valore
	  non nullo per il parametro opzionale <argname>control</argname>
	  la media mobile è centrata, in caso contrario è
	  <quote>retrospettiva</quote> (usa solo l'osservazione corrente e
	  quelle passate, ma non quelle future). L'argomento opzionale
	  <argname>y0</argname> viene ignorato.
	</para>
	<para context="tex">
	  Se $p&gt;1$, viene calcolata una media mobile semplice a
	  <argname>p</argname> termini, ossia $\frac{1}{p}
	  \sum_{i=0}^{p-1} x_{t-i}$. Se viene indicato un valore non nullo
	  per il parametro opzionale <argname>control</argname> la media
	  mobile è centrata, altrimenti è <quote>retrospettiva</quote>
	  (usa solo l'osservazione corrente e quelle passate, ma non
	  quelle future). L'argomento opzionale <argname>y0</argname>
	  viene ignorato.
	</para>
	<para context="notex">
	  Se <argname>p</argname> è una frazione positiva viene
	  calcolata una media mobile esponenziale:
	</para>
	<para context="notex">
	  <math>y(t) = p*x(t) + (1-p)*y(t-1)</math>
	</para>
	<para context="notex">
	  Di default la variabile risultato, <math>y</math>, è
	  inizializzata usando il primo valore valido di
	  <argname>x</argname>, ma il parametro <argname>control</argname>
	  può essere usato per specificare il numero di osservazioni
	  iniziali che dovrebbero essere incluse nella media usata per
	  calcolare <math>y(0)</math>.  Un valore nullo di
	  <argname>control</argname> indica che dovrebbero essere usate
	  tutte le osservazioni. In alternativa, si può specificare un
	  valore iniziale con l'argomento opzionale <argname>y0</argname>;
	  in tal caso, l'argomento <argname>control</argname> viene
	  ignorato.
	</para>
	<para context="tex">
	  Se $0 &lt; p &lt; 1$, viene calcolata una media mobile
	  esponenziale: \[y_t = p x_t + (1-p)y_{t-1}\] (vedi <cite
	  key="roberts59">Roberts, 1959</cite>). Di default, la variabile
	  calcolata, $y$, è inizializzata usando il primo valore valido di
	  $x$, ma il parametro <argname>control</argname> può essere usato
	  per specificare il numero di osservazioni iniziali che
	  dovrebbero essere incluse nella media usata per calcolare $y_0$.
	  Un valore nullo di <argname>control</argname> indica che devono
	  essere usate tutte le osservazioni. In alternativa, si può
	  specificare un valore iniziale con l'argomento opzionale
	  <argname>y0</argname>; in tal caso, l'argomento
	  <argname>control</argname> viene ignorato.
	</para>   
      </description>
    </function>
    
    <function name="mpiallred" section="mpi" output="int">
      <fnargs>
	<fnarg type="objectref">&amp;object</fnarg>
	<fnarg type="string">op</fnarg>
      </fnargs>
      <description>
	<para>
	  Disponibile solo se gretl è in modalità MPI (si veda <mnu
	  targ="gretlMPI">gretl + MPI</mnu>). Deve essere chiamata da
	  tutti i processi. Questa funzione funziona come <fncref
	  targ="mpireduce"/> ad eccezione del fatto che tutti i
	  processi, non solamente il processo root, ottengono una
	  copia dell'oggetto <quote>ridotto</quote> al posto
	  dell'originale. E' quindi equivalente a <lit>mpireduce</lit>
	  seguito da <fncref targ="mpibcast"/>, ma più efficiente.
	</para>
      </description>
    </function>
    
    <function name="mpibarrier" section="mpi" output="int">
      <description>
	<para>
	  Disponibile solo se gretl è in modalità MPI (si veda<mnu
	  targ="gretlMPI">gretl + MPI</mnu>). Non richiede
	  argomenti. Rafforza la sincronizzazione dei processi MPI: nessun
	  processo può superare la barriera se non è stata raggiunta
	  da tutti gli altri.
	</para>
	<code>
	  # nessuno supera questo punto finchè tutti non sono qui
	  mpibarrier()
	</code>
      </description>
    </function>
    
    <function name="mpibcast" section="mpi" output="int">
      <fnargs>
	<fnarg type="objectref">&amp;object</fnarg>
	<fnarg type="int" optional="true">root</fnarg>
      </fnargs>
      <description>
	<para>
	  Disponibile solo se gretl è in modalità MPI (si veda<mnu
	  targ="gretlMPI">gretl + MPI</mnu>). Deve essere chiamata da
	  tutti i processi. Trasmette l'argomento
	  <argname>object</argname>, che deve essere dato in forma di
	  puntatore, a tutti i processi. L'oggetto in questione
	  (matrice, bundle, scalare, array, stringa o lista) deve
	  essere dichiarato in tutti i processi precedentemente alla
	  trasmissione. Nessun processo può proseguire oltre una
	  chiamata a <lit>mpibcast</lit>finché tutti i processi non
	  l'abbiano eseguita correttamente.
	</para>
	<para>
	  Di default <quote>root</quote>, la sorgente della trasmissione,
	  è il processo MPI con rango 0, ma questo può essere modificato
	  tramite il secondo argomento (opzionale), il quale deve essere un intero
	  compreso tra 0 e il numero dei processi MPI meno 1.
	</para>
	<para>
	  Di seguito un semplice esempio. Se la funzione svolge il suo 
	  compito con successo, ogni processo avrà una copia della 
	  matrice<lit>X</lit> definita dal processo a rango 0.
	</para>
	<code>
	  matrix X
	  if $mpirank == 0
	  X = mnormal(T, k)
	  endif
	  mpibcast(&amp;X)
	</code>
      </description>
    </function>

    <function name="mpirecv" section="mpi" output="object">
      <fnargs>
	<fnarg type="int">src</fnarg>
      </fnargs>
      <description>
	<para>
	  Disponibile solo se gretl è in modalità MPI (si veda<mnu
	  targ="gretlMPI">gretl + MPI</mnu>). Si veda <fncref
	  targ="mpisend"/>, con la quale <lit>mpirecv</lit> deve in ogni caso
	  essere accoppiata, per una spiegazione. L'argomento <argname>src</argname>
	  specifica il rango del processo dal quale
	  l'oggetto deve essere ricevuto, all'interno dell'intervallo che va
	  da 0 al numero dei processi MPI meno 1.
	</para>
      </description>
    </function>

    <function name="mpireduce" section="mpi" output="int">
      <fnargs>
	<fnarg type="objectref">&amp;object</fnarg>
	<fnarg type="string">op</fnarg>
	<fnarg type="int" optional="true">root</fnarg>
      </fnargs>
      <description>
	<para>
	  Disponibile solo se gretl è in modalità MPI (si veda<mnu
	  targ="gretlMPI">gretl + MPI</mnu>). Deve essere chiamata da
	  tutti i processi. questa funzione raccoglie oggetti (solo scalari o
	  matrici) dal nome specifico,dati in forma di puntatore,
	  da tutti i processi e li <quote>riduce</quote> in un singolo
	  oggetto al nodo root.
	</para>
	<para>
	  L'argomento <lit>op</lit> specifica l'operazione o metodo
	  di riduzione. I metodi supportati per gli scalari sono
	  <lit>sum</lit>, <lit>prod</lit> (prodotto), <lit>max</lit>
	  e <lit>min</lit>. Per le matrici i metodi sono
	  <lit>sum</lit>, <lit>prod</lit> (prodotto di Hadamard),
	  <lit>hcat</lit> (concatenazione orizzontale) e
	  <lit>vcat</lit> (concatenazione verticale).
	</para>
	<para>
	  Di default <quote>root</quote>, il destinatario della riduzione,
	  è il processo MPI con rango 0, ma questo può essere modificato
	  tramite il terzo argomento (opzionale), il quale deve essere un intero
	  compreso tra 0 e il numero dei processi MPI meno 1.
	</para>
	<para>
	  Di seguito un esempio. Se la funzione svolge il suo compito con successo,
	  il processo root avrà una matrice <lit>X</lit> che è la somma
	  delle matrici	<lit>X</lit> di tutti i processi.
	</para>
	<code>
	  matrix X
	  X = mnormal(T, k)
	  mpireduce(&amp;X, sum)
	</code>
      </description>
    </function>

    <function name="mpiscatter" section="mpi" output="int">
      <fnargs>
	<fnarg type="matrixref">&amp;M</fnarg>
	<fnarg type="string">op</fnarg>
	<fnarg type="int" optional="true">root</fnarg>
      </fnargs>
      <description>
	<para>
	  Disponibile solo quando gretl è in modalità MPI (si veda <mnu
	  targ="gretlMPI">gretl + MPI</mnu>). Deve essere chiamata da tutti
	  i processi. Questa funzione distribuisce parti di una matrice nel 
	  processo root di tutti i processi. La matrice deve
	  essere dichiarata in tutti i processi prima della chiamata di
	  <lit>mpiscatter</lit>, e deve essere data in forma di puntatore.
	</para>
	<para>
	  L'argomento <lit>op</lit> deve essere <lit>byrows</lit>
	  oppure <lit>bycols</lit>. Sia <math>q</math> il quoziente tra
	  il numero di righe della matrice da dividere e il
	  numero di processi. Nel caso <lit>byrows</lit> la root
	  mandale prime <math>q</math> righe al processo 0, le successive
	  <math>q</math> al processo 1, e così via. Se c'è un
	  resto alla divisione delle righe, esso è assegnato all'ultimo
	  segmento. Il caso <lit>bycols</lit> è analogo ma 
	  la matrice si divide per colonne.
	</para>
	<para>
	  Di seguito un esempio. Se ci sono 4 processi, ognuno
	  (root incluso) riceverà una parte <by r="2500" c="10"/>
	  dell'originale <lit>X</lit> così come era definita nel
	  processo root. Se si vuole preservare l'intera matrice nel processo root
	  è necessario crearne una copia prima d chiamare
	  <lit>mpiscatter</lit>.
	</para>
	<code>
	  matrix X
	  if $mpirank == 0
	  X = mnormal(10000, 10)
	  endif
	  mpiscatter(&amp;X, byrows)
	</code>
      </description>
    </function>

    <function name="mpisend" section="mpi" output="int">
      <fnargs>
	<fnarg type="object">object</fnarg>
	<fnarg type="int">dest</fnarg>
      </fnargs>
      <description>
	<para>
	  Disponibile solo quando gretl è in modalità MPI (si veda <mnu
	  targ="gretlMPI">gretl + MPI</mnu>). Manda l'oggetto nominato
	  (che deve essere una matrice, bundle, vettore o scalare) dal processo 
	  corrente a quello identificato dall'intero
	  <argname>dest</argname> (da 0 al numero di processi MPI
	  meno 1).
	</para>
	<para>
	  L chiamata di questa funzione deve essere sempre accoppiata con una chiamata a
	  <fncref targ="mpirecv"/> nel processo <argname>dest</argname>,
	  come nel seguente esempio che manda una matrice dal rango2 al rango 3.
	</para>
	<code>
	  if $mpirank == 2
	  matrix C = cholesky(A)
	  mpisend(C, 3)
	  elif $mpirank == 3
	  matrix C = mpirecv(2)
	  endif
	</code>
      </description>
    </function>

    <function name="mpols" section="stats" output="matrix">
      <fnargs>
	<fnarg type="matrix">Y</fnarg>
	<fnarg type="matrix">X</fnarg>
	<fnarg type="matrixref" optional="true">&amp;U</fnarg>
      </fnargs>
      <description>
	<para>
	  Funziona esattamente come <fncref targ="mols"/>, tranne che i calcoli
	  sono effettuati in precisione multipla usando la libreria GMP.
	</para>
	<para>
	  Di default GMP usa 256 bit per ogni numero a virgola mobile, ma
	  questa convenzione può essere modificata usando la variabile d'ambiente
	  <lit>GRETL_MP_BITS</lit>, &eg; <lit>GRETL_MP_BITS=1024</lit>.
	</para>
      </description>
    </function>

    <function name="mrandgen" section="matrix" output="matrix">
      <fnargs>
	<fnarg type="string">d</fnarg>
	<fnarg type="scalar-or-matrix">p1</fnarg>
	<fnarg type="scalar-or-matrix" conditional="true">p2</fnarg>
	<fnarg type="scalar" conditional="true">p3</fnarg>
	<fnarg type="int">righe</fnarg>
	<fnarg type="int">colonne</fnarg>
      </fnargs>
      <examples>
	<example>matrix mx = mrandgen(u, 0, 100, 50, 1)</example>
	<example>matrix mt14 = mrandgen(t, 14, 20, 20)</example>
      </examples>
      <description>
	<para>
	  Funziona come <fncref targ="randgen"/> tranne che il valore
	  calcolato è una matrice anziché una variabile. Gli argomenti
	  iniziali di questa funzione (il cui numero dipende dalla
	  distribuzione specificata) sono come quelli descritti per
	  <lit>randgen</lit>, ma devono essere seguiti da due interi
	  per specificare il numero di righe (<argname>r</argname>) e
	  colonne (<argname>c</argname>) della matrice casuale
	  desiderata. Se <argname>p1</argname> o <argname>p2</argname>
	  sono matrici, devono avere un numero di elementi pari al
	  prodotto di <argname>righe</argname> per
	  <argname>colonne</argname>.
	</para>
	<para>
	  Il primo esempio fornito sopra calcola un vettore colonna
	  casuale uniforme di 50 elementi, mentre il secondo specifica
	  una matrice casuale <by r="20" c="20"/> con elementi tratti
	  dalla distribuzione <math>t</math> con 14 gradi di libertà.
	</para>
	<para>
	  <seelist>
	    <fncref targ="mnormal"/>
	    <fncref targ="muniform"/>
	  </seelist>
	</para>
      </description>
    </function>
    
    <function name="mread" section="data-utils" output="matrix">
      <fnargs>
	<fnarg type="string">nomefile</fnarg>
	<fnarg optional="true" type="bool">import</fnarg>
      </fnargs>
      <description>
	<para>
	  Legge una matrice da un file di nome
	  <argname>nomefile</argname>.  Se il nome di file non
	  contiene un percorso completo, il file verrà cercato in
	  varie sottodirectory <quote>probabili</quote> a partire dal
	  valore corrente di <cmdref targ="workdir"/>.  Se però viene
	  indicato un valore non nullo per l'argomento opzionale
	  <argname>import</argname>, la ricerca del file di input
	  avviene all'interno della directory <quote>dot</quote>
	  dell'utente. Questa funzione è pensata per essere usata in
	  combinazione con le funzioni che esportano matrici
	  illustrate nel contesto del comando <cmdref
	  targ="foreign"/>.  In questo caso l'argomento
	  <argname>fname</argname> dovrebbe essere semplicemente un
	  nome di file, senza indicazione del percorso.
	</para>
	
	<para>Al momento, sono riconosciuti quattro formati di file:
	</para>

	<subhead>Formato di testo nativo</subhead>
	<para>
	  Questi file sono identificati dall'estensione
	  <quote><lit>.mat</lit></quote> e sono compatibili col
	  formato di file matrice usato da Ox.  Se il file ha
	  estensione <quote><lit>.gz</lit></quote>, si assume che il
	  file sia stato creato con compressione gzip.

	  Si assume che il file contenga testo, conforme alla seguenti
	  specifiche:
	</para>
	<ilist>
	  <li>
	    <para>
	      Il file in questione può iniziare con un numero
	      di commenti qualsiasi, definiti come linee che iniziano 
	      con il carattere <lit>#</lit>; queste linee sono ignorate. 
	    </para>
	  </li>	  
	  <li>
	    <para>
	      La prima riga non commentata deve contenere due interi,
	      separati da uno spazio o un tabulatore, che indicano
	      rispettivamente il numero di righe e di colonne.
	    </para>
	  </li>
	  <li>
	    <para>
	      Le colonne sono separate da tabulazioni.
	    </para>
	  </li>
	  <li>
	    <para>
	      Il separatore decimale deve essere il punto,
	      <quote><lit>.</lit></quote>.
	    </para>
	  </li>
	</ilist>

	<subhead>File binari</subhead>
	<para>
	  File con l'estensione <quote><lit>.bin</lit></quote> sono
	  trattati come file in formato binario, eentualmente
	  compressi se hanno anche il suffisso
	  <quote><lit>.gz</lit></quote>.  I primi 19 byte contengono
	  la stringa <lit>gretl_binary_matrix</lit>, i successivi 8
	  contengono due interi da 32 bit coi numeri di righe e
	  colonne, e il resto contiene gli elementi della matrice in
	  numeri in doppia precisione (little-endian, ordine per
	  colonna). Se gretl viene eseguito su un sistema operativo
	  big-endian, la conversione viene effettuata automaticamente
	  in lettura e scrittura.
	</para>
	  
	<subhead>File di testo delimitati</subhead>
	<para>
	  Se il file ha estensione <quote><lit>.csv</lit></quote>, la
	  funzione opera in modo completamente diverso, e più
	  flessibile. In questo caso, i dati <emphasis>non</emphasis>
	  devono essere preceduti dalla linea contenete i numeri di
	  righe e di colonne. Gretl cercherà di capire quale
	  delimitatore viene usato (virgola, punto e virgola o spazio
	  --- mamma mia, sembra Totò e Peppino) con regole euristiche
	  e cercherà di importare la matrice usando la virgola come
	  separatore decimale se necessario. Si noti che il
	  delimitatore non può essere la tabulazione, per evitare
	  confusioni col formato <quote>nativo</quote> di gretl.
	</para>

	<subhead>Dataset in formato gretl</subhead>
	<para>
	  File con estensione <quote><lit>.gdt</lit></quote> o
	  <quote><lit>.gdtb</lit></quote> vengono trattati come
	  dataset in formato gretl, così come creati dal comando
	  <cmdref targ="store"/>. In tal caso, la matrice restituita
	  dalla funzione contiene i valori numerici delle serie del
	  dataset, una per colonna.  Si noti che serie con valori
	  stringa non sono lette come tali, ma la matrice conterrà
	  solo le corrispondenti codifiche numeriche.
	</para>
	  
	<para>
	  <seelist>
	    <fncref targ="bread"/>
	    <fncref targ="mwrite"/>
	  </seelist>
	</para>
      </description>
    </function>

    <function name="mreverse" section="matrix" output="matrix">
      <fnargs>
	<fnarg type="matrix">X</fnarg>
	<fnarg type="bool" optional="true">bycol</fnarg>
      </fnargs>
      <description>
	<para>
	  Restituisce una matrice in cui le righe di
	  <argname>X</argname> (o le colonne se l'argomento
	  <argname>bool</argname> è non-zero) sono in ordine inverso.
	</para>
      </description>
    </function>  

    <function name="mrls" section="stats" output="matrix">
      <fnargs>
	<fnarg type="matrix">Y</fnarg>
	<fnarg type="matrix">X</fnarg>
	<fnarg type="matrix">R</fnarg>
	<fnarg type="cvec">q</fnarg>
	<fnarg type="matrixref" optional="true">&amp;U</fnarg>
	<fnarg type="matrixref" optional="true">&amp;V</fnarg>
      </fnargs>
      <description>
	<para>
	  Minimi quadrati vincolati: calcola una matrice <by r="k" c="n"/> 
	  di stime dei parametri ottenute regredendo con il metodo dei 
	  minimi quadrati
	  la matrice <by r="T" c="n"/> <argname>Y</argname> sulla matrice 
	  <by r="T" c="k"/> m<argname>X</argname> sotto i vincoli lineari 
	  <math>RB</math> = <math>q</math>, dove 
	  <math>B</math> indica il vettore dei coefficienti incolonnati.
	  <argname>R</argname> deve avere <math>k</math> *
	  <math>n</math> colonne; ogni riga della matrice rappresenta 
	  un vincolo lineare. Il numero di righe di <argname>q</argname>
	  deve essere pari al numero di righe di <argname>R</argname>.
	</para>
	<para>
	  Se il quinto argomento non è <lit>null</lit>, la matrice <by r="T"
	  c="n"/> <argname>U</argname> contiene i residui. Se viene indicato 
	  l'ultimo argomento e non è 
	  <lit>null</lit>, la matrice <by r="k" c="k"/> 
	  <argname>V</argname> contiene la versione vincolata della matrice  
	  <math>X'X</math><sup>-1</sup>. La matrice di varianza delle stime
	  dell'equazione <math>i</math> può essere costruita moltiplicando
	  la sottomatrice opportuna di 
	  <argname>V</argname> per una stima della varianza dell'errore 
	  di quell'equazione.
	</para>
      </description>
    </function>  

    <function name="mshape" section="matrix" output="matrix">
      <fnargs>
	<fnarg type="matrix">X</fnarg>
	<fnarg type="int">r</fnarg>
	<fnarg optional="true" type="int">c</fnarg>
      </fnargs>
      <description>
	<para>
	  Riorganizza gli elementi di <argname>X</argname> in una matrice con 
	  <argname>r</argname> righe e <argname>c</argname> colonne. 
	  Gli elementi vengono
	  letti da <argname>X</argname> e inseriti nel risultato della funzione 
	  in ordine di colonna. Se <argname>X</argname> contiene meno di 
	  <math>k</math> = <math>rc</math> elementi, questi ultimi vengono 
	  ripetuti ciclicamente; in caso contrario, se 
	  <argname>X</argname> ha più elementi ne vengono usati solo i 
	  primi <math>k</math>.
	</para>
	<para>
	  Se l'argomento <argname>c</argname> viene omesso, il default
	  è 1 se <argname>X</argname> è <by r="1" c="1"/>; in caso
	  contrario, <argname>c</argname> sarà uguale a
	  <math>N</math>/<argname>r</argname>, dove <math>N</math> è
	  il numero totale di elementi in <argname>X</argname>. In
	  quest'ultimo caso, la funzione produce un errore se
	  <math>N</math> non è un multiplo intero di
	  <argname>r</argname>.
	</para>
	<para>
	  <seelist>
	    <fncref targ="cols"/>
	    <fncref targ="rows"/> 
	    <fncref targ="unvech"/>
	    <fncref targ="vec"/> 
	    <fncref targ="vech"/>
	  </seelist>
	</para>
      </description>
    </function>

    <function name="msortby" section="matrix" output="matrix">
      <fnargs>
	<fnarg type="matrix">X</fnarg>
	<fnarg type="int">j</fnarg>
      </fnargs>
      <description>
	<para>
	  Restituisce una matrice nella quale le righe di
	  <argname>X</argname> sono riordinate per valore crescente degli
	  elementi nella colonna <argname>j</argname>. Il riordinamento è
	  stabile: le righe che contengono lo stesso valore nella colonna
	  <argname>j</argname> mantengono l'ordinamento relativo
	  preesistente.
	</para>
      </description>
    </function>

    <function name="msplitby" section="matrix" output="matrices">
      <fnargs>
	<fnarg type="matrix">X</fnarg>
	<fnarg type="scalar-or-matrix">v</fnarg>
	<fnarg type="bool">bycol</fnarg>
      </fnargs>
      <description>
	<para>
	  Ritorna un array di matrici, il risultato della divisione,
	  orizzontale o verticale, di <argname>X</argname> sotto il
	  controllo degli argomenti <argname>v</argname> e
	  <argname>bycol</argname>. Se quest'ultimo è non-zero, la
	  matrice sarà divisa per colonne; altrimenti, per righe.
	</para>
	<para>
	  L'argomento <argname>v</argname> deve essere un vettore o
	  uno scalare. Nel primo caso, il vettore deve essere di
	  lunghezza uguale alla dimensione rilevante (righe o colonne)
	  di <argname>X</argname>, e dovrà contenere valori interi
	  pari minimo ad 1 e un massimo pari al numero di matrici nel
	  vettore desiderato.  Ogni elemento di <argname>v</argname>
	  indica l'indice vettoriale della matrice al quale la
	  corrispondente riga di <argname>X</argname> dovrà essere
	  assegnata. Nel secondo caso, in cui <argname>v</argname> è
	  uno scalare, <argname>X</argname> verrà divisa in blocchi di
	  <argname>v</argname> righe/colonne (a seconda del valore di
	  <argname>bycol</argname>); se la dimensione rilevante delle
	  matrice (righe o colonne) non è un multiplo esatto di
	  <argname>v</argname>, si verificherà un errore.
	</para>
	<para>
	  Nel seguente esempio si divide una matrice <by r="4" c="3"/>
	  in tre matrici: le prime due righe sono assegnate alla prima
	  matrice; la seconda matrice è lasciata vuota; la terza
	  matrice e la quarta ricevono riga 3 e 4 rispettivamente
	  di <argname>X</argname>.
	</para>
	<code>
	  matrix X = {1,2,3; 4,5,6; 7,8,9; 10,11,12}
	  matrices M = msplitby(X, {1,1,3,4})
	  print M
	</code>
	<para>
	  L'output recita:
	</para>
	<code>
	  Vettore di marici, lunghezza 3
	  [1] 2 x 3
	  [2] null
	  [3] 1 x 3
	  [4] 1 x 3
	</code>
	<para>
	  In questo esempio, inveced, la matrice <argname>X</argname>
	  è divisa in blocchi di dimensione uguale:  
	</para>
	<code>
	  matrix X = {1,2,3; 4,5,6; 7,8,9; 10,11,12}
	  matrices MM = msplitby(X, 2)
	  print MM[1]
	  print MM[2]
	</code>
	<para>
	  che produce
	</para>
	<code>
	  ? print MM[1]
	  1   2   3 
	  4   5   6 

	  ? print MM[2]
	  7    8    9 
	  10   11   12 
	</code>
	<para>
	  Si veda <fncref targ="flatten"/> per l'operazione inversa.
	</para>
      </description>
    </function>

    
    <function name="muniform" section="matrix" output="matrix">
      <fnargs>
	<fnarg type="int">r</fnarg>
	<fnarg type="int">c</fnarg>
      </fnargs>
      <description>
	<para>
	  Restituisce una matrice di <argname>r</argname> righe e
	  <argname>c</argname> colonne contenente numeri pseudocasuali
	  estratti da una uniforme (0,1). Nota: per generare uno
	  scalare pseudocasuale uniforme è consigliabile usare la
	  funzione <fncref targ="randgen1"/>.
	</para>
	<para>
	  <seelist>
	    <fncref targ="mnormal"/>
	    <fncref targ="uniform"/>
	  </seelist>
	</para>
      </description>
    </function>

    <function name="mweights" section="midas" output="matrix">
      <fnargs>
	<fnarg type="int">p</fnarg>
	<fnarg type="vector">theta</fnarg>
	<fnarg type="int">tipo</fnarg>
      </fnargs>
      <description>
	<para>
	  Produce un vettore a <math>p</math> elementi di pesi MIDAS,
	  da applicare a <math>p</math> ritardi di una serie ad alta
	  frequenza, partendo dal vettore di iperparametri
	  <repl>theta</repl>.
	</para>
	<para>
	  L'argomento <repl>tipo</repl> identifica il tipo di
	  parameterizzazione, che a sua volta determina
	  <math>k</math>, il numero di elementi di <repl>theta</repl>:
	  1 = Almon esponenziale normalizzata (<math>k</math> almeno 1,
	  di solito 2); 2 = beta normalizzata con zero in fondo
	  (<math>k</math> = 2); 3 = beta normalizzata senza zero in
	  fondo  (<math>k</math> = 3); e 4 = polinomio di Almon
	  (<math>k</math> almeno 1). Si noti che per la beta
	  normalizzata i primi due elementi di <repl>theta</repl>
	  devono essere positivi.
	</para>
	<para>
	  Il parametro <repl>tipo</repl> può essere fornito sotto
	  forma di un intero, come mostrato sopra, oppure come
	  stringa, come segue: <lit>nealmon</lit>, <lit>beta0</lit>,
	  <lit>betan</lit>, <lit>almonp</lit>. Se si opta per una
	  stringa, essa dev'essere racchiusa fra virgolette. Ad
	  esempio, le due formulazioni seguenti sono equivalenti:
	</para>
	<code>
	  W = mweights(8, theta, 2)
	  W = mweights(8, theta, "beta0")
	</code>
	<para>
	  <seelist>
            <fncref targ="mgradient"/>
	    <fncref targ="midasmult"/>
	    <fncref targ="mlincomb"/>
	  </seelist>
	</para>	
      </description>
    </function>    

    <function name="mwrite" section="data-utils" output="int">
      <fnargs>
	<fnarg type="matrix">X</fnarg>
	<fnarg type="string">fname</fnarg>
	<fnarg optional="true" type="bool">export</fnarg>
      </fnargs>
      <description>
	<para>
	  Copia la matrice <argname>X</argname> in un file di nome
	  <argname>fname</argname>, di regola un file di testo. Nella
	  prima riga il file contiene due interi, separati da un tabulatore,
	  corrispondenti ai numeri di righe e di colonne; nelle linee
	  seguenti sono indicati gli elementi della matrice in notazione
	  scientifica, separati da tabulatori (una riga per ciascuna
	  linea). Per formati alternativi, vedi più avanti.
	</para>
	<para>
	  Se il file <argname>fname</argname> esiste già, verrà
	  sovrascritto.  Il valore restituito è 0 in caso l'esecuzione
	  venga portata a termine correttamente; se si verifica un errore,
	  per esempio dovuto al fatto che il file non può essere
	  sovrascritto, il valore restituito sarà non nullo.
	</para>
	<para>
	  Il file verrà scritto nella directory corrispondente a <cmdref
	  targ="workdir"/>, a meno che la stringa <repl>filename</repl>
	  non contenga un percorso completo.  Se viene indicato un valore
	  non nullo per l'argomento <argname>export</argname>, il file di
	  output sarà salvato nella directory <quote>dot</quote>
	  dell'utente, e ad esso per default sarà possibile accedere
	  usando le funzioni che caricano matrici descritte nell'ambito
	  del comando <cmdref targ="foreign"/>. In questo caso è
	  necessario indicare come secondo argomento il nome del file
	  privo del percorso.
	</para>
	<para>
	  Le matrici memorizzate usando il comando <lit>mwrite</lit> possono 
	  essere facilmente lette da altri programmi; v. 
	  <guideref targ="chap:matrices"/> per ulteriori dettagli.
	</para>
	<para>
	  Sono disponibili due estensioni (mutuamente esclusive) del
	  comportamento base di questa funzione.
	</para>
	<ilist>
	  <li>
	    <para>
	      Se <argname>fname</argname> ha estensione
	      <quote><lit>.gz</lit></quote>, il file viene salvato
	      usando la compressione gzip.
	    </para>
	  </li>
	  <li>
	    <para>
	      Se <argname>fname</argname> ha il suffisso
	      <quote><lit>.bin</lit></quote>, il file viene salvato in
	      formato binario. In tal caso, i primi 19 byte
	      contengono la stringa <lit>gretl_binary_matrix</lit>,
	      i successivi 8 contengono due interi da 32 bit coi
	      numeri di righe e colonne, e il resto contiene gli
	      elementi della matrice in numeri in doppia precisione
	      (little-endian, ordine per colonna). Se gretl viene
	      eseguito su un sistema operativo big-endian, la
	      conversione viene effettuata automaticamente in lettura
	      e scrittura.
	    </para>
	  </li>	  
	</ilist>
	<para>
	  Si noti che se il file dev'essere letto da un altro
	  programma, l'uso delle opzioni gzip o binarie è
	  sconsigliato. Tuttavia, se il file dev'essere riletto da
	  gretl, i formati alternativi producono un sensibile
	  risparmio di spazio e il formato binario è anche molto più
	  veloce in lettura. Per matrici molto grandi, sconsigliamo
	  l'uso del formato gzip, che tende ad essere piuttosto lento.
	</para>
	<para>
	  <seelist>
	    <fncref targ="mread"/>
	  </seelist>
	</para>
      </description>
    </function>

    <function name="mxtab" section="stats" output="matrix">
      <fnargs>
	<fnarg type="series-or-vec">x</fnarg>
	<fnarg type="series-or-vec">y</fnarg>
      </fnargs>
      <description>
	<para>
	  Restituisce una matrice contenente una tabella a doppia entrata
	  dei valori contenuti in <argname>x</argname> (nel senso delle
	  righe) e <argname>y</argname> (nel senso delle colonne). I due
	  argomenti devono essere dello stesso tipo (entrambe variabili e
	  entrambi vettori colonna), e visto l'uso che tipicamente viene
	  fatto di questa funzione si assume che contengano solo valori
	  interi.
	</para>
	<para>
	  <seelist>
	    <fncref targ="values"/>
	  </seelist>
	</para>
      </description>
    </function>

    <function name="naalen" section="nonparam" output="matrix">
      <fnargs>
	<fnarg type="series-or-vec">d</fnarg>
	<fnarg type="series-or-vec" optional="true">cens</fnarg>
      </fnargs>
      <description>
	<para>
	  Dato un campione di dati di durata, <argname>d</argname>, ed
	  eventualmente una variabile di censura,
	  <argname>cens</argname>, questa funzione calcola lo
	  stimatore nonparametrico di Nelson&ndash;Aalen della
	  funzione di rischio (<cite key="nelson72">Nelson,
	  1972</cite>; <cite key="aalen78">Aalen, 1978)</cite>). La
	  matrice risultato ha tre colonne, contenenti (nell'ordine) i
	  valori in <argname>d</argname>, ordinati, la funzione di
	  sopravvivenza stimata e la stima del suo scarto quadratico medio.
	</para>
	<para>
	  Se l'argomento <argname>cens</argname> non viene omesso, il
	  valore 0 indica che l'osservazione non è censurata, mentre
	  il valore 1 denota una censura a destra (e cioè che il
	  periodo di osservazione dell'individuo in questione si è
	  concluso prima che la durata fosse registrata come
	  conclusa). Se <argname>cens</argname> è omesso, si assume
	  che le osservazioni siano non censurate. (Nota: le
	  convenzioni su <argname>cens</argname> potranno subire
	  modifiche in futuro per coprire altri tipi di censura.)
	</para>
	<para>
	  <seelist>
	    <fncref targ="kmeier"/>
	  </seelist>
	</para>
      </description>
    </function>

    <function name="nadarwat" section="nonparam" output="series">
      <fnargs>
	<fnarg type="series">y</fnarg>
	<fnarg type="series">x</fnarg>
	<fnarg type="scalar" optional="true">h</fnarg>
	<fnarg type="bool" optional="true">LOO</fnarg>
	<fnarg type="scalar" optional="true">trim</fnarg>
      </fnargs>
      <description>
	<para>
	  Stima nonparametrica della media condizionale di
	  <argname>y</argname> dato <argname>x</argname> col metodo di
	  Nadaraya&ndash;Watson. Restituisce una variabile contenente la stima
	  nonparametrica di
	  <math>E(y</math><sub>i</sub><math>|x</math><sub>i</sub><math>)</math>
	  per ogni elemento non mancante della variabile
	  <argname>x</argname>.
	</para>
	<para context="tex">
	  \[
	  m(x_i) = \frac{ \sum_{j=1}^{n} y_j \cdot K_h(x_i -
	  x_j)} {\sum_{j=1}^{n} K_h(x_i - x_j)}
	  \]
	  dove la funzione kernel <math>K_h(\cdot)</math> è data da
	  \[
	  K_h(x) = \exp\left(-\frac{x^2}{2h}\right)
	  \]
	  per $|x| &lt; \tau$ e 0 altrimenti ($\tau$ è il cosiddetto
	  parametro di trimming).
	</para>
	<para context="notex">
	  La funzione kernel <math>K</math> è data da <math>K =
	  exp(-x</math><sup>2</sup><math> / 2h)</math> per <math>|x|
	  &lt; T</math> e 0 altrimenti.
	</para>
	<para>
	  I tre parametri opzionali determinano il risultato come spiegato
	  qui di seguito.
	</para>
	<subhead>Ampiezza di banda</subhead>
	<para>
	  L'argomento <argname>h</argname>, l'ampiezza di banda, è un
	  numero positivo, di solito piccolo.  Più esso è grande, più il
	  risultato <math>m(x)</math> sarà liscio. Comunemente, si sceglie
	  <argname>h</argname> in modo che sia proporzionale a
	  <math>n</math><sup>-0.2</sup>. Se <argname>h</argname> è omesso
	  o pari a zero, la scelta di default usa un valore determinato
	  sulla base della dispersione di <argname>x</argname>, così come
	  misurata dallo scarto quadratico medio o dal range
	  interquartile; vedi <guideref targ="chap:nonparam"/> per
	  maggiori dettagli.
	</para>
	<subhead>Leave-one-out</subhead>
	<para>
	  <quote>Leave-one-out</quote> è una variante dell'algoritmo che
	  omette l'<math>i</math>-esima osservazione nel calcolo
	  di <math>m(x</math><sub>i</sub><math>)</math>. Questo rende lo
	  stimatore Nadaraya&ndash;Watson più robusto numericamente ed è
	  in genere consigliato quando la stima viene fatta a fini
	  inferenziali. Questa variante non è di default, ma viene
	  attivata se l'argomento <argname>LOO</argname> è non-zero.
	</para>
	<para context="tex">
	  In formule, questo stimatore è
	  \[
	  m(x_i) = \frac{ \sum_{j \ne i} y_j \cdot K_h(x_i -
	  x_j)} {\sum_{j \ne i} K_h(x_i - x_j)}
	  \]
	</para>
	<subhead>Trimming</subhead>
	<para>
	  Il parametro <argname>trim</argname> viene usato per
	  controllare il livello di <quote>taglio</quote>, al fine di
	  prevenire problemi numerici quando la funzione kernel è
	  valutata troppo lontano da 0. Questo parametro è espresso
	  come multiplo di <argname>h</argname>, e il default è 4. In
	  certi casi, un valore maggiore di 4 potrebbe essere
	  preferibile. Di nuovo, si veda <guideref
	  targ="chap:nonparam"/> per dettagli.
	</para>
	<para>
	  Vedi anche <fncref targ="loess"/>.
	</para>
      </description>
    </function>

    <function name="nelem" section="data-utils" output="int">
      <fnargs>
	<fnarg type="list">L</fnarg>
      </fnargs>
      <description>
	<para>
	  Restituisce il numero di elementi nella lista
	  <argname>L</argname>.
	</para>
      </description>
    </function>

    <function name="ngetenv" section="programming" output="scalar">
      <fnargs>
	<fnarg type="string">s</fnarg>
      </fnargs>    
      <description>
	<para>
	  Se è stata definita una variabile d'ambiente 
	  <argname>s</argname> e le è stato assegnato un valore numerico,
	  restituisce tale valore; in caso contrario restituisce NA. 
	  V anche <fncref targ="getenv"/>.
	</para>
      </description>
    </function>

    <function name="nlines" section="strings" output="scalar">
      <fnargs>
	<fnarg type="string">buf</fnarg>
      </fnargs>    
      <description>
	<para>
	  Ritorna un conteggio delle linee di testo complete (ossia,
	  linee che terminano con un carattere di <quote>a
	  capo</quote>) nel buffer <argname>buf</argname>.
	</para>
	<para>
	  Ad esempio:
	</para>
	<code>
	  string web_page = readfile("http://gretl.sourceforge.net/")
	  scalar number = nlines(web_page)
	  print number
	</code>
      </description>
    </function>

    <function name="NMmax" section="numerical" output="scalar">
      <fnargs>
	<fnarg type="matrixref">&amp;b</fnarg>
	<fnarg type="fncall">f</fnarg>
	<fnarg optional="true" type="int">maxfeval</fnarg>
      </fnargs>
      <description>
	<para>
	  Massimizzazione numerica col metodo del simplesso di
	  Nelder&ndash;Mead (ameba). In ingresso, il vettore
	  <argname>b</argname> contiene i valori iniziali di un
	  insieme di parametri, mentre la stringa <argname>s</argname>
	  deve specificare la chiamata a una funzione che calcola il
	  criterio (scalare) da massimizzare, dati i valori correnti
	  dai parametri e qualsiasi altro dato rilevante. In caso di
	  successo, <lit>NMmax</lit> restituisce il valore
	  massimizzato del criterio, e <argname>b</argname> contiene i
	  valori dei parametri associati al valore del criterio
	  restituito.
	</para>
	<para>
	  Il terzo argomento opzionale permette di scegliere il numero
	  massimo di volte che la funzione viene calcolata; se è 0, o
	  viene omesso, si prende 2000 come default. Si può anche
	  specificare un valore negativo per
	  <argname>maxfeval</argname>.In questo caso, viene usato il
	  valore assoluto, ma <lit>NMmax</lit> restituirà un errore se
	  il valore trovato non risulta essere un ottimo
	  globale. Altrimenti, la non convergenza non viene
	  considerata un errore.
	</para>
	<para>
	  Se l'oggetto è di fatto una minimizzazione, la funzione
	  criterio può essere ridefinita cambiando il segno del
	  risultato, oppure <lit>NMmax</lit> può essere chiamata col
	  suo alias <lit>NMmin</lit>.
	</para>
	<para>
	  Per ulteriori dettagli ed esempi, vedi <guideref
	  targ="chap:numerical"/>.
	  <seelist>
	    <fncref targ="simann"/>
	  </seelist>
	</para>
      </description>
    </function>    

    <function name="NMmin" section="numerical" output="scalar">
      <description>
	<para>
	  Come <fncref targ="NMmax"/>, ma risolve un problema di
	  minimo anziché di massimo.
	</para>
      </description>
    </function>
    
    <function name="nobs" section="stats" output="int">
      <fnargs>
	<fnarg type="series">y</fnarg>
      </fnargs>
      <description>
	<para>
	  Restituisce il numero di osservazioni non mancanti per la
	  variabile <argname>y</argname> nella selezione corrente del
	  campione.
       </para>
       <para>
	 <seelist>
	   <fncref targ="pnobs"/>
	   <fncref targ="pxnobs"/>
	 </seelist>
	</para>
      </description>
    </function>

    <function name="normal" section="probdist" output="series">
      <fnargs>
	<fnarg type="scalar">&mu;</fnarg>
	<fnarg type="scalar">&sigma;</fnarg>
      </fnargs>
      <description>
	<para>
	  Genera una sequenza di numeri pseudo-casuali tratti dalla
	  distribuzione normale di media &mu; e deviazione standard
	  &sigma;. Se non vengono forniti gli argomenti vengono generate
	  realizzazioni tratte dalla distribuzione <math>N</math>(0,1). I
	  valori sono prodotti usando il metodo Ziggurat <cite
	  key="marsaglia00" p="true">(Marsaglia e Tsang, 2000)</cite>.
	</para>
	<para>
	  <seelist>
	    <fncref targ="randgen"/>
	    <fncref targ="mnormal"/>
	    <fncref targ="muniform"/>
	  </seelist>
	</para>
      </description>
    </function>

    <function name="normtest" section="stats" output="matrix">
      <fnargs>
	<fnarg type="series-or-vec">y</fnarg>
	<fnarg type="string" optional="true">method</fnarg>
      </fnargs>
      <description>
	<para>
	  Esegue un test di normalità su <argname>y</argname>. Di
	  default, quello di Doornik&ndash;Hansen; tuttavia, si può
	  usare l'argomento opzionale <argname>method</argname> per le
	  alternative disponibili: <lit>swilk</lit> per il test di
	  Shapiro&ndash;Wilk test, <lit>jbera</lit> per quello di 
	  Jarque&ndash;Bera, oppure <lit>lillie</lit> per il test di
	  Lilliefors.
	</para>
	<para>
	  Il secondo argomento può essere fornito con o senza
	  virgolette. Nel secondo caso, tuttavia, se l'argomento
	  corrisponde al nome di una variabile stringa esistente,
	  verrà usato il valore di tale variabile. L'esempio seguente
	  mostra tre modi possibili di eseguire un test di
	  Shapiro&ndash;Wilk:
	</para>
	<code>
	  matrix nt = normtest(y, swilk)
	  matrix nt = normtest(y, "swilk")
	  string testtype = "swilk"
	  matrix nt = normtest(y, testtype)
	</code>
	<para>
	  La matrice risultato è <by r="1" c="2"/>; contiene la
	  statistica test  e il suo p-value. Vedi anche il
	  comando <cmdref targ="normtest"/>.
	</para>
      </description>
    </function>    

    <function name="npcorr" section="stats" output="matrix">
      <fnargs>
	<fnarg type="series-or-vec">x</fnarg>
	<fnarg type="series-or-vec">y</fnarg>
	<fnarg type="string" optional="true">method</fnarg>
      </fnargs>
      <description>
	<para>
	  Calcola una misura di correlazione fra <argname>x</argname>
	  e <argname>y</argname> con un metodo nonparametrico. Se il
	  terzo argomento non viene omesso, dev'essere
	  <lit>kendall</lit> (per la tau di Kendall, versione b, che è
	  il metodo di default) oppure <lit>spearman</lit> (per la rho
	  di Spearman).
	</para>
	<para>
	  La funzione restituisce un vettore a 3 elementi contenente
	  l'indice di correlazione nonché una statistica test (con
	  p-value associato), relativa all'ipotesi di non
	  correlazione. Si noti che se il campione è troppo piccolo,
	  la statistica test e/o il p-value potrebbero essere
	  <lit>NaN</lit>.
	</para>
	<para>
	  Vedi anche <fncref targ="corr"/> per la correlazione di Pearson.
	</para>
      </description>
    </function>    

    <function name="npv" section="math" output="scalar">
      <fnargs>
	<fnarg type="series-or-vec">x</fnarg>
	<fnarg type="scalar">r</fnarg>
      </fnargs>
      <description>
	<para>
	  Restituisce il Valore Attuale Netto (VAN) di
	  <argname>x</argname>, considerato come una sequenza di
	  esborsi (se negativi) e introiti (se positivi), valutati a
	  un tasso d'interesse annuo <argname>r</argname>;
	  <argname>r</argname> dev'essere espresso in valore non
	  percentuale (5<lit>%</lit> = 0.05).  Il primo valore è considerato
	  come riferito al periodo <quote>presente</quote> e non viene
	  scontato.  Per emulare una funzione che calcola il VAN
	  scontando anche il primo valore, inserite uno zero
	  all'inizio della sequenza degli input.
	</para>
	<para>
	  La funzione può gestire frequenze di osservazione
	  annuali, trimestrali, mensili e prive di data (le osservazioni
	  prive di data sono considerate annuali).
	</para>
	<para>
	  <seelist>
	    <fncref targ="irr"/>
	  </seelist>
	</para>
      </description>
    </function>

    <function name="NRmax" section="numerical" output="scalar">
      <fnargs>
	<fnarg type="vector">b</fnarg>
	<fnarg type="fncall">f</fnarg>
	<fnarg type="fncall" optional="true">g</fnarg>
	<fnarg type="fncall" optional="true">h</fnarg>
      </fnargs>
      <description>
	<para>
	  Massimizzazione numerica mediante il metodo di
	  Newton&ndash;Raphson. Il vettore <argname>b</argname> deve
	  contenere i valori iniziali dei parametri, e l'argomento
	  <argname>f</argname> deve specificare una funzione che calcola
	  il criterio (scalare) da massimizzare, dati i valori correnti
	  dei parametri e altre informazioni rilevanti.  Se l'obiettivo è
	  di minimizzare il criterio, la funzione deve restituire il
	  criterio cambiato di segno.  Se l'esecuzione viene completata
	  con successo, <lit>NRmax</lit> restituisce il valore
	  massimizzato del criterio e <argname>b</argname> contiene i
	  valori dei parametri corrispondenti al massimo.
	</para>
	<para>
	  Gli argomenti opzionali in terza e in quarta posizione
	  permettono di specificare rispettivamente le derivate analitiche
	  e una matrice Hessiana analitica (negativa). Le funzioni
	  indicate come <argname>g</argname> e <argname>h</argname> devono
	  assumere come primo argomento una matrice predefinita con le
	  stesse dimensioni rispettivamente del gradiente e dell'Hessiana,
	  indicati sotto forma di puntatore. Devono inoltre accettare il
	  vettore dei parametri come argomento (sotto forma di puntatore o
	  altro). Gli altri argomenti sono opzionali. Se si omette uno o
	  entrambi gli argomenti opzionali viene utilizzata
	  un'approssimazione numerica.
	</para>
	<para>
	  Per maggiori dettagli ed esempi si veda il capitolo
	  relativo ai metodi numerici in <guideref targ="chap:numerical"/>.
	  <seelist>
	    <fncref targ="BFGSmax"/>
	    <fncref targ="fdjac"/>
	  </seelist>
	</para>
      </description>
    </function>

    <function name="NRmin" section="numerical" output="scalar">
      <description>
	<para>
	  Come <fncref targ="NRmax"/>, ma risolve un problema di
	  minimo anziché di massimo.
	</para>
      </description>
    </function>
    
    <function name="nullspace" section="linalg" output="matrix">
      <fnargs>
	<fnarg type="matrix">A</fnarg>
      </fnargs>
      <description>
	<para context="notex">
	  Calcola lo spazio nullo destro di <argname>A</argname>
	  usando la scomposizione a valori singolari (SVD); il
	  risultato è una matrice <math>B</math> tale che il prodotto
	  <math>AB</math> è una matrice nulla, tranne quando
	  <argname>A</argname> è di rango colonna pieno, caso in cui
	  viene restituita una matrice vuota. In caso contrario, se
	  <argname>A</argname> è <by r="m" c="n"/>, <math>B</math>
	  sarà <math>n</math> per (<math>n</math> &minus;
	  <math>r</math>), dove <math>r</math> è il rango di
	  <argname>A</argname>.
	</para>
	<para context="notex">
	  Se il rango colonna di <argname>A</argname> non è pieno, la
	  concatenazione verticale di <argname>A</argname> e
	  <argname>B</argname> trasposto produce una matrice di rango
	  pieno.
	</para>
	<para context="tex">
	  Calcola lo spazio nullo a destra di <argname>A</argname>,
	  usando la scomposizione a valori singolari: il risultato è
	  una matrice $B$ tale che
	  \begin{itemize}
	  \item $AB=[0]$, tranne quando $A$ è di rango colonna pieno, caso
	  in cui viene restituita una matrice vuota. In caso contrario, se
	  $A$ è $m \times n$, $B$ sarà una matrice $n \times (n-r)$, dove
	  $r$ è il rango di $A$.
	  \item Se il rango colonna di $A$ non è pieno, la
	  concatenazione verticale di $A$ e $B'$ produce una matrice di rango
	  pieno.
	  \end{itemize}
	</para>
	<para>
	  Esempio:
	</para>
	<code>
	  A = mshape(seq(1,6),2,3)
	  B = nullspace(A)
	  C = A | B'

	  print A B C

	  eval A*B
	  eval rank(C)
	</code>
	<para>
	  produce
	</para>
	<code>
	  ? print A B C
	  A (2 x 3)

	  1   3   5 
	  2   4   6 

	  B (3 x 1)

	  -0.5 
	  1 
	  -0.5 

	  C (3 x 3)

	  1      3      5 
	  2      4      6 
	  -0.5      1   -0.5 

	  ? eval A*B
	  -4.4409e-16 
	  -4.4409e-16 

	  ? eval rank(C)
	  3
	</code>
	<para>
	  <seelist>
	    <fncref targ="rank"/>
	    <fncref targ="svd"/>
	  </seelist>
	</para>
      </description>
    </function>

    <function name="numhess" section="numerical" output="matrix">
      <fnargs>
	<fnarg type="cvec">b</fnarg>
	<fnarg type="fncall">fcall</fnarg>
	<fnarg optional="true" type="scalar">d</fnarg>
      </fnargs> 
      <description>
	<para>
	  Calcola un'approssimazione numerica alla matrice hessiana
	  della funzione specificata dall'argomento
	  <argname>fcall</argname> nel punto dato dal vettore a
	  <math>n</math> dimensioni <argname>b</argname>.  La funzione
	  deve avere <argname>b</argname> come suo primo argomento (in
	  forma di puntatore o meno), seguito da quanti parametri si
	  voglia; deve ritornare uno scalare. Se la funzione va a buon
	  fine <lit>numhess</lit> restituisce una matrice <by r="n"
	  c="n"/> contenente l'hessiana, che è per costruzione
	  esattamente simmetrica.
	</para>
	<para>
	  Il metodo usato è l'estrapolazione di Richardson a quattro
	  passi. Il terzo argomento (opzionale) si usa per assegnare
	  un valore alla frazione <math>d</math> del parametro, che
	  viene usata per la lunghezza di passo iniziale; se omesso,
	  il valore di default è <math>d</math> = 0.01.
	</para>
	<para>
	  Un esempio:
	</para>
	<code>
	  matrix H = numhess(theta, myfunc(&amp;theta, X))
	</code>
	<para>
	  <seelist>
	    <fncref targ="BFGSmax"/>
	    <fncref targ="fdjac"/>
	  </seelist>
	</para>
      </description>
    </function>
    
    <function name="obs" section="data-utils" output="series">
      <description>
	<para>
	  Restituisce una serie di interi consecutivi, partendo da 1 in
	  corrispondenza con l'inizio del dataset. Si noti che il
	  risultato è indipendente dal sottocampionamento. Questa
	  funzione è particolarmente utile con dataset di serie
	  storiche. Nota: la funzione <lit>t</lit> è un sinonimo
	  perfetto di <lit>obs</lit>.
	</para>
	<para>
	  <seelist>
	    <fncref targ="obsnum"/>
	  </seelist>
	</para>
      </description>
    </function>

    <function name="obslabel" section="data-utils" output="string">
      <fnargs>
	<fnarg type="scalar-or-vec">t</fnarg>
      </fnargs>
      <description>
	<para>
	  Se <argname>t</argname> è uno scalare, restituisce
	  l'etichetta per la <argname>t</argname>-esima osservazione.
	  La funzione inversa è <fncref targ="obsnum"/>.
	</para>
	<para>
	  Se <argname>t</argname> è un vettore, restituisce un array
	  di stringhe, le etichette per le osservazioni date dagli
	  elementi di <argname>t</argname>.
	</para>
	<para>
	  In ambo i casi, i valori <argname>t</argname> devono essere
	  interi, validi come indici delle osservazioni nel dataset
	  corrente; altrimenti, viene prodotto un errore.
	</para>
      </description>
    </function>

    <function name="obsnum" section="data-utils" output="int">
      <fnargs>
	<fnarg type="string">s</fnarg>
      </fnargs>
      <description>
	<para>
	  Restituisce un intero corrispondente all'osservazione
	  specificata dalla stringa <math>s</math>. Si noti che il
	  risultato è invariante al sottocampionamento. Questa
	  funzione è particolarmente utile con campioni di serie
	  storiche. Ad esempio, il codice
	</para>
	<code>
	  open denmark 
	  k = obsnum(1980:1)
	</code>
	<para>
	  produce <lit>k = 25</lit>, ciò che indica che il primo
	  trimestre 1980 è la venticinquesima osservazione nel dataset
	  <lit>denmark</lit>.
	</para>
	<para>
	  <seelist>
	    <fncref targ="obs"/>
	    <fncref targ="obslabel"/>
	  </seelist>
	</para>
      </description>
    </function>

    <function name="ok" section="data-utils" output="seebelow">
      <fnargs>
	<fnarg type="anyfloat-or-list">x</fnarg>
      </fnargs>
      <description>
	<para>
	  Se <argname>x</argname> è uno scalare, la funzione
	  restituisce 1 se <argname>x</argname> non è <lit>NA</lit>,
	  altrimenti 0. Se <argname>x</argname> è una variabile la
	  funzione restituisce una serie contenente valore 1 per le
	  osservazioni non mancanti e zero altrimenti.  Se
	  <argname>x</argname> è una lista il risultato è una
	  variabile con zero in corrispondenza delle osservazioni per
	  le quali almeno una variabile nella lista ha un valore
	  mancante e 1 altrimenti.
	</para>
	<para>
	  Se <argname>x</argname> è una matrice il comportamento è
	  leggermente diverso, dato che le matrici non possono
	  contenere <lit>NA</lit>: la funzione restituisce una matrice
	  delle stesse dimensioni di <argname>x</argname>, con
	  elementi pari a 1 nelle posizioni corrispondenti a elementi
	  di <argname>x</argname> finiti, e 0 di quelli non finiti (o
	  infiniti o not-a-number, in conformità con lo standard IEEE
	  754).
	</para>
	<para>
	  <seelist>
	    <fncref targ="missing"/>
	    <fncref targ="misszero"/>
	    <fncref targ="zeromiss"/>
	  </seelist>
	  Notare che queste funzioni non possono essere applicate a matrici.
	</para>
      </description>
    </function>

    <function name="onenorm" section="linalg" output="scalar">
      <fnargs>
	<fnarg type="matrix">X</fnarg>
      </fnargs>
      <description>
	<para context="notex">
	  Restituisce la norma-1 della matrice <argname>X</argname>;
	  in altre parole, il massimo fra le colonne di
	  <argname>X</argname> della somma dei valori assoluti degli
	  elementi della colonna.
	</para>
	<para context="tex">
	  Restituisce la norma-1 della matrice $r \times c$ 
	  <argname>X</argname>: 
	  \[\| X \|_1 = \max_j \sum_{i=1}^r |X_{ij}| \]
	</para>
	<para>
	  <seelist>
	    <fncref targ="infnorm"/>
	    <fncref targ="rcond"/>
	  </seelist>
	</para>
      </description>
    </function>

    <function name="ones" section="matrix" output="matrix">
      <fnargs>
	<fnarg type="int">r</fnarg>
	<fnarg type="int">c</fnarg>
      </fnargs>
      <description>
	<para>
	  Restituisce una matrice con <math>r</math> righe e <math>c</math>
	  colonne con elementi tutti pari a 1.
	</para>
	<para>
	  <seelist>
	    <fncref targ="seq"/>
	    <fncref targ="zeros"/>
	  </seelist>
	</para>
      </description>
    </function>

    <function name="orthdev" section="panel" output="series">
      <fnargs>
	<fnarg type="series">y</fnarg>
      </fnargs>
      <description>
	<para context="notex">
	  La funzione è applicabile solo se il dataset corrente ha
	  struttura panel. Calcola le deviazioni ortogonali in avanti
	  della variabile <argname>y</argname>.
	</para>
	<para context="tex">
	  La funzione è applicabile solo se il dataset corrente ha una
	  struttura panel. Calcola le deviazioni ortogonali in avanti
	  della variabile <argname>y</argname>; in altre parole, 
	  \[ \tilde{y}_{i,t} =
	  \sqrt{ \frac{T_i - t + 1}{T_i - t}} \left( y_{i,t} -
	  \frac{1}{T_i - t - 1} \sum_{s=t+1}^{T_i} y_{i,s} \right) \]
	</para>
	<para>
	  Talvolta questa trasformazione viene utilizzata talvolta al posto delle
	  differenze per rimuovere gli effetti individuali da dati panel. Per assicurare
	  la compatibilità con le differenze prime, le deviazioni sono memorizzate
	  alla data successiva a quella che corrisponde alla loro effettiva collocazione
	  temporale (in altre parole, il valore alla data 
	  <math>t</math> è la deviazione che in realtà si riferisce alla data 
	  <math>t</math> &minus; 1).  In questo modo viene  persa la prima osservazione di 
	  ogni serie storica e non l'ultima.
	  <seelist>
	    <fncref targ="diff"/>
	  </seelist>
	</para>
      </description>
    </function>

    <function name="pdf" section="probdist" output="asinput">
      <fnargs>
	<fnarg type="char">c</fnarg>
	<fnarg type="seebelow">&hellip;</fnarg>
	<fnarg type="anyfloat">x</fnarg>
      </fnargs>
      <examples>
	<example>f1 = pdf(N, -2.5)</example>
	<example>f2 = pdf(X, 3, y)</example>
	<example>f3 = pdf(W, shape, scale, y)</example>
      </examples>
      <description>
	<para>
	  Calcola funzioni di densità o di probabilità. Restituisce la
	  densità (se continue) o la probabilità (se discrete) in 
	  <argname>x</argname> della distribuzione identificata dal
	  carattere <argname>c</argname>.  Si veda <fncref targ="cdf"/>
	  per dettagli sugli argomenti.  Le distribuzioni supportate
	  dalla funzione <lit>pdf</lit> sono la normale,
	  <math>t</math> di Student, chi-quadro, <math>F</math>,
	  gamma, Weibull, Generalized Error, binomiale and Poisson. Si
	  noti che per la binomiale e la Poisson ciò che viene
	  calcolato è in effetti la probabilità nel punto specificato.
	  Per la <math>t</math> di Student, la chi quadro e la 
	  <math>F</math> tanche le varianti non centrali sono ammesse.
	</para>
	<para>
	  Per la normale, si veda anche la funzione <fncref
	  targ="dnorm"/>.
	</para>
      </description>
    </function>

    <function name="pergm" section="timeseries" output="matrix">
      <fnargs>
	<fnarg type="series-or-vec">x</fnarg>
	<fnarg optional="true" type="scalar">bandwidth</fnarg>
      </fnargs>
      <description>
	<para>
	  Se viene fornito solo il primo argomento la funzione calcola 
	  il periodogramma campionario per la variabile o il vettore indicati. 
	  Se viene fornito anche il secondo argomento, la funzione calcola 
	  una stima dello spettro di <argname>x</argname> usando una finestra
	  di ritardi di Bartlett con la banda indicata, fino a un massimo pari alla 
	  metà delle osservazioni (<math>T</math>/2).
	</para>
	<para>
	  Restituisce una matrice con due colonne e <math>T</math>/2 righe:
	  la prima colonna contiene la frequenza, &omega;, da 2&pi;/<math>T</math>
	  a &pi;, e la seconda la densità spettrale corrispondente.
	</para>
      </description>
    </function>

    <function name="pexpand" section="panel" output="series">
      <fnargs>
	<fnarg type="vector">v</fnarg>
      </fnargs>
      <description>
	<para>
	  Questa funzione può essere applicata solo se il dataset
	  corrente ha struttura panel.  Effettua l'operazione inversa
	  di <fncref targ="pshrink"/>. Vale a dire, dato un vettore di
	  lunghezza uguale al numero di individui nel campione panel
	  vigente, restituisce una serie in cui ogni valore è ripetuto
	  <math>T</math> volte, dove <math>T</math> è la lunghezza
	  temporale del panel. La serie risultante è, di conseguenza,
	  invariante nel tempo.
	</para>
      </description>
    </function>    

    <function name="pmax" section="panel" output="series">
      <fnargs>
	<fnarg type="series">y</fnarg>
	<fnarg type="series" optional="true">mask</fnarg>
      </fnargs>
      <description>
	<para>
	  Questa funzione può essere applicata solo se il dataset corrente
	  ha struttura panel. Restituisce una variabile contenente i massimi
	  della variabile 
	  <argname>y</argname> per ciascuna unità cross-section (ripetuti
	  per tutti i periodi temporali).
	</para>
	<para>
	  Se viene fornito il secondo argomento opzionale le osservazioni
	  per le quali il valore di <argname>mask</argname> è 0 vengono 
	  ignorate.
	</para>
	<para>
	  <seelist> 
	    <fncref targ="pmin"/>
	    <fncref targ="pmean"/>
	    <fncref targ="pnobs"/>
	    <fncref targ="psd"/>
	    <fncref targ="pxsum"/>
	    <fncref targ="pshrink"/>
	    <fncref targ="psum"/>
	  </seelist>
	</para>
      </description>
    </function>

    <function name="pmean" section="panel" output="series">
      <fnargs>
	<fnarg type="series">y</fnarg>
	<fnarg type="series" optional="true">mask</fnarg>
      </fnargs>
      <description>
	<para context="notex">
	  Questa funzione è applicabile solo se il dataset corrente
	  ha struttura panel. Calcola la media per ciascuna unità della 
	  variabile 
	  <argname>y</argname>; in altre parole, la somma delle osservazioni
	  valide relative a ciascuna unità divisa per il loro numero.
	</para>
	<para context="tex">
	  Questa funzione è applicabile solo se il dataset corrente ha
	  struttura panel. Calcola la media per ciascuna unità della 
	  variabile 
	  <argname>y</argname>; in altre parole, 
	  \[ \bar{y}_i = \frac{1}{T_i} \sum_{t=1}^{T_i} y_{i,t}\] 
	  dove $T_i$ è il numero di osservazioni valide per l'unità $i$.
	</para>
	<para>
	  Se viene indicato il secondo parametro opzionale le
	  osservazioni corrispondenti a un valore nullo di <argname>mask</argname>
	  sono ignorate.
	</para>
	<para>
	  <seelist> 
	    <fncref targ="pmax"/>
	    <fncref targ="pmin"/>
	    <fncref targ="pnobs"/>
	    <fncref targ="psd"/>
	    <fncref targ="pxsum"/>
	    <fncref targ="pshrink"/>
	    <fncref targ="psum"/>
	  </seelist>
	</para>
      </description>
    </function>

    <function name="pmin" section="panel" output="series">
      <fnargs>
	<fnarg type="series">y</fnarg>
	<fnarg type="series" optional="true">mask</fnarg>
      </fnargs>
      <description>
	<para>
	  Questa funzione è applicabile solo se il dataset corrente ha
	  struttura panel. Restituisce una variabile contenente i minimi della 
	  variabile 
	  <argname>y</argname> per ciascuna unità della cross-section (replicati 
	  per ogni periodo temporale).
	</para>
	<para>
	  Se viene fornito il secondo argomento opzionale le osservazioni 
	  corrispondenti a un valore nullo di <argname>mask</argname>
	  sono ignorate.
	</para>	
	<para>
	  <seelist> 
	    <fncref targ="pmax"/>
	    <fncref targ="pmean"/>
	    <fncref targ="pnobs"/>
	    <fncref targ="psd"/>
	    <fncref targ="pshrink"/>
	    <fncref targ="psum"/>
	  </seelist>
	</para>
      </description>
    </function>

    <function name="pnobs" section="panel" output="series">
      <fnargs>
	<fnarg type="series">y</fnarg>
	<fnarg type="series" optional="true">mask</fnarg>
      </fnargs>
      <description>
	<para>
	  Questa funzione è applicabile solo se il dataset corrente ha
	  struttura panel. Restituisce una variabile contenente il numero
	  di osservazioni valide della variabile <argname>y</argname> per 
	  ciascuna unità della cross-section (replicato per ogni periodo
	  temporale).
	</para>
	<para>
	  Se viene fornito il secondo argomento opzionale le osservazioni 
	  corrispondenti a un valore nullo di <argname>mask</argname>
	  sono ignorate.
	</para>
	<para>
	  <seelist> 
	    <fncref targ="pmax"/>
	    <fncref targ="pmin"/>
	    <fncref targ="pmean"/>
	    <fncref targ="psd"/>
	    <fncref targ="pshrink"/>
	    <fncref targ="psum"/>
	  </seelist>
	</para>
      </description>
    </function>

    <function name="polroots" section="math" output="matrix">
      <fnargs>
	<fnarg type="vector">a</fnarg>
      </fnargs>
      <description>
	<para>
	  Calcola le radici di un polinomio. Se il polinomio è
	  di grado <math>p</math>, il vettore  <argname>a</argname> deve contenere 
	  <math>p</math> + 1 coefficienti in ordine crescente, &ie; partendo 
	  dalla costante e terminando con il coefficiente di 
	  <math>x</math><sup>p</sup>.
	</para>
	<para>
	  Se tutte le radici sono reali vengono restituite in un vettore colonna
	  di lunghezza <math>p</math>; in caso contrario viene restituita una
	  matrice <by r="p" c="2"/> con la parte reale delle radici nella prima colonna
	  e la parte immaginaria nella seconda.
	</para>
      </description>
    </function>

    <function name="polyfit" section="transforms" output="series">
      <fnargs>
	<fnarg type="series">y</fnarg>
	<fnarg type="int">q</fnarg>
      </fnargs>
      <description>
	<para>
	  Interpola con il metodo dei polinomi ortogonali un trend
	  polinomiale di ordine <argname>q</argname> alla variabile <argname>y</argname> 
	  in input. La variabile contiene i valori interpolati.
	</para>
      </description>
    </function>

    <function name="princomp" section="stats" output="matrix">
      <fnargs>
	<fnarg type="matrix">X</fnarg>
	<fnarg type="int">p</fnarg>
	<fnarg optional="true" type="bool">covmat</fnarg>
      </fnargs>
      <description>
	<para>
	  Data la matrice <argname>X</argname> di dimensioni <by r="T"
	  c="k"/>, contenente <math>T</math> osservazioni su
	  <math>k</math> variabili, e un intero positivo <argname>p</argname>
	  inferiore o uguale a
	  <math>k</math>, questa funzione restituisce una matrice <by
	  r="T" c="p"/> <math>P</math>, contenente le prime
	  <math>p</math> componenti principali di
	  <argname>X</argname>.
	</para>
	<para>
	  Il terzo parametro è opzionale e ha l'effetto di una condizione logica:
	  se non nullo le componenti principali vengono calcolate
	  sulla base della matrice di covarianza delle colonne di <argname>X</argname>
	  (il default è usare la matrice di correlazione).
	</para>
	<para context="notex">
	  Gli elementi di <math>P</math> sono calcolati come la somma
	  da <math>i</math> a <math>k</math> di <math>Z</math><sub>ti</sub>
	  per <math>v</math><sub>ji</sub>, dove
	  <math>Z</math><sub>ti</sub> è il valore standardizzato della variabile 
	  <math>i</math> all'osservazione <math>t</math> e 
	  <math>v</math><sub>ji</sub> è l'autovettore <math>j</math> della
	  matrice di correlazione (o covarianza) delle <math>X</math><sub>i</sub>, 
	  con autovettori ordinati in ordine decrescente degli autovalori
	  corrispondenti.
	</para>
	<para context="tex">
	  Gli elementi di $P$ sono calcolati come 
	  \[ P_{tj} = \sum_{i=1}^{k} Z_{ti} \, v^{(j)}_i \] 
	  dove $Z_{ti}$ è il valore standardizzato della variabile 
	  $i$ all'osservazione $t$, $Z_{ti} = (X_{ti} -
	  \bar{X}_i) / \hat{\sigma}_i$, e $v^{(j)}$ è l'autovettore $j$
	  della matrice di correlazione (o covarianza) delle 
	  $X_i$, con autovettori ordinati in senso decrescente 
	  degli autovalori corrispondenti.
	</para> 
	<para>
	  <seelist>
	    <fncref targ="eigensym"/>
	  </seelist>
	</para>
      </description>
    </function>

    <function name="prodc" section="stats" output="rvec">
      <fnargs>
	<fnarg type="matrix">X</fnarg>
      </fnargs>
      <description>
	<para>
	  Restituisce il prodotto degli elementi di <argname>X</argname>,
	  per colonna.
	  <seelist>
	    <fncref targ="prodr"/>
	    <fncref targ="meanc"/>
	    <fncref targ="sdc"/>
	    <fncref targ="sumc"/>
	  </seelist>
	</para>
      </description>
    </function>

    <function name="prodr" section="stats" output="cvec">
      <fnargs>
	<fnarg type="matrix">X</fnarg>
      </fnargs>
      <description>
	<para>
	  Restituisce il prodotto degli elementi di <argname>X</argname>,
	  per riga.
	  <seelist>
	    <fncref targ="prodc"/>
	    <fncref targ="meanr"/>
	    <fncref targ="sumr"/>
	  </seelist>
	</para>
      </description>
    </function>

    <function name="psd" section="panel" output="series">
      <fnargs>
	<fnarg type="series">y</fnarg>
	<fnarg type="series" optional="true">mask</fnarg>
      </fnargs>
      <description>
	<para context="notex">
	  Questa funzione è applicabile solo se il dataset corrente ha
	  struttura panel. Restituisce una variabile contenente la
	  deviazione standard campionaria della variabile <math>y</math>
	  per ciascuna unità della cross-section (con valori ripetuti per
	  ciascuna data). Il denominatore utilizzato è la numerosità
	  campionaria per ciascuna unità meno 1, a meno che il numero di
	  osservazioni valide per l'unità in questione sia 1 (nel qual
	  caso viene restituito uno zero) o 0 (nel qual caso viene
	  <lit>NA</lit>).
	</para>
	<para context="tex">
	  Questa funzione è applicabile solo se il dataset corrente ha
	  struttura panel. Calcola la deviazione standard campionaria per
	  ciascuna unità della cross-section della variabile
	  <math>y</math>; in altre parole, \[ \sigma_i =
	  \sqrt{\frac{1}{T_i - 1} \sum_{t=1}^{T_i} (y_{i,t} - \bar{y}_i)^2
	  } \]. La formula precedente vale per $T_i\ge 2$, dove $T_i$ è il
	  numero di osservazioni valide per l'unità $i$; se $T_i = 0$, la
	  funzione restituisce <lit>NA</lit>; se $T_i = 1$, la funzione
	  restituisce 0.
	</para>
	<para>
	  Se viene fornito il secondo argomento opzionale le osservazioni 
	  corrispondenti a un valore nullo di <argname>mask</argname>
	  sono ignorate.
	</para>
	<para>
	  Nota: questa funzione rende possibile controllare se 
	  una certa variabile (per esempio <lit>X</lit>) è costante nel tempo usando la condizione
	  <lit>max(psd(X)) = 0</lit>.
	</para>
	<para>
	  <seelist>
	    <fncref targ="pmax"/>
	    <fncref targ="pmin"/>
	    <fncref targ="pmean"/>
	    <fncref targ="pnobs"/>
	    <fncref targ="pshrink"/>
	    <fncref targ="psum"/>
	  </seelist>
	</para>
      </description>
    </function>

    <function name="psdroot" section="linalg" output="smatrix">
      <fnargs>
	<fnarg type="symmat">A</fnarg>
	<fnarg type="bool" optional="true">psdcheck</fnarg>
      </fnargs>
      <description>
	<para>
	  Calcola una variante generalizzata della scomposizione di
	  Cholesky della matrice <argname>A</argname>, che deve essere
	  semidefinita positiva (ma può essere singolare). Se la
	  matrice in input non è quadrata la funzione genera un
	  messaggio d'errore, ma la simmetria viene data per scontata,
	  e non viene verificata; la funzione legge solo il triangolo
	  inferiore di <argname>A</argname>.  Il risultato è una
	  matrice triangolare inferiore <math>L</math> che soddisfa la
	  condizione <equation status="inline" ascii="A = LL'" tex="$A
	  = LL'$"/>. Gli elementi indeterminati della soluzione
	  vengono posti pari a zero.
	</para>
	<para>
	  Per forzare un controllo sulla definitezza di
	  <argname>A</argname>, si può usare un valore non-zero per il
	  secondo argomento (opzionale). In tal caso, verrà prodotto
	  un errore se il minimo valore assoluto di <equation
	  status="inline" ascii="A &minus; LL'" tex="$A - LL'$"/>
	  eccede 1.0e-8. Per effettuare lo stesso controllo a mano:
	</para>
	<code>
	  L = psdroot(A)
	  chk = maxc(maxr(abs(A - L*L')))
	</code>
	<para>
	  Nel caso in cui <argname>A</argname> sia definita positiva, v. 
	  <fncref targ="cholesky"/>.
	</para>
      </description>
    </function>

    <function name="pshrink" section="panel" output="matrix">
      <fnargs>
	<fnarg type="series">y</fnarg>
      </fnargs>
      <description>
	<para>
	  Questa funzione è applicabile solo se il dataset corrente ha
	  struttura panel. Restituisce un vettore colonna contenente
	  la prima osservazione valide della serie
	  <argname>y</argname> per ciascuna unità in cross-section del
	  panel all'interno dell'intervallo campionario corrente. Le
	  unità che non hanno nessuna osservazione valida per la serie
	  in input vengono ignorate.
	</para>
	<para>
	  Questa funzione permette di compattare le variabili
	  create da funzioni come <fncref targ="pmax"/> e
	  <fncref targ="pmean"/>, che replicano per tutti i periodi temporali
	  un valore relativo a ogni unità della cross-section.
	</para>
      </description>
    </function>

    <function name="psum" section="panel" output="series">
      <fnargs>
	<fnarg type="series">y</fnarg>
	<fnarg type="series" optional="true">mask</fnarg>
      </fnargs>
      <description>
	<para context="notex">
	  Questa funzione è applicabile solo se il dataset corrente ha
	  struttura panel. Restituisce una variabile contenente la somma
	  rispetto al tempo della variabile <argname>y</argname> per ogni unità
	  della cross-section, replicando per tutti i periodi i valori così ottenuti.
	  Nel calcolo delle somme le osservazioni mancanti vengono ignorate.
	</para>
	<para context="tex">
	  Questa funzione è applicabile solo se il dataset corrente ha
	  struttura panel. Calcola la somma rispetto al tempo della
	  variabile <argname>y</argname> per ogni unità della cross-section;
	  in altre parole, 
	  \[ S_i = \sum_{t=1}^{T_i} y_{i,t}\] 
	  dove $T_i$ è il numero di osservazioni valide per l'unità $i$.
	</para>
	<para>
	  Se viene fornito il secondo argomento opzionale le osservazioni 
	  corrispondenti a un valore nullo di <argname>mask</argname>
	  sono ignorate.
	</para>
	<para>
	  <seelist> 
	    <fncref targ="pmax"/>
	    <fncref targ="pmean"/>
	    <fncref targ="pmin"/>
	    <fncref targ="pnobs"/>
	    <fncref targ="psd"/>
	    <fncref targ="pxsum"/>
	    <fncref targ="pshrink"/>
	  </seelist>
	</para>
      </description>
    </function>

    <function name="pvalue" section="probdist" output="asinput">
      <fnargs>
	<fnarg type="char">c</fnarg>
	<fnarg type="seebelow">&hellip;</fnarg>
	<fnarg type="anyfloat">x</fnarg>
      </fnargs> 
      <examples>
	<example>p1 = pvalue(z, 2.2)</example>
	<example>p2 = pvalue(X, 3, 5.67)</example>
	<example>p2 = pvalue(F, 3, 30, 5.67)</example>
      </examples>
      <description>
	<para>
	  Calcola un <math>P</math>-value. Restituisce 
	  <equation status="inline" ascii="P(X > x)" tex="$P(X > x)$"/>,
	  dove la distribuzione <math>X</math> è determinata dal carattere 
	  <argname>c</argname>. Fra gli argomenti 
	  <argname>c</argname> e <argname>x</argname> è necessario indicare 
	  zero o più argomenti aggiuntivi per specificare i parametri della 
	  distribuzione; v. <fncref targ="cdf"/> per ulteriori dettagli. 
	  Le distribuzioni che la funzione <lit>pval</lit> può gestire sono 
	  la normale standard, <math>t</math>, chi quadrato, <math>F</math>,
	  gamma, binomiale, Poisson, Weibull e Generalized Error.
	</para>
	<para>
	  <seelist>
	    <fncref targ="critical"/>
	    <fncref targ="invcdf"/>
	    <fncref targ="urcpval"/>
	    <fncref targ="imhof"/>
	  </seelist>
	</para>
      </description>
    </function>

    <function name="pxnobs" section="panel" output="series">
      <fnargs>
	<fnarg type="series">y</fnarg>
	<fnarg type="series" optional="true">mask</fnarg>
      </fnargs>
      <description>
	<para>
	  Questa funzione è applicabile solo se il dataset corrente ha
	  struttura panel. Restituisce una variabile contenente il
	  numero di valori validi per <argname>y</argname> rispetto
	  alle unità della cross-section in ciascun periodo,
	  replicando i valori così ottenuti per ciascuna unità.
	</para>
	<para>
	  Se viene fornito il secondo argomento opzionale le osservazioni
	  per le quali il valore di <argname>mask</argname> è 0 vengono 
	  ignorate.
	</para>
	<para>
	  Si noti che questa funzione lavora lungo
	  una dimensione diversa da quella utilizzata dalla funzione 
	  <fncref targ="pnobs"/>.
	</para>
      </description>
    </function>    

    <function name="pxsum" section="panel" output="series">
      <fnargs>
	<fnarg type="series">y</fnarg>
	<fnarg type="series" optional="true">mask</fnarg>
      </fnargs>
      <description>
	<para context="notex">
	  Questa funzione è applicabile solo se il dataset corrente ha
	  struttura panel. Restituisce una variabile contenente 
	  la somma dei valori di <argname>y</argname> rispetto alle unità della
	  cross-section in ciascun periodo, replicando i valori
	  così ottenuti per ciascuna unità.
	</para>
	<para context="tex">
	  Questa funzione è applicabile solo se il dataset corrente ha
	  struttura panel. Calcola la somma in cross-section della variabile
	  <argname>y</argname> in ciascun periodo; in altre parole, 
	  \[ \tilde{y}_t = \sum_{i=1}^{N} y_{i,t}\] 
	  dove $N$ è il numero di unità in cross-section.
	</para>
	<para>
	  Se viene fornito il secondo argomento opzionale le osservazioni 
	  corrispondenti a un valore nullo di <argname>mask</argname>
	  sono ignorate.
	</para>
	<para>
	  Si noti che questa funzione lavora lungo
	  una dimensione diversa da quella utilizzata dalla funzione 
	  <fncref targ="pmean"/>.
	</para>
      </description>
    </function>

    <function name="qform" section="linalg" output="matrix">
      <fnargs>
	<fnarg type="matrix">x</fnarg>
	<fnarg type="symmat">A</fnarg>
      </fnargs>
      <description>
	<para context="notex">
	  Calcola la forma quadratica <equation status="inline"
	  ascii="Y = xAx'" tex="$Y = x A x'$"/>. L'uso di questa
	  funzione al posto della consueta moltiplicazione matriciale
	  garantisce maggiore velocità e accuratezza nel caso generico
	  in cui <argname>A</argname> sia una qualche matrice
	  simmetrica. Tuttavia, nel caso particolare in cui
	  <argname>A</argname> sia la matrice identità, la semplice
	  espressione <lit>x'x</lit> ha prestazioni molto migliori di
	  <lit>qform(x',I(rows(x))</lit>.
	</para>
	<para context="tex">
	  Calcola la forma quadratica <equation status="inline"
	  ascii="Y = xAx'" tex="$Y = x A x'$"/>. L'uso di questa
	  funzione al posto della consueta moltiplicazione matriciale
	  garantisce maggiore velocità e accuratezza nel caso generico
	  in cui <argname>A</argname> sia una qualche matrice
	  simmetrica. Tuttavia, nel caso particolare <equation
	  status="inline" ascii="A = I" tex="$A = I$"/>, la semplice
	  espressione <lit>x'x</lit> ha prestazioni molto migliori di
	  <lit>qform(x',I(rows(x))</lit>.
	</para>
	<para>
	  Se le dimensioni di <argname>x</argname> e
	  <argname>A</argname> non sono compatibili o se
	  <argname>A</argname> non è simmetrica viene restituito un
	  messaggio d'errore. 
	</para>
      </description>
    </function>

    <function name="qlrpval" section="probdist" output="scalar">
      <fnargs>
	<fnarg type="scalar">X2</fnarg>
	<fnarg type="int">df</fnarg>
	<fnarg type="scalar">p1</fnarg>
	<fnarg type="scalar">p2</fnarg>
      </fnargs>
      <description>
	<para>
	  <math>P</math>-values per la statistica test QLR
	  sup-Wald,usata per la ricerca di un break strutturale ad un
	  punto ignoto (vedi <cmdref targ="qlrtest"/>), secondo <cite
	  key="hansen97">Hansen (1997)</cite>.
	</para>
	<para>
	  Il primo argomento, <argname>X2</argname>, denota la
	  statistica del massimo Wald test (nella forma chi-quadro) e
	  <argname>df</argname> denota i suoi gradi di libertà. Gli
	  argomenti 3 e 4 rappresentano, come numeri fra 0 e 1, il
	  punto iniziale e finale del sottocampione centrale delle
	  osservazioni su cui la successione di test di Wald viene
	  calcolata. Ad esempio, se viene adottato l'usuale approccio
	  di partire dal 15 per cento e fermarsi all'85, si userebbero
	  0.15 per <argname>p1</argname> e 0.85 per
	  <argname>p2</argname>.
	</para>
	<para>
	  <seelist> 
	    <fncref targ="pvalue"/>
	    <fncref targ="urcpval"/>
	  </seelist>
	</para>
      </description>
    </function>

    <function name="qnorm" section="probdist" output="asinput">
      <fnargs>
	<fnarg type="anyfloat">x</fnarg>
      </fnargs>
      <description>
	<para>
	  Restituisce i quantili della normale standardizzata. Se
	  <argname>x</argname> non è fra 0 e 1, restituisce <lit>NA</lit>. 
	  <seelist>
	    <fncref targ="cnorm"/>
	    <fncref targ="dnorm"/>
	  </seelist>
	</para>
      </description>
    </function>  

    <function name="qrdecomp" section="linalg" output="matrix">
      <fnargs>
	<fnarg type="matrix">X</fnarg>
	<fnarg type="matrixref" optional="true">&amp;R</fnarg>
      </fnargs>
      <description>
	<para>
	  Calcola la scomposizione QR di una matrice <by r="m" c="n"/>
	  <argname>X</argname>, in altre parole <math>X = QR</math>
	  dove <math>Q</math> è una matrice ortogonale <by r="m"
	  c="n"/> e <math>R</math> è una matrice triangolare superiore
	  <by r="n" c="n"/>. La matrice <math>Q</math> viene
	  restituita direttamente, mentre <math>R</math> può essere
	  recuperata usando il secondo argomento opzionale.
	</para>
	<para>
	  <seelist>
	    <fncref targ="eigengen"/>
	    <fncref targ="eigensym"/>
	    <fncref targ="svd"/>
	  </seelist>
	</para>
      </description>
    </function>

    <function name="quadtable" section="stats" output="matrix">
      <fnargs>
	<fnarg type="int">n</fnarg>
	<fnarg type="int" optional="true">type</fnarg>
	<fnarg type="scalar" optional="true">a</fnarg>
	<fnarg type="scalar" optional="true">b</fnarg>
      </fnargs>
      <description>
	<para>
	  Restituisce una matrice <by r="n" c="2"/> da usare per la
	  quadratura di Gauss (integrazione numerica). La prima
	  colonna contiene i nodi o ascisse, la seconda colonna
	  contiene i pesi.
	</para>
	<para>
	  Il primo argomento specifica il numero dei punti (righe) da
	  calcolare. Il secondo argomento specifica il codice del tipo
	  di quadratura da utilizzare: 1 Gauss&ndash;Hermite
	  (predefinita); 2 Gauss&ndash;Legendre; 3
	  Gauss&ndash;Laguerre. Il significato dei parametri opzionali
	  <argname>a</argname> e <argname>b</argname> dipende dal
	  <argname>tipo</argname> selezionato, come spiegato sotto.
	</para>
	<para context="notex">
	  La quadratura di Gauss è un metodo per l'approssimazione
	  numerica di un integrale definito di una qualche funzione di
	  interesse. Si rappresenti la funzione come il prodotto
	  <math>f(x)W(x)</math>. I diversi tipi di quadratura
	  differiscono nella specificazione della componente
	  <math>W(x)</math>: nel caso di Hermite questa è uguale a
	  exp(&minus;<math>x</math><sup>2</sup>); nel caso di
	  Laguerre, è data da exp(&minus;<math>x</math>); infine, nel
	  caso di Legendre, si ha semplicemente <math>W(x)</math> = 1.
	</para>
	<para context="tex">
	  La quadratura di Gauss è un metodo di approssimazione
	  numerica di un integrale definito di una qualche funzione di
	  interesse. Si rappresenti la funzione come il prodotto
	  $f(x)W(x)$. I diversi tipi di quadratura differiscono nella
	  specificazione della componente $W(x)$: nel caso di Hermite
	  abbiamo $W(x) = \exp(-x^2)$; nel caso di Laguerre, $W(x) =
	  \exp(-x)$; nel caso di Legendre, semplicemente $W(x) = 1$.
	</para>
	<para context="notex">
	  Per ciascuna specificazione di <math>W</math>, si può
	  calcolare un insieme di nodi, <math>x</math><sub>i</sub>, e
	  pesi, <math>w</math><sub>i</sub>, tali che la somma da
	  <math>i</math>=1 a <math>n</math> di
	  <math>w</math><sub>i</sub><math>f</math>(<math>x</math><sub>i</sub>)
	  approssima l'integrale desiderato. Viene usato il metodo di
	  <cite key="golub69">Golub and Welsch (1969)</cite>.
	</para>
	<para context="tex">
	  Per ciascuna specificazione di $W(x)$, si può calcolare un
	  insieme di nodi, $x_i$, e pesi, $w_i$, tali che
	  $\sum_{i=1}^n f(x_i) w_i$ approssima l'integrale
	  desiderato. È usato il metodo di <cite key="golub69">Golub
	  and Welsch (1969)</cite>.
	</para>
	<para context="notex">
	  Quando si seleziona il metodo di Gauss&ndash;Legendre, gli
	  argomenti opzionali <argname>a</argname> e
	  <argname>b</argname> possono essere utilizzati per
	  controllare i limiti inferiore e superiore di
	  integrazione; i valori predefiniti sono &minus;1 e
	  1. (Nella quadratura di Hermite i limiti sono fissati a meno
	  e più infinito, mentre in quella di Laguerre sono fissati a
	  0 e infinito.)
	</para>
	<para context="tex">
	  Quando si seleziona il metodo di Gauss&ndash;Legendre, gli
	  argomenti opzionali <argname>a</argname> e
	  <argname>b</argname> possono essere utilizzati per
	  controllare i limiti, inferiore e superiore, di
	  integrazione, i valori predefiniti sono $-1$ e 1. (Nella
	  quadratura di Hermite i limiti sono fissati a $-\infty$ e
	  $+\infty$, mentre in quella di Laguerre sono fissati a 0 e
	  $\infty$.)
	</para>
	<para context="notex">
	  Nella quadratura di Hermite <argname>a</argname> e
	  <argname>b</argname> svolgono un ruolo differente: possono
	  essere utilizzati per sostituire la forma predefinita di
	  <math>W</math>(<math>x</math>) con la distribuzione normale
	  (strettamente associata) con media <argname>a</argname> e
	  deviazione standard <argname>b</argname>. Per esempio,
	  fornire valori 0 e 1 per questi parametri ha l'effetto di
	  trasformare <math>W</math>(<math>x</math>) nella funzione di
	  densità di una normale standard, il che è equivalente a
	  moltiplicare i nodi predefiniti per la radice quadrata di 2
	  e dividere i pesi per la radice quadrata di &pi;.
	</para>
	<para context="tex">
	  Nella quadratura di Hermite <argname>a</argname> e
	  <argname>b</argname> svolgono un ruolo differente: possono
	  essere utilizzati per sostituire la forma predefinita di
	  $W(x)$ con la distribuzione normale (strettamente associata)
	  con media <argname>a</argname> e deviazione standard
	  <argname>b</argname>. Per esempio, fornire valori 0 e 1 per
	  questi parametri ha l'effetto di trasformare $W(x)$ nella
	  funzione di densità di una normale standard, il che è
	  equivalente a moltiplicare i valori predefiniti $x_i$ per
	  $\sqrt{2}$ e dividere i pesi $w_i$ predefiniti per
	  $\sqrt{\pi}$.
	</para>
      </description>
    </function>    

    <function name="quantile" section="stats" output="scalar" altout="matrix">
      <fnargs>
	<fnarg type="series-or-mat">y</fnarg>
	<fnarg type="pscalar">p</fnarg>
      </fnargs>
      <description>
	<para>
	  Se <argname>y</argname> è una serie, restituisce il suo
	  <argname>p</argname>-esimo quantile. Ad esempio, se
	  <math>p</math> = 0.5, si avrà la mediana. 
	</para>
	<para>
	  Se l'argomento è invece una matrice, restituisce un vettore riga
	  contenente i <argname>p</argname>-esimi quantili per le
	  colonne di <argname>y</argname>; in pratica, ogni colonna è
	  trattata come se fosse una serie.
	</para>
	<para>
	  Inoltre, se <argname>y</argname> è una matrice, si può usare
	  una forma alternativa del secondo argomento:
	  <argname>p</argname> può essere un vettore. In tal caso, il
	  valore restituito è una matrice <by r="m" c="n"/>, dove
	  <repl>m</repl> è il numero di elementi in
	  <argname>p</argname> e <repl>n</repl> il numero di colonne
	  di <argname>y</argname>.
	</para>
	<para>
	  <cite key="hyndman96">Hyndman e Fan (1996)</cite>
	  descrivono nove metodi diversi per il calcolo dei quantili
	  campionari. Il metodo di default in gretl è quello indicato
	  come <math>Q</math><sub>6</sub> (che è anche il default in
	  Python). Volendo però optare per il metodo
	  <math>Q</math><sub>7</sub> (di default in R) o il
	  <math>Q</math><sub>8</sub> (quello consigliato da Hyndman
	  and Fan) può essere usato il comando <cmdref
	  targ="set"/>, per esempio così:
	</para>
	<code>
	  set quantile_type Q7 # or Q8
	</code>
	<para context="tex">
	  Il $p$-esimo quantile $Q_p$, per una serie $y$ di lunghezza
	  $n$ è definito come: \[Q_p = y_{[k]} + (h - k) (y_{[k+1]} -
	  y_{[k]})\] dove $k$ è la parte intera di $h$, un termine che
	  varia a seconda dei metodi---$h=(n+1)p$ per $Q_6$,
	  $(n-1)p+1$ per $Q_7$ e $(n+1/3)p + 1/3$ per $Q_8$---mentre
	  $y_{[i]}$ è l'$i$-esimo elemento della serie ordinata in
	  senso crescente.
	</para>
	<para context="tex">
	  Per una serie di lunghezza $n$, il $p$-quantile, $q$, è
	  definito come: \[q = y_{[k]} + [(n+1) \cdot p - k] (y_{[k+1]} -
	  y_{[k]})\] dove $k$ è la parte intera di $(n+1) \cdot p$ e
	  $y_{[i]}$ è l'elemento $i$-esimo della serie ordinata in
	  senso crescente.
	</para>
	<para>
	Ad esempio, il codice
	</para>
	<code>
	  set verbose off
	  matrix x = seq(1,7)'
	  set quantile_type Q6
	  printf "Q6: %g\n", quantile(x, 0.45)
	  set quantile_type Q7
	  printf "Q7: %g\n", quantile(x, 0.45)
	  set quantile_type Q8
	  printf "Q8: %g\n", quantile(x, 0.45)
	</code>
	<para>
	produce il seguente output:
	</para>
	<code>
	  Q6: 3.6
	  Q7: 3.7
	  Q8: 3.63333
	</code>
      </description>
    </function>

    <function name="randgen" section="probdist" output="series">
      <fnargs>
	<fnarg type="string">d</fnarg>
	<fnarg type="scalar-or-series">p1</fnarg>
	<fnarg type="scalar-or-series" conditional="true">p2</fnarg>
	<fnarg type="scalar" conditional="true">p3</fnarg>
      </fnargs>
      <examples>
	<example>series x = randgen(u, 0, 100)</example>
	<example>series t14 = randgen(t, 14)</example>
	<example>series y = randgen(B, 0.6, 30)</example>
	<example>series g = randgen(G, 1, 1)</example>
	<example>series P = randgen(P, mu)</example>
      </examples>
      <description>
	<para>
	  Generatore di numeri casuali. L'argomento
	  <argname>d</argname> è una stringa (nella maggior parte dei
	  casi semplicemente un singolo carattere) che specifica la
	  distribuzione da cui i numeri pseudo-casuali sono
	  generati. Gli argomenti da <argname>p1</argname> a
	  <argname>p3</argname> specificano i parametri della
	  distribuzione selezionata. Il numero di tali parametri
	  dipende dalla distribuzione. Per le distribuzioni diverse
	  dalla beta-binomiale, i parametri <argname>p1</argname> e
	  (se applicabile) <argname>p2</argname> devono essere scalari
	  o variabili: se sono scalari, la serie generata è identicamente
	  distribuita; se al contrario almeno uno dei due parametri in
	  ingresso è una serie, per ciascuna osservazione la
	  distribuzione è condizionata al valore dei parametri
	  corrispondenti. Nel caso della beta-binomiale tutti i
	  parametri devono essere scalari.
	</para>
	<para>
	  Le specifiche sono fornite sotto: il codice stringa per ogni
	  distribuzione è mostrato fra parentesi, seguito
	  dall'interpretazione dell'argomento <argname>p1</argname> e,
	  ove applicabile, <argname>p2</argname> e
	  <argname>p3</argname>.
	</para>
	
	<ilist context="notex">
	  <li>
	    <para>
	      Uniforme (continua) (u o U): minimo, massimo
	    </para>
	  </li>
	  <li>
	    <para>
	      Uniforme (discreta) (i): minimo, massimo
	    </para>
	  </li>
	  <li>
	    <para>
	      Normale (z, n, o N): media, deviazione standard
	    </para>
	  </li>
	  <li>
	    <para>
	      t di Student (t): gradi di libertà
	    </para>
	  </li>
	  <li>
	    <para>
	      Chi quadro (c, x, o X): gradi di libertà
	    </para>
	  </li>
	  <li>
	    <para>
	      F di Snedecor (f o F): gradi di libertà (num.), gradi di libertà (den.)
	    </para>
	  </li>
	  <li>
	    <para>
	      Gamma (g o G): forma, scala
	    </para>
	  </li>   
	  <li>
	    <para>
	      Binomiale (b o B): probabilità, numero di prove
	    </para>
	  </li>   
	  <li>
	    <para>
	      Poisson (p o P): media
	    </para>
	  </li> 
	  <li>
	    <para>
	      Esponenziale negativa (exp): scala
	    </para>
	  </li> 
	  <li>
	    <para>
	      Weibull (w o W): forma, scala
	    </para>
	  </li> 
	  <li>
	    <para>
	      Generalized Error (E): forma
	    </para>
	  </li>
	  <li>
	    <para>
	      Beta (beta): forma1, forma2
	    </para>
	  </li>
	  <li>
	    <para>
	      Beta-Binomiale (bb): prove, forma1, forma2
	    </para>
	  </li>
	</ilist>
	<tabular colspec="lllll">
	  \textbf{Distribuzione} &amp; \textsl{d} &amp; \textsl{p1} &amp; \textsl{p2} &amp; \textsl{p3}\\[4pt]
	  Uniforme (continua) &amp; \texttt{u} o \texttt{U} &amp; minimo &amp; massimo &amp; --\\
	  Uniforme (discreta) &amp; \texttt{i} &amp; minimo &amp; massimo &amp; --\\
	  Normale &amp; \texttt{z}, \texttt{n} o \texttt{N} &amp; media &amp; deviazione standard &amp; --\\
	  $t$ di Student &amp; \texttt{t} &amp; gradi di libertà &amp; -- &amp; --\\
	  Chi quadro &amp; \texttt{c}, \texttt{x} o \texttt{X} &amp; gradi di libertà &amp; -- &amp; --\\
	  $F$ di Snedecor &amp; \texttt{f} o \texttt{F} &amp; gradi di libertà (num.) &amp; gradi di libertà (den.) &amp; --\\
	  Gamma &amp; \texttt{g} o \texttt{G} &amp; forma &amp; scala &amp; --\\
	  Binomiale &amp; \texttt{b} o \texttt{B} &amp; $p$ &amp; $n$  &amp; --\\
	  Poisson &amp; \texttt{p} o \texttt{P} &amp; media &amp; --  &amp; --\\
	  Weibull &amp; \texttt{w} o \texttt{W} &amp; forma &amp; scala &amp; --\\
	  Generalized Error &amp; \texttt{e} o \texttt{E} &amp; forma &amp; -- &amp; --\\
	  Beta &amp; \texttt{beta} &amp; forma1 &amp; forma1 &amp; --\\
	  Beta-Binomiale &amp; \texttt{bb} &amp; $n$ &amp; forma1 &amp; forma1
	</tabular>
	<para>
	  <seelist>
	    <fncref targ="normal"/>
	    <fncref targ="uniform"/> 
	    <fncref targ="mrandgen"/>
	    <fncref targ="randgen1"/>
	  </seelist>
	</para>
      </description>
    </function>

    <function name="randgen1" section="probdist" output="scalar">
      <fnargs>
	<fnarg type="char">d</fnarg>
	<fnarg type="scalar">p1</fnarg>
	<fnarg type="scalar" conditional="true">p2</fnarg>
      </fnargs>
      <examples>
	<example>scalar x = randgen1(z, 0, 1)</example>
	<example>scalar g = randgen1(g, 3, 2.5)</example>
      </examples>
      <description>
	<para>
	  Funziona come <fncref targ="randgen"/> eccetto per il fatto
	  che il valore restituito è uno scalare invece di una variabile.
	</para>
	<para>
	  Il primo esempio sopra restituisce un valore da una
	  distribuzione normale standard, mentre il secondo
	  restituisce un valore generato da una distribuzione Gamma
	  con parametro di forma 3 e parametro di scala 2.5.
	</para>
	<para>
	  <seelist>
	    <fncref targ="mrandgen"/>
	  </seelist>
	</para>
      </description>
    </function>

    <function name="randint" section="probdist" output="int">
      <fnargs>
	<fnarg type="int">min</fnarg>
	<fnarg type="int">max</fnarg>
      </fnargs>
      <description>
	<para>
	  Restituisce un numero pseudo-casuale intero nell'intervallo
	  chiuso [<argname>min</argname>, <argname>max</argname>].
	  <seelist>
	    <fncref targ="randgen"/>
	  </seelist>
	</para>
      </description>
    </function>

    
    <function name="randperm" section="probdist" output="vector">
      <fnargs>
	<fnarg type="int">n</fnarg>
	<fnarg type="int" optional="true">k</fnarg>
      </fnargs>
      <description>
	<para>
	  Se è dato solo il primo argomento, ritorna un vettore riga
	  contenente una permutazione casuale degli interi da 1 a
	  <argname>n</argname>, senza ripetizione degli elementi. Se il
	  secondo argomento non è omesso, deve essere un intero nell'intervallo da 1
	  a <argname>n</argname>; in questo caso la funzione ritorna
	  un vettore riga contenente
	  <argname>k</argname> interi selezionati casualmente da 1 a
	  <argname>n</argname> senza sostituzione.
	</para>
	<para>
	  Se si desidera campionare <math>k</math> righe da una matrice
	  <lit>X</lit> con <math>n</math> righe (senza sostituzione),
	  ciò può essere ottenuto come mostrato di seguito:
	</para>
	<code>
	  matrix S = X[randperm(n, k),]
	</code>
	<para>
	  E se si desidera conservare l'ordine originale delle righe nel campione:
	</para>
	<code>
	  matrix S = X[sort(randperm(n, k)),]
	</code>
	<para>
	  Si veda <fncref targ="resample"/> per il campionamento con sostituzione.
	</para>
      </description>
    </function>

    <function name="rank" section="linalg" output="int">
      <fnargs>
	<fnarg type="matrix">X</fnarg>
      </fnargs>
      <description>
	<para>
	  Restituisce il rango di <argname>X</argname>, calcolato 
	  numericamente mediante la scomposizione a valori
	  singolari (SVD).
	  <seelist> 
	    <fncref targ="svd"/>
	  </seelist>
	</para>
      </description>
    </function>

    <function name="ranking" section="stats" output="asinput">
      <fnargs>
	<fnarg type="series-or-vec">y</fnarg>
      </fnargs>
      <description>
	<para>
	  Restituisce una variabile o un vettore con i ranghi di <math>y</math>. Il
	  rango di un'osservazione <math>i</math> è pari al numero di
	  elementi della variabile minori di <math>y</math><sub>i</sub>
	  più metà del numero di elementi della serie uguali a
	  <math>y</math><sub>i</sub>. (Intuitivamente, è possibile
	  pensare al punteggio negli scacchi, dove per ogni vittoria
	  si assegna un punto mentre per ogni patta si assegna mezzo
	  punto.) Al numero così calcolato si aggiunge uno, cosicché
	  al rango più basso è associato 1 invece di 0.
	</para>
	<para context="tex">
	  In termini formali, 
	  \[ \mathrm{rank}(y_i) = 1 + \sum_{j \ne i} \left[ 
	  I(y_j &lt; y_i) + 0.5 \cdot I(y_j = y_i) \right] \] 
	  dove $I$ è la funzione indicatrice.
	</para>
	<para>
	  <seelist>
	    <fncref targ="sort"/>
	    <fncref targ="sortby"/>
	  </seelist>
	</para>
      </description>
    </function>

    <function name="rcond" section="linalg" output="scalar">
      <fnargs>
	<fnarg type="smatrix">A</fnarg>
      </fnargs>
      <description>
	<para>
	  Restituisce il reciproco del numero di condizionamento
	  di <argname>A</argname> rispetto alla norma-1. In molte circostanze,
	  questa grandezza è migliore del determinante come misura di 
	  sensibilità di <argname>A</argname> a operazioni numeriche
	  come l'inversione.
	</para>
	<para context="notex">
	  Il valore è calcolato come il reciproco del prodotto della
	  norma-1 di <argname>A</argname> per la norma-1 dell'inversa
	  di <argname>A</argname>.
	</para>
	<para context="tex">
	  Poiché <math>A</math> è invertibile, è possibile definire 
	  \[\kappa(A) = ||A||_1 \cdot ||A^{-1}||_1\] 
	  Questa funzione restituisce $\kappa(A)^{-1}$.
	</para>
	<para>
	  <seelist>
	    <fncref targ="det"/>
	    <fncref targ="ldet"/>
	    <fncref targ="onenorm"/>
	  </seelist>
	</para>
      </description>
    </function>

    <function name="Re" section="complex" output="matrix">
      <fnargs>
	<fnarg type="cmatrix">C</fnarg>
      </fnargs>
      <description>
	<para>
	  Ritorna una matrice reale delle stesse dimensioni di
	  <argname>C</argname>, contenente la parte reale
	  della matrice. Si veda anche <fncref targ="Im"/>.
	</para>
      </description>
    </function>
    
    <function name="readfile" section="strings" output="string">
      <fnargs>
	<fnarg type="string">fname</fnarg>
	<fnarg type="string" optional="true">codeset</fnarg>
      </fnargs>    
      <description>
	<para>
	  Se un file di nome <argname>fname</argname> esiste ed è
	  leggibile, restituisce una stringa con il contenuto del
	  file. In caso contrario restituisce un errore.
	</para>
	<para>
	  Nel caso in cui <argname>fname</argname> inizia con
	  l'identificatore di un protocollo internet supportato
	  (<lit>http://</lit>, <lit>ftp://</lit>,
	  <lit>https://</lit>), la funzione richiama libcurl per
	  scaricare la risorsa.
	</para>
	<para>
	  Se il testo da leggere non ha una codifica UTF-8, gretl
	  cerca di ricodificarlo a partire dalla codifica locale, nel
	  caso non sia UTF-8, o da ISO-8859-15 in caso contrario. Se
	  questo comportamento predefinito non si adatta alle vostre
	  esigenze è possibile utilizzare il secondo argomento
	  opzionale per specificare la codifica. Per esempio, nel caso
	  si desideri leggere un testo nella codifica Microsoft codepage
	  1251, diversa dal sistema in uso in locale, è
	  possibile fornire come secondo argomento
	  <lit>"cp1251"</lit>.
	</para>
	<para>
	  Esempi:
	</para>
	<code>
	  string web_page = readfile("http://gretl.sourceforge.net/")
	  print web_page
	  
	  string current_settings = readfile("@dotdir/.gretl2rc")
	  print current_settings
	</code>
	<para>
	  Si vedano anche le funzioni <fncref targ="sscanf"/> e
	  <fncref targ="getline"/>.
	</para>
      </description>
    </function>

    <function name="regsub" section="strings" output="string">
      <fnargs>
	<fnarg type="string">s</fnarg>
	<fnarg type="string">match</fnarg>
	<fnarg type="string">repl</fnarg>
      </fnargs>  
      <description>
	<para>
	  Restituisce una copia di <argname>s</argname> in cui tutte
	  le occorrenze del tipo <argname>match</argname> sono
	  sostituite con <argname>repl</argname>. Gli argomenti
	  <argname>match</argname> e <argname>repl</argname> sono
	  interpretati come espressioni regolari in stile Perl.
	</para>
	<para>
	  Si veda anche <fncref targ="strsub"/> per semplici
	  sostituzioni di stringhe letterali.
	</para>
      </description>
    </function>

    <function name="remove" section="data-utils" output="int">
      <fnargs>
	<fnarg type="string">fname</fnarg>
      </fnargs>    
      <description>
	<para>
	  Se il file <argname>fname</argname> esiste e l'utente ha i
	  permessi di scrittura, lo cancella. Restituisce 0 se il comando
	  è andato a buon fine, non-zero se il file non esiste o non
	  può essere cancellato.
	</para>
	<para>
	  Se <argname>fname</argname> contiene un percorso completo,
	  gretl proverà a cancellare quel file e ritornerà un errore
	  se non ci riesce, perché il file non esiste o per un
	  problema di privilegi. Se <argname>fname</argname> invece
	  non contiene un percorso completo, gretl darà per scontato
	  che il nome file è relativo alla <cmdref targ="workdir"/>
	  attuale. Se il file non viene trovato o non si hanno i
	  privilegi per cancellarlo, la ricerca non si estenderà ad
	  altre directory.
	</para>
      </description>
    </function>

    <function name="replace" section="data-utils" output="asinput">
      <fnargs>
	<fnarg type="series-or-mat">x</fnarg>
	<fnarg type="scalar-or-vec">find</fnarg>
	<fnarg type="scalar-or-vec">subst</fnarg>
      </fnargs>    
      <description>
	<para>
	  Sostituisce ogni elemento di <argname>x</argname> uguale
	  all'<math>i</math>-esimo elemento di <argname>find</argname>
	  con il corrispondente elemento di <argname>subst</argname>.
	</para>
	<para>
	  Se <argname>find</argname> è uno scalare, anche
	  <argname>subst</argname> deve essere uno scalare. Se
	  <argname>find</argname> e <argname>subst</argname> sono
	  entrambi vettori, devono avere lo stesso numero di
	  elementi. Se infine <argname>find</argname> è un vettore e
	  <argname>subst</argname> uno scalare, tutte le
	  corrispondenze saranno sostituite con
	  <argname>subst</argname>.
	</para>
	<para>
	  Esempio:
	</para>
	<code>
	  a = {1,2,3;3,4,5}
	  find = {1,3,4}
	  subst = {-1,-8, 0}
	  b = replace(a, find, subst)
	  print a b
	</code>
	<para>
	  genera
	</para>
	<code>
	  a (2 x 3)
	  
	  1   2   3 
	  3   4   5 
	  
	  b (2 x 3)
	  
	  -1    2   -8 
	  -8    0    5 
	</code>
      </description>
    </function>

    <function name="resample" section="stats" output="asinput">
      <fnargs>
	<fnarg type="series-or-mat">x</fnarg>
	<fnarg optional="true" type="int">b</fnarg>
	<fnarg optional="true" type="int">d</fnarg>
      </fnargs>    
      <description>
	<para>
	  La descrizione iniziale di questa funzione pertiene al caso
	  cross-sezionale o di serie storiche; per il caso di dati
	  panel, vedi più sotto.
	</para>
	<para>
	  Ricampiona da <argname>x</argname> con reintroduzione. Nel
	  caso in cui l'argomento sia una variabile, ciascun valore della
	  variabile restituita, <math>y</math><sub>t</sub>, è estratto da
	  tutti i valori di <math>x</math><sub>t</sub> con uguale
	  probabilità. Quando l'argomento è una matrice, ciascuna riga
	  della matrice restituita è estratta dalle righe di
	  <argname>x</argname> con uguale probabilità.
	</para>
	<para>
	  L'argomento opzionale <argname>b</argname>, che deve essere
	  un numero intero maggiore o uguale a 2, indica la lunghezza
	  del blocco nel ricampionamento a blocchi mobili (moving
	  blocks). L'effetto è che l'output generato è il risultato di
	  un'estrazione casuale con reintroduzione dall'insieme di
	  tutte le possibili sequenze contigue di lunghezza
	  <argname>b</argname> nell'input. (Nel caso l'input sia una
	  matrice, i blocchi estratti sono sequenze contigue di righe
	  della matrice.) Se la lunghezza dei dati non è un multiplo
	  della lunghezza del blocco, l'ultimo blocco estratto è
	  troncato per adattarlo.
	</para>
	<subhead>Numero di estrazioni</subhead>
	<para>
	  Il default per il numero di osservazioni ricampionato in
	  output è uguale a quello dell'input&mdash; se
	  <argname>x</argname> è una serie, l'ampiezza del campione
	  attualmente in vigore; se <argname>x</argname> è una
	  matrice, il numero di righe.  Nel caso matriciale,
	  <emphasis>solo</emphasis> questo è aggiustabile tramite il
	  terzo argomento, che deve essere un intero positivo.
	  Nota: se <argname>b</argname> è maggiore di 1,
	  <argname>d</argname> si riferisce al numero di singole
	  osservazioni, non di blocchi.
	</para>
	<subhead>Panel data</subhead>
	<para>
	  Se l'argomento <argname>x</argname> è una serie e il dataset
	  è di tipo panel, il ricampionamento per blocchi mobili non è
	  previsto. Esso è disponibile solo nella sua forma più
	  semplice: i dati sono ricampionati <quote>per
	  unità</quote>. Ad esempio, in un panel con 100 unità
	  osservate su 5 periodi, la serie risultante dalla funzione
	  sarà essa stessa composta da 100 blocchi di 5 osservazioni:
	  ogni blocco sarà estratto con pari probabilità dalle 100
	  serie storiche individuali, preservandone l'ordine interno.
	</para>
      </description>
    </function>

    <function name="round" section="math" output="asinput">
      <fnargs>
	<fnarg type="anyfloat">x</fnarg>
      </fnargs>
      <description>
	<para>
	  Approssima all'intero più vicino. Si noti che, quando
	  <math>x</math> si trova esattamente nel mezzo tra due numeri
	  interi, la funzione restituisce l'intero più distante da
	  zero. Così, per esempio, 2.5 è approssimato a 3, ma
	  <lit>round(-3.5)</lit> restituisce &minus;4. Questa è la
	  convenzione di solito seguita nei fogli di calcolo, anche se
	  altri programmi possono seguire convenzioni diverse.
	  <seelist>
	    <fncref targ="ceil"/>
	    <fncref targ="floor"/>
	    <fncref targ="int"/>
	  </seelist>
	</para>
      </description>
    </function>

    <function name="rnameget" section="strings" output="string-or-strings">
      <fnargs>
	<fnarg type="matrix">M</fnarg>
	<fnarg type="int" optional="true">r</fnarg>
      </fnargs>
      <description>
	<para>
	  Se viene dato l'argomento <argname>r</argname>, ritorna il
	  nome per quella riga della matrice
	  <argname>M</argname>. Se <argname>M</argname> non ha nomi di
	  riga viene restituita una stringa vuota; si ha errore se 
	  <argname>col</argname> non è un numero di riga.
	</para>
	<para>
	  Se il secondo argomento non viene fornito, il risultato è un
	  array di stringhe coi nomi di riga di
	  <argname>M</argname> se ne ha, altrimenti un array vuoto.
	</para>
	<para>
	  Esempio:
	</para>
	<code>
	  matrix A = { 11, 23, 13 ; 54, 15, 46 }
	  rnameset(A, "Uno Due")
	  string name = rnameget(A, 2)
	  print name
	</code>
	<para>
	  <seelist>
	    <fncref targ="rnameset"/>
	  </seelist>
	</para>
      </description>
    </function>
    
    <function name="rnameset" section="matrix" output="int">
      <fnargs>
	<fnarg type="matrix">M</fnarg>
	<fnarg type="strings-or-list">S</fnarg>
      </fnargs>
      <description>
	<para>
	  Attribuisce dei nomi alle righe della matrice
	  <argname>M</argname> di dimensioni <by r="m" c="n"/>.  Se
	  <argname>s</argname> è una lista, i nomi sono copiati da quelli
	  delle variabili; la lista deve avere tanti elementi quante sono
	  le righe di <argname>M</argname>. Se <argname>S</argname> è un
	  array di stringhe, deve contenere <math>m</math> elementi; se
	  invece è una sola stringa, deve contenere <math>m</math>
	  sub-stringhe separate da spazi.
	</para>
	<para>
	  Restituisce 0 se la funzione è andata a buon fine, non-zero
	  altrimenti. Si veda anche <fncref targ="cnameset"/>.
	</para>
	<para>
	  Esempio:
	</para>
	<code>
	  matrix M = {1,2;2,1;4,1} 
	  rnameset(M, "Row1 Row2 Row3")
	  print M      
	</code>
      </description>
    </function>

    <function name="rows" section="matrix" output="int">
      <fnargs>
	<fnarg type="matrix">X</fnarg>
      </fnargs>
      <description>
	<para>
	  Restituisce il numero di righe della matrice
	  <argname>X</argname>.
	  <seelist>
	    <fncref targ="cols"/>
	    <fncref targ="mshape"/>
	    <fncref targ="unvech"/> 
	    <fncref targ="vec"/>
	    <fncref targ="vech"/>
	  </seelist>
	</para>
      </description>
    </function>

    <function name="schur" section="complex" output="cmatrix">
      <fnargs>
	<fnarg type="cmatrix">A</fnarg>
	<fnarg type="matrixref" optional="true">&amp;Z</fnarg>
	<fnarg type="matrixref" optional="true">&amp;w</fnarg>
      </fnargs>
      <description>
	<para>
	  Esegue la decomposizione di Schur della matrice complessa
	  <argname>A</argname>, ritornando una matrice complessa triangolare
	  alta <math>T</math>. Se è inserito il secondo argomento ed
	  esso non è <lit>null</lit> la funzione ritorna una matrice complessa
	  <math>Z</math> contenente i vettori di Schur associati ad
	  <math>A</math> e <math>T</math>, tale che <math>A</math>
	  = <math>ZTZ</math><sup>H</sup>. Se è inserito un terzo
	  argomento ritorna gli autovalori di <math>A</math> in un
	  vettore colonna complesso.
	</para>
      </description>
    </function>

    <function name="sd" section="stats" output="scalar-or-series">
      <fnargs>
	<fnarg type="series-or-list">x</fnarg>
	<fnarg type="bool" optional="true">partial</fnarg>
      </fnargs>     
      <description>
	<para>
	  Se <argname>x</argname> è una variabile, restituisce l'errore
	  quadratico medio campionario (scalare) saltando i valori
	  mancanti.
	</para>
	<para>
	  Se, invece, <argname>x</argname> è una lista, restituisce
	  una variabile <math>y</math> tale per cui
	  <math>y</math><sub>t</sub> è l'errore quadratico medio delle
	  variabili nella lista all'osservazione <math>t</math>, o
	  <lit>NA</lit> se ci sono dei valori mancanti
	  <math>t</math>. Per default, la funzione ritorna
	  <lit>NA</lit> se ci si sono dei missing a <math>t</math>, ma
	  se si passa un valore non-zero come opzione
	  <argname>partial</argname> la statistica sarà calcolata sui
	  soli dati validi.
	</para>
	<para>
	  <seelist> 
	    <fncref targ="var"/>
	  </seelist>
	</para>
      </description>
    </function>

    <function name="sdc" section="stats" output="rvec">
      <fnargs>
	<fnarg type="matrix">X</fnarg>
	<fnarg type="scalar" optional="true">df</fnarg>
      </fnargs>
      <description>
	<para>
	  Restituisce le deviazioni standard delle colonne di
	  <argname>X</argname>. Se <argname>df</argname> è positivo, è
	  utilizzato come divisore nel calcolo delle varianze delle
	  colonne, in caso contrario il divisore utilizzato è il
	  numero di righe di <argname>X</argname> (in altre parole non viene
	  applicata nessuna correzione per i gradi di libertà).
	  <seelist>
	    <fncref targ="meanc"/>
	    <fncref targ="sumc"/>
	  </seelist>
	</para>
      </description>
    </function>

    <function name="sdiff" section="transforms" output="asinput">
      <fnargs>
	<fnarg type="series-or-list">y</fnarg>
      </fnargs>   
      <description>
	<para>
	  Calcola le differenze stagionali: <equation status="inline"
	  ascii="y(t) - y(t-k)" tex="$y_t - y_{t-k}$"/>, dove
	  <math>k</math> è la periodicità del dataset corrente (si
	  veda <fncref targ="$pd"/>). I valori iniziali sono fissati a
	  <lit>NA</lit>.
	</para>
	<para> 
	  Quando viene restituita una lista alle singole variabili viene
	  automaticamente assegnato un nome secondo il formato
	  <lit>sd_</lit><repl>varname</repl>, dove <repl>varname</repl> è
	  il nome della variabile originaria. Se necessario il nome viene
	  troncato e può essere modificato in caso di non unicità
	  all'interno dell'insieme di nomi costruiti in questo modo.
	</para> 
	<para>
	  <seelist> 
	    <fncref targ="diff"/>
	    <fncref targ="ldiff"/>
	  </seelist>
	</para>
      </description>
    </function>

    <function name="seasonals" section="data-utils" output="list">
      <fnargs>
	<fnarg optional="true" type="int">baseline</fnarg>
	<fnarg optional="true" type="bool">center</fnarg>
      </fnargs>     
      <description>
	<para>
	  Questa funzione è applicabile solo se il dataset corrente è
	  di tipo temporale ed ha una periodicità maggiore di
	  1. ritorna una lista di variabili dummy per i sottoperiodi,
	  chiamate <lit>S1</lit>, <lit>S2</lit> eccetera.
	</para>
	<para>
	  L'argomento <argname>baseline</argname> (opzionale) serve ad
	  escludere un sottoperiodo. Ad esempio, con
	  <argname>baseline</argname> uguale ad 1 e dati trimestrali
	  la lista risultato conterrà dummy per il 2°, 3° e 4°
	  trimestre.  Se questo argomento è zero o omesso, verrò
	  creata l'intera lista; se non-zero, dev'essere un intero
	  compreso fra 1 e la periodicità dei dati.
	</para>
	<para>
	  L'argomento <argname>center</argname>, se non-zero, fa sì
	  che vengano generate dummy centrate. Per esempio, con dati
	  trimestrali le dummy centrate assumono valori di &minus;0,25
	  e 0,75 anziché 0 e 1.
	</para>
	<para>
	  Con dati settimanali l'effetto dipende a seconda se i dati
	  sono datati o no. Se sì, venfono create fino a 53 serie
	  stagionali, sulla base del numero progressivo ISO 8601 (si
	  veda la funzione <fncref targ="isoweek"/>); altrimenti, il
	  numero massimo di serie è 52 (cosicché nel lungo termine
	  le dummy <quote>stagionali</quote> finiranno fuori sincrono
	  con l'anno). Nel caso datato, per creare dummy mensili si
	  può fare così:
	</para>
	<code>
	  series month = $obsminor
	  list months = dummify(month)
	</code>
	<para>
	  Si veda <fncref targ="dummify"/> per maggiori dettagli.
	</para>
      </description>
    </function>    

    <function name="selifc" section="matrix" output="matrix">
      <fnargs>
	<fnarg type="matrix">A</fnarg>
	<fnarg type="rvec">b</fnarg>
      </fnargs>   
      <description>
	<para>
	  Seleziona da <argname>A</argname> solo le colonne per le
	  quali l'elemento corrispondente di <argname>b</argname> è
	  non nullo. <argname>b</argname> deve essere un vettore riga
	  con lo stesso numero di colonne di <argname>A</argname>.
	</para>
	<para>
	  <seelist>
	    <fncref targ="selifr"/>
	  </seelist>
	</para>
      </description>
    </function>

    <function name="selifr" section="matrix" output="matrix">
      <fnargs>
	<fnarg type="matrix">A</fnarg>
	<fnarg type="cvec">b</fnarg>
      </fnargs>   
      <description>
	<para>
	  Seleziona da <argname>A</argname> solo le righe per le quali
	  l'elemento corrispondente di <argname>b</argname> è
	  non nullo. <argname>b</argname> deve essere un vettore
	  colonna con lo stesso numero di righe di
	  <argname>A</argname>.
	</para>
	<para>
	  <seelist>
	    <fncref targ="selifc"/>
	    <fncref targ="trimr"/>
	  </seelist>
	</para>
      </description>
    </function>

    <function name="seq" section="matrix" output="rvec">
      <fnargs>
	<fnarg type="int">a</fnarg>
	<fnarg type="int">b</fnarg>
	<fnarg optional="true" type="int">k</fnarg>
      </fnargs>   
      <description>
	<para>
	  Con due soli argomenti, restituisce un vettore riga di
	  interi consecutivi, con <argname>a</argname> come primo
	  elemento e <argname>b</argname> come ultimo. Se
	  <argname>a</argname> è maggiore di <argname>b</argname>, la
	  sequenza sarà decrescente. L'eventuale parte non intera
	  viene ignorata per entrambi gli argomenti.
	</para>
	<para>
	  In caso sia presente il terzo argomento, la funzione
	  restituisce un vettore riga contenente una sequenza di
	  interi che inizia con <argname>a</argname> e in
	  ciascun passaggio è incrementata
	  (o diminuita, nel caso in cui <argname>a</argname> sia
	  maggiore di <argname>b</argname>) di <argname>k</argname>. 
	  Il valore finale è il più grande elemento
	  della sequenza minore o uguale a <argname>b</argname> (o
	  mutatis mutandis, nel caso in cui <argname>a</argname> sia
	  maggiore di <argname>b</argname>). L'argomento
	  <argname>k</argname> deve essere positivo; nel caso non sia
	  un intero la parte decimale è ignorata.
	</para>
	<para>
	  <seelist>
	    <fncref targ="ones"/>
	    <fncref targ="zeros"/>
	  </seelist>
	</para>
      </description>
    </function>

    <function name="setnote" section="data-utils" output="int">
      <fnargs>
	<fnarg type="bundle">b</fnarg>
	<fnarg type="string">key</fnarg>
	<fnarg type="string">note</fnarg>
      </fnargs>   
      <description>
	<para>
	  Imposta una nota descrittiva per l'oggetto identificato
	  dalla chiave <argname>key</argname> nel bundle
	  <argname>b</argname>.  Essa verrà mostrata quando il comando
	  <lit>print</lit> viene applicato al bundle. Questa funzione
	  restituisce 0 se è andata a buon fine e non nullo in caso
	  contrario (ad esempio, se nel bundle <argname>b</argname> non esiste un
	  oggetto associato alla chiave <argname>key</argname>).
	</para>
      </description>
    </function>    

    <function name="sgn" section="math" output="asinput">
      <fnargs>
	<fnarg type="anyfloat">x</fnarg>
      </fnargs>
      <description>
	<para>
	  Ritorna il segno di <argname>x</argname>, ossia 
	  0 se <argname>x</argname> è zero, 1 se <argname>x</argname> è
	  positivo, &minus;1 se <argname>x</argname> è negativo, o
	  <lit>NA</lit> se <argname>x</argname> è un non-numero (Not a
	  Number).
	</para>
      </description>
    </function>

    <function name="simann" section="numerical" output="scalar">
      <fnargs>
	<fnarg type="vector">b</fnarg>
	<fnarg type="fncall">f</fnarg>
	<fnarg type="int" optional="true">maxit</fnarg>
      </fnargs>
      <description>
	<para>
	  Implementa il simulated annealing (letteralmente "ricottura
	  simulata", che prende il nome dal processo di ricottura
	  utilizzato per migliorare le caratteristiche delle leghe
	  metalliche), che può essere utile nel migliorare
	  l'inizializzazione nei problemi di ottimizzazione numerica.
	</para>
	<para>
	  Il primo argomento deve contenere il valore iniziale di un
	  vettore di parametri. Il secondo argomento specifica la
	  funzione da chiamare che restituisce il valore (scalare)
	  da massimizzare. Il terzo argomento, opzionale, specifica il
	  massimo numero di iterazioni (il valore predefinito è
	  1024). In caso di successo, <lit>simann</lit> restituisce il
	  valore finale del massimando.
	</para>
	<para>
	  Per maggiori dettagli ed esempi si veda il capitolo sui
	  metodi numerici in <guideref targ="chap:numerical"/>.
	  <seelist>
	    <fncref targ="BFGSmax"/>
	    <fncref targ="NRmax"/>
	  </seelist>
	</para>

      </description>
    </function>

    <function name="sin" section="math" output="asinput">
      <fnargs>
	<fnarg type="anyfloat">x</fnarg>
      </fnargs>       
      <description>
	<para>
	  Funzione seno di <argname>x</argname>. 
	  <seelist>
	    <fncref targ="cos"/>
	    <fncref targ="tan"/>
	    <fncref targ="atan"/>
	  </seelist>
	</para>
      </description>
    </function>

    <function name="sinh" section="math" output="asinput">
      <fnargs>
	<fnarg type="anyfloat">x</fnarg>
      </fnargs>
      <description>
	<para>
	  Restituisce il seno iperbolico di <argname>x</argname>.
	</para>
	<para context="tex">
	  \[ \sinh x = \frac{e^x - e^{-x}}{2}  \]
	</para>
	<para>
	  <seelist>
	    <fncref targ="asinh"/>
	    <fncref targ="cosh"/>
	    <fncref targ="tanh"/>
	  </seelist>
	</para>
      </description>
    </function>

    <function name="skewness" section="stats" output="scalar">
      <fnargs>
	<fnarg type="series">x</fnarg>
      </fnargs>
      <description>
	<para>
	  Restituisce il valore dell'indice di asimmetria per la serie
	  <argname>x</argname>, non considerando le osservazioni
	  mancanti.
	</para>
      </description>
    </function>

    <function name="sleep" section="programming" output="scalar">
      <fnargs>
	<fnarg type="int">ns</fnarg>
      </fnargs>
      <description>
	<para>
	  Funzione probabilmente inutile in circostanze normali, ma
	  non per testare metodi parallelizzati. Questa funzione
	  <quote>narcotizza</quote> il thread corrente per
	  <argname>ns</argname> secondi. Al risveglio, la funzione
	  restituisce 0.
	</para>
      </description>
    </function>    

    <function name="smplspan" section="data-utils" output="scalar">
      <fnargs>
	<fnarg type="string">inizio</fnarg>
	<fnarg type="string">fine</fnarg>
	<fnarg type="int">pd</fnarg>
      </fnargs>
      <description>
	<para>
	  Ritorna il numero di osservazioni che separano
	  <argname>inizio</argname> da <argname>fine</argname>
	  (estremi inclusi) per un dataset di serie storiche con
	  frequenza <argname>pd</argname>.
	</para>
	<para>
	  I primi due argomenti devono essere forniti nella forma
	  usata in gretl per dati annuali, trimestrali o mensili
	  &mdash; ad esempio, <lit>1970</lit>, <lit>1970:1</lit> o
	  <lit>1970:01</lit>, rispettivamente; in alternativa, possono
	  essere usate date in formato ISO 8601,
	  <lit>YYYY-MM-DD</lit>.
	</para>
	<para>
	  L'argomento <argname>pd</argname> può essere pari a 1, 4 o
	  12 (annuale, trimestrale, mensile), una delle frequenze
	  giornaliere (5, 6, 7), oppure 52 (settimanale). Se
	  <argname>pd</argname> è 1, 4 o 12, date ISO 8601 sono
	  accettate come primi due argomenti solo se indicano l'inizio
	  del periodo in questione. Ad esempio,
	  <lit>2015-04-01</lit> è un sostituto accettabile di
	  <lit>2015:2</lit> per il secondo trimestre 2015.
	</para>
	<para>
	  Se si ha già un dataset di periodicità <argname>pd</argname>
	  con abbastanza osservazioni, il risultato di questa funzione
	  può essere facilmente emulato usando  <fncref
	  targ="obsnum"/>. Il vantaggio di <lit>smplspan</lit> sta nel
	  fatto che è facile calcolare il risultato anche senza avere
	  un dataset aperto, cosa che può essere comoda nel creare
	  dataset vuoti o artificiali. Segue un esempio:
	</para>
	<code>
	  scalar T = smplspan("2010-01-01", "2015-12-31", 5)
	  nulldata T
	  setobs 7 2010-01-01
	</code>
	<para>
	  produce
	</para>
	<code>
	  ? scalar T = smplspan("2010-01-01", "2015-12-31", 5)
	  Generato lo scalare T = 1565
	  ? nulldata T
	  Periodicità: 1, oss. max.: 1565
	  Intervallo delle osservazioni: 1-1565
	  ? setobs 5 2010-01-01
	  Campione completo dei dati: 2010-01-01 - 2015-12-31 (n = 1565)
	</code>
	<para>
	  Dove il fatto che l'ultima osservazione creata dal comando
	  <cmdref targ="nulldata"/> sia <lit>2015-12-31</lit> è
	  garantito per costruzione. Si noti che il numero 1565 non
	  sarebbe stato banale da calcolare con altri metodi.
	</para>
      </description>
    </function>

    <function name="sort" section="matrix" output="asinput">
      <fnargs>
	<fnarg type="series-vec-or-strings">x</fnarg>
      </fnargs>     
      <description>
	<para>
	  Ordina <argname>x</argname> in senso crescente, non
	  considerando le osservazioni mancanti nel caso in cui
	  <math>x</math> sia una variabile.
	  <seelist>
	    <fncref targ="dsort"/>
	    <fncref targ="values"/>
	  </seelist>
	  In particolare, per le matrici si veda <fncref targ="msortby"/>.
	</para>
      </description>
    </function>

    <function name="sortby" section="stats" output="series">
      <fnargs>
	<fnarg type="series">y1</fnarg>
	<fnarg type="series">y2</fnarg>
      </fnargs>     
      <description>
	<para>
	  Restituisce una variabile contenente gli elementi di
	  <argname>y2</argname> ordinati per valore crescente del
	  primo argomento, <argname>y1</argname>.
	  <seelist>
	    <fncref targ="sort"/>
	    <fncref targ="ranking"/>
	  </seelist>
	</para>
      </description>
    </function>

    <function name="sprintf" section="strings" output="string">
      <fnargs>
	<fnarg type="string">formato</fnarg>
	<fnarg type="varargs"/>
      </fnargs>     
      <description>
	<para>
	  Ritorna una stringa contenente la stampa dei valori degli
	  argomenti successivi, indicati dai puntini, sotto il
	  controllo della stringa <argname>formato</argname>. Questa
	  funzione fornisce un metodo molto potente e flessibile per
	  creare stringhe. la stringa <argname>formato</argname>
	  fornisce la chiave per definire precisamente il modo con cui
	  gli argomenti vengono stampati.
	</para>
	<para>
	  In generale, <argname>formato</argname> dev'essere
	  un'espressione che ritorna una stringa, ma di solito è una
	  costante (una sequenza alfanumerica racchiusa fra virgolette
	  doppie). Alcune sequenze hanno un significato speciale:
	  quelle che cominciano con un percento (%) sono interpretate
	  come <quote>segnaposto</quote> per gli elementi contenuti
	  nella lista degli argomenti; inoltre, caratteri speciali
	  come il segno di <quote>a capo</quote> vengono rappresentati
	  con una barra rovesciata.
	</para>
	<para>
	  Ad esempio, il codice
	</para>	
	<code>
	  scalar x = sqrt(5)
	  string claim = sprintf("la radice di %d è più o meno %6.4f.\n", 5, x)
	  print claim
	</code>
	<para>
	  darà
	</para>
	<code>
	  la radice di 5 è più o meno 2.2361.
	</code>
	<para>
	  dove <lit>%d</lit> indica che vogliamo un intero in quel
	  punto dell'output; poiché tale espressione è il
	  <quote>percento</quote> più a sinistra, essa viene associata
	  al primo argomento, ossia 5. La seconda sequenza speciale è
	  <lit>%6.4f</lit>, che indica un valore decimale con 4 cifre
	  dopo il separatore decimale e larga almeno 6 cifre. Il
	  numero di tali sequenza deve coincidere col numero di
	  argomenti dopo la stringa di formato.
	</para>
	<para>
	  Per maggiori dettagli sulla sintassi delle stringhe di
	  formato, si veda l'help del comando <cmdref targ="printf"/>.
	</para>
      </description>
    </function>

    <function name="sqrt" section="math" output="asinput">
      <fnargs>
	<fnarg type="anyfloat">x</fnarg>
      </fnargs>     
      <description>
	<para>
	  Radice quadrata di <argname>x</argname>; genera <lit>NA</lit> in
	  caso di valori negativi.
	</para>
	<para>
	  Si noti che se l'argomento è una matrice l'operazione viene
	  effettuata elemento per elemento. Per la <quote>radice quadrata
	  matriciale</quote>, v. <fncref targ="cholesky"/>.
	</para>
      </description>
    </function>

    <function name="square" section="transforms" output="list">
      <fnargs>
	<fnarg type="list">L</fnarg>
	<fnarg optional="true" type="bool">cross-products</fnarg>
      </fnargs>     
      <description>
	<para>
	  Ritorna una lista contenente le variabili nella lista
	  <argname>L</argname> al quadrato, con nomi basati sul
	  modello <lit>sq_</lit><repl>varname</repl>.  Se il secondo
	  argomento (opzionale) è presente e ha valore non-zero,
	  vengono inclusi anche i prodotti incrociati delle variabili
	  in <argname>L</argname>; i nomi sono basati sul modello
	  <repl>var1</repl><lit>_</lit><repl>var2</repl>.  I nomi
	  delle serie risultato potrebbero venir troncati se troppo
	  lunghi, e aggiustati per evitare duplicazioni.
	</para>
      </description>
    </function>    

    <function name="sscanf" section="strings" output="int">
      <fnargs>
	<fnarg type="string">src</fnarg>
	<fnarg type="string">format</fnarg>
	<fnarg type="varargs"/>
      </fnargs>  
      <description>
	<para>
	  Legge valori da <argname>src</argname> seguendo il formato
	  <argname>format</argname> e assegna questi valori a uno o
	  più degli q argomenti seguenti, rappresentati dai
	  punti. Restituisce il numero di valori assegnati. Questa
	  funzione rappresenta una versione semplificata della
	  funzione <lit>sscanf</lit> usata nel linguaggio di
	  programmazione C.
	</para>
	<para>
	  La <repl>stringa</repl> può essere una stringa vera e
	  propria, racchiusa tra virgolette doppie, o il nome di una
	  variabile stringa predefinita. <repl>format</repl> è
	  definito in modo simile alla stringa di formato del comando
	  <cmdref targ="printf"/> (si veda oltre). <repl>args</repl> è
	  una lista separata da virgole che contiene i nomi di
	  variabili predefinite cui verranno assegnati i valori letti
	  da <repl>src</repl>. (Per chi conosce C: è possibile ma non
	  indispensabile prefissare con <lit>&amp;</lit> i nomi delle
	  variabili numeriche).
	</para>
	<para>
	  Le regole specificate in <repl>format</repl> vengono usate
	  per analizzare <repl>src</repl>. Le specifiche iniziano con
	  un carattere <lit>%</lit>, e comprendono <lit>%f</lit>,
	  <lit>%g</lit> o <lit>%lf</lit> per i numeri a virgola
	  mobile; <lit>%d</lit> per gli interi; <lit>%s</lit> per le
	  stringhe, e <lit>%m</lit> per le matrici. È possibile
	  inserire un numero intero positivo dopo il carattere
	  percentuale per impostare il numero massimo di caratteri da
	  leggere per ogni tipo di specifica (o il numero massimo di
	  righe nel caso di conversione in matrici). In alternativa, è
	  possibile inserire un carattere <lit>*</lit> dopo il
	  percentuale per sopprimere la conversione di un certo numero
	  di caratteri della stringa (e saltando così eventuali
	  caratteri che in caso contrario verrebbero convertiti per un
	  certo tipo). Ad esempio, <lit>%3d</lit> converte i 3
	  caratteri successivi di <repl>src</repl> in un numero
	  intero, se possibile; <lit>%*g</lit> salta tutti i caratteri
	  in <repl>src</repl> che potrebbero essere convertiti in un
	  numero a virgola mobile.
	</para>
	<para>
	  Oltre alla conversione di <lit>%s</lit> per le stringhe, è
	  disponibile anche una versione semplificata del formato C
	  <lit>%</lit><repl>N</repl><lit>[</lit><repl>chars</repl><lit>]</lit>.
	  In questo formato, <repl>N</repl> è il numero massimo di
	  caratteri da leggere, e <repl>chars</repl> è un insieme di
	  caratteri accettabili, racchiusi tra parentesi quadre; la
	  lettura si ferma se si raggiunge il limite di <repl>N</repl>
	  o se si incontra un carattere non compreso nell'insieme
	  ammissibile. La funzione dell'insieme <repl>chars</repl> può
	  essere invertita specificando un accento circonflesso
	  <lit>^</lit> come primo carattere dell'insieme; in questo
	  caso, la lettura si ferma se si incontra un carattere
	  dell'insieme specificato. Al contrario del C, il carattere
	  trattino non ha alcuna funzione speciale in questo contesto.
	</para>
	<para>
	  Se la stringa <repl>src</repl> non è pienamente conforme al
	  formato, il numero di conversioni effettuate potrà essere
	  minore del numero di argomenti. Dal punto di vista di gretl,
	  questo non è un errore di per sé.  Tuttavia, è consigliabile
	  controllare il numero di conversioni effettivamente portate
	  a termine, che è dato dal valore in uscita della
	  funzione. Ad esempio:
	</para>
	<code>
	  # lettura di scalari
	  scalar x
	  scalar y
	  sscanf("123456", "%3d%3d", x, y)
	  # lettura di stringhe
	  string s = "uno due"
	  string s1
	  string s2
	  sscanf(s, "%s %s", s1, s2)
	  print s1 s2
	</code>
	<subhead>Matrici</subhead>
	<para>
	  La lettura di matrici è attivata dalla specifica di
	  conversione <quote><lit>%m</lit></quote>. Inserendo un
	  intero fra il segno <quote><lit>%</lit></quote> e il
	  carattere <quote><lit>m</lit></quote> si può limitare il
	  numero di righe da leggere. Esistono due varianti:
	  quella in cui <argname>src</argname> è un'unica stringa che
	  contiene la matrice, e quella in cui <argname>src</argname>
	  è un array di stringhe. Segue la loro descrizione.
	</para>
	<para>
	  Se <argname>src</argname> è una stringa singola, la
	  conversione in matrici funziona così: viene letta ogni riga
	  dell'input e vengono contati i campi numerici (separati da
	  spazi o tabulatori). In questo modo viene definito il numero
	  di colonne della matrice.  Vengono quindi lette tutte le
	  righe seguenti che contengono lo stesso numero di colonne
	  numeriche, ma è comunque possibile limitare il numero
	  massimo di righe da leggere procedendo come descritto sopra.
	</para>
	<para>
	  Se <argname>src</argname> è un array di stringhe, l'output
	  è necessariamente un vettore colonna, in cui ogni elemento è
	  la conversione numerica dell'elemento corrispondente dell'array, o
	  <lit>NA</lit> se la stringa non è numerica. Ecco alcuni
	  semplici esempi.
	</para>
	<code>
	  # una singola stringa
	  string s = sprintf("1 2 3 4\n5 6 7 8")
	  print s
	  matrix m
	  sscanf(s, "%m", m)
	  print m
	  # un array di stringhe
	  strings S = defarray("1.1", "2.2", "3.3", "4.4", "5.5")
	  sscanf(S, "%4m", m)
	  print m
	</code>
      </description>
    </function>

    <function name="sst" section="stats" output="scalar">
      <fnargs>
	<fnarg type="series">y</fnarg>
      </fnargs>  
      <description>
	<para>
	  Restituisce la somma dei quadrati degli scarti dalla media per le
	  osservazioni valide nella variabile <argname>y</argname>.
	  <seelist> 
	    <fncref targ="var"/>
	  </seelist>
	</para>
      </description>
    </function>
    
    <function name="stack" section="panel" output="series">
      <fnargs>
	<fnarg type="list">L</fnarg>
	<fnarg type="int">n</fnarg>
	<fnarg type="int" optional="true">offset</fnarg>
      </fnargs>
      <description>
	<para>
	  Usato per manipolare dati nel formato <quote>serie storiche
	  sovrapposte</quote> richiesto da gretl per dati
	  panel. Ritorna una serie ottenuta accostando 
	  <quote>verticalmente</quote> <argname>n</argname> osservazioni
	  da ogni serie nella lista <argname>L</argname>. Per default,
	  le prime <argname>n</argname> osservazioni vengono usate
	  (quando <argname>offset</argname> = 0), ma il punto di
	  partenza può essere spostato verso il basso usando dando un
	  valore positivo a <argname>offset</argname>. Se la seri
	  risultate è più lunga del dataset in uso, vengono
	  autometicamente aggiunte le osservazioni che mancano.
	</para>
	<para>
	  Questa funzione serve a gestire sia il caso in cui un file
	  di dati contiene tante serie temporali quante sono le unità
	  cross-sezionali, sia il caso in cui il tempo scorre
	  <quote>orizzontalmente</quote> e ogni riga è un'unità
	  cross-sezionale.
	</para>
	<para>
	  Si veda la sezione <quote>Panel data specifics</quote>
	  in <guideref targ="chap:datafiles"/> per dettagli ed esempi.
	</para>
      </description>
    </function>
    
    <function name="stdize" section="transforms" output="asinput">
      <fnargs>
	<fnarg type="series-list-or-mat">X</fnarg>
	<fnarg type="int" optional="true">v</fnarg>
      </fnargs>
      <description>
	<para>
	  Di default ritorna una versione standardizzata della serie,
	  lista o matrice: l'input è centrato e diviso dalla sua
	  deviazione standard campionaria (con una correzione di
	  gradi di libertà di 1). I risultati sono calcolati in colonna nel
	  caso di una matrice.
	</para>
	<para>
	  Il secondo argomento (opzionale) può essere utilizzato per
	  influenzare il risultato.Un valore non negativo di <argname>v</argname>
	  imposta la correzione di gradi di libertà usata  nella deviazione
	  standard, cosicché <argname>v</argname> = 0 dia lo stimatore di
	  massima verosimiglianza. Come caso speciale, se
	  <argname>v</argname> è uguale a &minus;1 è eseguita solo
	  la centratura.
	</para>
      </description>
    </function>

    <function name="strftime" section="calendar" output="string">
      <fnargs>
	<fnarg type="scalar">t</fnarg>
	<fnarg optional="true" type="string">formato</fnarg>
      </fnargs>
      <description>
	<para>
	  L'argomento <argname>t</argname> viene interpretato come il
	  numero di secondi trascorsi dall'inizio dell'anno 1970 nel
	  fuso orario UTC (un tempo noto come ora di Greenwich);
	  produce una stringa con la data e l'ora corrispondenti.  Il
	  formato di default è quello standard di sistema, ma può
	  essere modificato se il secondo argomento (opzionale) è una
	  stringa appropriata.
	</para>
	<para>
	  Valori di <argname>tm</argname> adatti per questa funzione
	  possono venir prodotti tramite l'accessore <fncref targ="$now"/>
	  o la funzione <fncref targ="strptime"/>.
	</para>
	<para>
	  Le opzioni di formato disponibili sono elencate sulla
	  pagina di manuale per <lit>strftime</lit>, sui sistemi che
	  la offrono, oppure su uno dei tanti siti che contengono tale
	  informazione, come ad esempio
	  <url>https://devhints.io/strftime</url>.
	</para>
      </description>
    </function>

    <function name="stringify" section="strings" output="int">
      <fnargs>
	<fnarg type="series">y</fnarg>
	<fnarg type="strings">S</fnarg>
      </fnargs>  
      <description>
	<para>
	  Serve a definire valori di stringa per la serie
	  <argname>y</argname>. Affinché la cosa funzioni, ci sono due
	  condizioni: la serie risultante deve contenere solo interi
	  maggiori o uguali a 1, e l'array <argname>S</argname> deve
	  contenere almeno <math>n</math> elementi, dove
	  <math>n</math> è il massimo valore in <argname>y</argname>.
	  In più, ogni elemento di <argname>S</argname> deve contenere
	  caratteri validi secondo la codifica UTF-8.
	  <seelist> 
	    <fncref targ="strvals"/>
	  </seelist>	  
	</para>
	<para>
	  Ritorna 0 se l'operazione ha avuto successo, o un codice di errore
	  positivo.
	</para>
      </description>
    </function>

    
    <function name="strlen" section="strings" output="int">
      <fnargs>
	<fnarg type="string-or-strings">s</fnarg>
      </fnargs>  
      <description>
	<para>
	  Se <argname>s</argname> è una stringa, restituisce il numero
	  di caratteri di cui è composta. Si noti che questo può non
	  coincidere col numero di byte se sono presenti caratteri al
	  di fuori del campo ASCII stampabile (ad esempio, lettere
	  accentate); il numero effettivo di byte può essere ricavato
	  tramite la funzione <fncref targ="nelem"/>. Ad esempio: 
	</para>
	<code>
	  string s = "¡Olé!"
	  printf "strlen(s) = %d, nelem(s) = %d\n", strlen(s), nelem(s)
	</code>
	<para>
	  should return
	</para>
	<code>
	  strlen(s) = 5, nelem(s) = 7
	</code>
	<para>
	  Se l'argomento è un array di stringhe, il valore ritornato è
	  un vettore colonna col numero di caratteri per ognuna di
	  esse.  Se, infine, l'argomento è una serie i cui valori
	  hanno una codifica come stringa, il valore ritornato è esso
	  stesso una serie contenente la lunghezza delle stringhe nel
	  sottocampione attualmente in uso.
	</para>
      </description>
    </function>

    <function name="strncmp" section="strings" output="int">
      <fnargs>
	<fnarg type="string">s1</fnarg>
	<fnarg type="string">s2</fnarg>
	<fnarg optional="true" type="int">n</fnarg>
      </fnargs>  
      <description>
	<para>
	  Confronta le due stringhe fornite come argomenti e restituisce
	  un intero minore, uguale, o maggiore di zero se
	  <argname>s1</argname> risulta rispettivamente essere
	  minore, combaciare, o essere maggiore di
	  <argname>s2</argname>, fino ai primi <argname>n</argname>
	  caratteri.  Se <argname>n</argname> è omesso, il confronto 
	  procede fin dove possibile.
	</para>
	<para> 
	  Si noti che per verificare l'uguaglianza di due stringhe 
	  non è necessaria alcuna funzione, come in <lit>if (s1
	  == s2) ...</lit>
	</para>
      </description>
    </function>
    
    <function name="strptime" section="calendar" output="scalar">
      <fnargs>
	<fnarg type="string">s</fnarg>
	<fnarg type="string">formato</fnarg>
      </fnargs>
      <description>
	<para>
	  Questa funzione è l'inverso di <fncref targ="strftime"/>;
	  analizza la stringa <argname>s</argname> come data/ora usando
	  il <argname>formato</argname> specificato e restituisce  il
	  numero di secondi dall'inizio del 1970 (UTC).
	</para>
	<para>
	  Le opzioni per il <argname>formato</argname> sono elencate sulla
	  pagina di manuale per <lit>strptime</lit>, sui sistemi che
	  la offrono, oppure su uno dei tanti siti che contengono tale
	  informazione, come ad esempio
	  <url>http://man7.org/linux/man-pages/man3/strptime.3.html</url>.
	</para>
	<para>
	  L'esempio qui sotto mostra come convertire una data da un
	  formato all'altro.
	</para>
	<code>
	  scalar tm = strptime("Thursday 02/07/19", "%A %m/%d/%y")
	  eval strftime(tm) # default output
	  eval strftime(tm, "%d %B, %Y")
	</code>
	<para>
	  Se la lingua di sistema è l'italiano, il risultato è
	</para>
	<code>
	  ? scalar tm = strptime("Thursday 02/07/19", "%A %m/%d/%y")
	  Sostituito lo scalare tm = 1.54949e+009
	  ? eval strftime(tm) # default output
	  07/02/2019 00:00:00
	  ? eval strftime(tm, "%d %B, %Y")
	  07 febbraio, 2019
	</code>
      </description>
    </function>

    <function name="strsplit" section="strings" output="string-or-strings">
      <fnargs>
	<fnarg type="string">s</fnarg>
	<fnarg optional="true" type="int">i</fnarg>
	<fnarg optional="true" type="string">sep</fnarg>
      </fnargs>  
      <description>
	<para>
	  Nel suo uso base, con un solo argomento, restituisce un
	  array di stringhe risultante dalla divisione di
	  <argname>s</argname> per spazi bianche (ossia qualsiasi
	  combinazione di spazi, tabulazioni e a capo).
	</para>
	<para>
	  Se il secondo argomento è un intero positivo, viene
	  ritornata una stringa singola, cioè
	  l'<argname>i</argname>-esimo elemento della divisione di cui
	  sopra. Se <argname>i</argname> è minore di 1 verrà segnalato
	  un errore, ma se <argname>i</argname>
	  è più grande del numero di elementi che risulterebbe dalla
	  divisione viene ritornata una stringa vuota.
	</para>
	<para>
	  Il terzo argomento può essere usato per specificare il
	  delimitatore col quale <argname>s</argname> verrà divisa. Ad
	  esempio
	</para>
	<code>
	  string basket = "banana,apple,jackfruit,orange"
	  strings S = strsplit(basket,,",")
	</code>
	<para>
	  dividerà l'input in un array di 4 stringhe in base alle
	  virgole. la virgola <quote>extra</quote> nell'input indica
	  che l'argomento <argname>i</argname> è omesso, ma non è
	  strettamente necessario a meno che non si voglia estrarre
	  un solo elemento; se il secondo argomento è una stringa e la
	  funzione viene invocata con due soli argomenti si intende
	  che il secondo argomento sia <argname>sep</argname> anziché
	  <argname>i</argname>. Per cui
	</para>
	<code>
	  strings S = strsplit(basket, ",")
	</code>
	<para>
	  è altrettanto corretto.
	</para>
	<para>
	  Le sequenze di escape <quote><lit>\n</lit></quote> e
	  <quote><lit>\t</lit></quote> rappresentano l'a capo e la
	  tabulazione nell'argomento
	  <argname>sep</argname>. Per usare la barra rovesciata come
	  separatore bisogna raddoppiarla, così:
	  <quote><lit>\\</lit></quote>. Per esempio:
	</para>
	<code>
	  string s = "c:\fiddle\sticks"
	  strings S = strsplit(s, "\\")
	</code>
      </description>
    </function>

    <function name="strstr" section="strings" output="string">
      <fnargs>
	<fnarg type="string">s1</fnarg>
	<fnarg type="string">s2</fnarg>
      </fnargs>  
      <description>
	<para>
	  Cerca all'interno della stringa <argname>s1</argname> un'occorrenza
	  della stringa <argname>s2</argname>.  Nel caso venga trovata
	  una corrispondenza la funzione restituisce una copia della
	  porzione di <argname>s1</argname> che inizia con
	  <argname>s2</argname>; in caso contrario, la funzione
	  restituisce una stringa vuota.
	</para>
	<para>
	  Esempi:
	</para>
	<code>
	  string s1 = "Gretl is an econometrics package"
	  string s2 = strstr(s1, "an")
	  print s2
	</code>
	<para>
	  Per un semplice controllo vero/falso se <argname>s1</argname>
	  contiene <argname>s2</argname>, vedi <fncref targ="instring"/>.
	</para>
      </description>
    </function>

    <function name="strstrip" section="strings" output="string">
      <fnargs>
	<fnarg type="string">s</fnarg>
      </fnargs>  
      <description>
	<para>
	  Restituisce una copia dell'argomento <argname>s</argname> da
	  cui sono stati rimossi gli spazi bianchi iniziali e finali.
	</para>
	<para>
	  Esempio:
	</para>
	<code>
	  string s1 = "    A lot of white space.  "
	  string s2 = strstrip(s1)
	  print s1 s2
	</code>

      </description>
    </function>

    <function name="strsub" section="strings" output="string">
      <fnargs>
	<fnarg type="string">s</fnarg>
	<fnarg type="string">find</fnarg>
	<fnarg type="string">subst</fnarg>
      </fnargs>  
      <description>
	<para>
	  Restituisce una copia di <argname>s</argname> in cui tutte
	  le occorrenze di <argname>find</argname> sono sostituite con
	  <argname>subst</argname>. V. anche <fncref targ="regsub"/> per 
	  una funzione più complessa che permette di sostituire stringhe sulla
	  base di espressioni regolari.
	</para>
	<para>
	  Esempio:
	</para>
	<code>
	  string s1 =  "Ciao, Gretl!"
	  string s2 = strsub(s1, "Gretl", "Hansl")
	  print s2
	</code>
      </description>
    </function>

    <function name="strvals" section="strings" output="strings">
      <fnargs>
	<fnarg type="series">y</fnarg>
	<fnarg optional="true" type="bool">subsample</fnarg>
      </fnargs>  
      <description>
	<para>
	  Se la serie <argname>y</argname> contiene stringhe,
	  restituisce un array contenente tutti i suoi valori distinti
	  (indipendentemente da quale sia il campione attualmente in
	  vigore), ordinati per il valore numerico associato, partendo
	  da 1. Se il dataset è limitato a un sottocampione, dando un
	  valore non-zero al secondo argomento la funzione restituirà
	  un array con le sole stringhe corrispondenti al
	  sottocampione selezionato.
	</para>
	<para>Se invece <argname>y</argname> non contiene stringhe,
	  viene restituito un array vuoto.
	  <seelist> 
	    <fncref targ="stringify"/>
	  </seelist>
	</para>
      </description>
    </function>

    <function name="substr" section="strings" output="string">
      <fnargs>
	<fnarg type="string">s</fnarg>
	<fnarg type="int">start</fnarg>
	<fnarg type="int">end</fnarg>
      </fnargs>  
      <description>
	<para>
	  Restituisce la sottostringa di <argname>s</argname> dal
	  carattere <argname>start</argname> al carattere
	  <argname>end</argname> compresi. L'indicizzazione è a base 1.
	</para>
	<para>
	  Ad esempio, il codice seguente
	</para>
	<code>
	  string s1 = "Ciao, Gretl!"
	  string s2 = substr(s1, 7, 11)
	  string s3 = substr("Ciao, Gretl!", 7, 11)
	  print s2
	  print s3
	</code>
	<para>
	  ritorna:
	</para>
	<code>
	  ? print s2
	  Gretl
	  ? print s3
	  Gretl
	</code>
	<para>
	  In certi casi, si possono preferire costrutti meno espliciti ma
	  più compatti, che fanno uso degli operatori di indicizzazione e
	  di incremento, come nel caso seguente:
	</para>
	<code>
	  string s1 = "Ciao, Gretl!"
	  string s2 = s1[7:11]
	  string s3 = s1 + 6
	  print s2
	  print s3
	</code>
	<para>
	  in cui l'output sarebbe
	</para>
	<code>
	  ? print s2
	  Gretl
	  ? print s3
	  Gretl!
	</code>
      </description>
    </function>

    <function name="sum" section="stats" output="scalar-or-series">
      <fnargs>
	<fnarg type="smlist">x</fnarg>
	<fnarg type="bool" optional="true">partial</fnarg>
      </fnargs>     
      <description>
	<para>
	  Se <argname>x</argname> è una variabile restituisce la somma
	  (scalare) delle osservazioni non mancanti in
	  <argname>x</argname>. Si veda anche <fncref targ="sumall"/>.
	</para>
	<para>
	  Se <argname>x</argname> è una matrice restituisce la somma
	  degli elementi della matrice.
	</para> 
	<para>
	  Se <argname>x</argname> è una lista, restituisce una
	  variabile <math>y</math> tale che <math>y</math><sub>t</sub>
	  è la somma dei valori delle variabili nella lista
	  all'osservazione <math>t</math>, o <lit>NA</lit> se ci sono
	  valori mancanti all'osservazione <math>t</math>. Per
	  default, la funzione ritorna <lit>NA</lit> se ci si sono dei
	  missing a <math>t</math>, ma se si passa un valore non-zero
	  come opzione <argname>partial</argname> la statistica sarà
	  calcolata sui soli dati validi.
	</para>
      </description>
    </function>

    <function name="sumall" section="stats" output="scalar">
      <fnargs>
	<fnarg type="series">x</fnarg>
      </fnargs>      
      <description>
	<para>
	  Restituisce la somma delle osservazioni di
	  <argname>x</argname> nel campione corrente, o <lit>NA</lit>
	  se ci sono valori mancanti.
	</para>
      </description>
    </function>

    <function name="sumc" section="stats" output="rvec">
      <fnargs>
	<fnarg type="matrix">X</fnarg>
      </fnargs>     
      <description>
	<para>
	  Restituisce le somme per colonna di <argname>X</argname>.
	  <seelist>
	    <fncref targ="meanc"/>
	    <fncref targ="sumr"/>
	  </seelist>
	</para>
      </description>
    </function>

    <function name="sumr" section="stats" output="cvec">
      <fnargs>
	<fnarg type="matrix">X</fnarg>
      </fnargs>  
      <description>
	<para>
	  Restituisce le somme per riga di <argname>X</argname>.
	  <seelist> 
	    <fncref targ="meanr"/>
	    <fncref targ="sumc"/>
	  </seelist>
	</para>
      </description>
    </function>

    <function name="svd" section="linalg" output="rvec">
      <fnargs>
	<fnarg type="matrix">X</fnarg>
	<fnarg type="matrixref" optional="true">&amp;U</fnarg>
	<fnarg type="matrixref" optional="true">&amp;V</fnarg>
      </fnargs>
      <description>
	<para context="notex">
	  Esegue la scomposizione a valori singolari (SVD) della
	  matrice <argname>X</argname>.
	</para>
	<para context="tex">
	  Esegue la scomposizione a valori singolari (SVD) della
	  matrice $r \times c$ $X$:
	  \[ X = U \left[
	  \begin{array}{cccc} 
	  \sigma_1 \\ 
	  &amp; \sigma_2 \\ 
	  &amp; &amp; \ddots \\ 
	  &amp; &amp; &amp; \sigma_n ,
	  \end{array}
	  \right] V \] 
	  dove $n = \min(r,c)$. $U$ è $r \times n$ e $V$ è $n \times c$, 
	  con $U'U = I$ e $VV' = I$.
	</para>
	<para>
	  I valori singolari sono restituiti in un vettore riga.  I
	  vettori singolari sinistri e/o destri <math>U</math> e
	  <math>V</math> possono essere ottenuti fornendo valori
	  non nulli per, rispettivamente, gli argomenti 2 e 3. Per una
	  matrice <lit>A</lit>, il codice
	</para>
	<code>
	  s = svd(A, &amp;U, &amp;V) 
	  B = (U .* s) * V
	</code>
	<para>
	  dovrebbe generare <lit>B</lit> identica ad <lit>A</lit> 
	  (precisione numerica a parte).
	</para>
	<para>
	  <seelist>
	    <fncref targ="eigengen"/>
	    <fncref targ="eigensym"/>
	    <fncref targ="qrdecomp"/>
	  </seelist>
	</para>
      </description>
    </function>

    <function name="svm" section="nonparam" output="series">
      <fnargs>
	<fnarg type="list">L</fnarg>
	<fnarg type="bundle">param</fnarg>
	<fnarg type="bundleref" optional="true">bmod</fnarg>
	<fnarg type="bundleref" optional="true">bprob</fnarg>
      </fnargs>
      <description>
	<para>
	  Questa funzione abilita il training di un modello SVM
	  (Support Vector Machine) e le relative previsioni; il
	  backend utilizzato è LIBSVM. La lista passata come argomento
	  <argname>L</argname> deve includere la variabile dipendente,
	  seguita dalle variabili indipendenti, mentre il bundle
	  <argname>param</argname> è usato per passare opzioni alla
	  SVM. La funzione restituisce una serie contenente le
	  previsioni. I due parametri opzionali aggiuntivi sono
	  puntatori a bundle per raccogliere informazioni aggiuntive
	  sul training e/o la previsione.
	</para>
	<para>
	  Per maggiori dettagli, consultare la documentazione PDF:
	  <mnu targ="gretlSVM">gretl + SVM</mnu>.
	</para>
      </description>
    </function>

    <function name="tan" section="math" output="asinput">
      <fnargs>
	<fnarg type="anyfloat">x</fnarg>
      </fnargs>
      <description>
	<para>
	  Funzione tangente di <argname>x</argname>.
	  <seelist>
	    <fncref targ="atan"/>
	    <fncref targ="cos"/>
	    <fncref targ="sin"/>
	  </seelist>
	</para>
      </description>
    </function>

    <function name="tanh" section="math" output="asinput">
      <fnargs>
	<fnarg type="anyfloat">x</fnarg>
      </fnargs>
      <description>
	<para>
	  Restituisce la tangente iperbolica di <argname>x</argname>. 
	</para>
	<para context="tex">
	  \[ \tanh x = \frac{e^{2x} - 1}{e^{2x} + 1}  \]
	</para>
	<para>
	  <seelist>
	    <fncref targ="atanh"/>
	    <fncref targ="cosh"/>
	    <fncref targ="sinh"/>
	  </seelist>
	</para>
      </description>
    </function>

    <function name="tdisagg" section="transforms" output="matrix">
      <fnargs>
	<fnarg type="series-or-mat">Y</fnarg>
	<fnarg optional="true" type="series-list-or-mat">X</fnarg>
	<fnarg type="scalar">s</fnarg>
	<fnarg optional="true" type="bundle">opts</fnarg>
	<fnarg optional="true" type="bundle">results</fnarg>
      </fnargs>
      <description>
	<para>
	  Effettua la disaggregazione temporale (conversione ad alta
	  frequenza) dei dati di serie storiche in
	  <argname>Y</argname>. L'argomento <argname>s</argname>
	  indica il fattore di espansione (ad esempio, 3 da
	  trimestrale a mensile). L'argomento <argname>X</argname> può
	  contenere una o più covariate ad alta frequenza sulla base
	  delle quali procedere alla disaggregazione. L'argomento
	  <argname>opts</argname> serve a passare opzioni più
	  dettagliate; dettagli sui risultati sono disponibili nel
	  bundle <argname> results</argname>.
	</para>
	<para>
	  Vedi <guideref targ="chap:tdisagg"/> per maggiori dettagli.
	</para>
      </description>
    </function>

    <function name="toepsolv" section="linalg" output="cvec">
      <fnargs>
	<fnarg type="vector">c</fnarg>
	<fnarg type="vector">r</fnarg>
	<fnarg type="vector">b</fnarg>
      </fnargs>
      <description>
	<para>
	  Risolve un sistema di Toeplitz di equazioni lineari, cioè
	  <math>Tx = b</math> dove <math>T</math> è una matrice
	  quadrata il cui elemento <math>T</math><sub>i,j</sub> è
	  uguale a <math>c</math><sub>i-j</sub> per <equation
	  status="inline" ascii="i&gt;=j" tex="$i\ge j$"/> e a
	  <math>r</math><sub>j-i</sub> per <equation status="inline"
	  ascii="i&lt;=j" tex="$i\le j$"/>. Si noti che i primi
	  elementi di <math>c</math> e <math>r</math> devono essere
	  uguali; in caso contrario la funzione restituisce un
	  errore. In caso di successo, la funzione restituisce il
	  vettore <math>x</math>.
	</para>
	<para>
	  L'algoritmo usato sfrutta la speciale struttura della
	  matrice <math>T</math>, che lo rende molto più efficiente di
	  altri algoritmi meno specifici, specialmente per sistemi di
	  grandi dimensioni. Attenzione: in certi casi, la funzione
	  può restituire un errore di singolarità anche se la matrice
	  <math>T</math> non è effettivamente singolare; questo
	  problema tuttavia non si presenta quando <math>T</math> è
	  definita positiva.
	</para>
      </description>
    </function>

    <function name="tolower" section="strings" output="string">
      <fnargs>
	<fnarg type="string">s</fnarg>
      </fnargs>    
      <description>
	<para>
	  Restituisce una copia di <argname>s</argname> in cui ogni
	  lettera maiuscola è convertita in minuscola.
	</para>
	<para>
	  Esempi:
	</para>
	<code>
	  string s1 = "Ciao, Gretl!"
	  string s2 = tolower(s1)
	  print s2
	  
	  string s3 = tolower("Ciao, Gretl!")
	  print s3
	</code>
      </description>
    </function>

    <function name="toupper" section="strings" output="string">
      <fnargs>
	<fnarg type="string">s</fnarg>
      </fnargs>    
      <description>
	<para>
	  Restituisce una copia di <argname>s</argname> in cui ogni
	  lettera minuscola è convertita in maiuscola.
	</para>
	<para>
	  Esempi:
	</para>
	<code>
	  string s1 = "Ciao, Gretl!"
	  string s2 = toupper(s1)
	  print s2
	  
	  string s3 = toupper("Ciao, Gretl!")
	  print s3
	</code>
      </description>
    </function>

    <function name="tr" section="linalg" output="scalar">
      <fnargs>
	<fnarg type="smatrix">A</fnarg>
      </fnargs>    
      <description>
	<para>
	  Restituisce la traccia della matrice <argname>A</argname>,
	  ovvero la somma degli elementi lungo la diagonale.
	  <seelist> 
	    <fncref targ="diag"/>
	  </seelist>
	</para>
      </description>
    </function>

    <function name="transp" section="linalg" output="matrix">
      <fnargs>
	<fnarg type="matrix">X</fnarg>
      </fnargs>      
      <description>
	<para>
	  Trasposizione della matrice <argname>X</argname>. Si noti che per 
	  ottenere la trasposta di una matrice nella maggior parte dei casi è
	  possibile utilizzare l'operatore apice: <lit>X'</lit>.
	</para>
      </description>
    </function>


    <function name="trigamma" section="math" output="asinput">
      <fnargs>
	<fnarg type="anyfloat">x</fnarg>
      </fnargs>    
      <description>
	<para context="notex">
	  Restituisce la funzione trigamma di <argname>x</argname>,
	  cioè la derivata seconda del logaritmo della funzione Gamma.
	</para>
	<para context="tex">
	  Restituisce la funzione trigamma di $x$, cioè
	  $\frac {\mathrm{d}?2} {\mathrm{d} x^2}\, \log \Gamma(x)$.
	</para>
	<para>
	  <seelist>
            <fncref targ="lngamma"/>
            <fncref targ="digamma"/>
	  </seelist>
	</para>
      </description>
    </function>

    <function name="trimr" section="matrix" output="matrix">
      <fnargs>
	<fnarg type="matrix">X</fnarg>
	<fnarg type="int">ttop</fnarg>
	<fnarg type="int">tbot</fnarg>
      </fnargs>   
      <description>
	<para>
	  Restituisce una matrice che è una copia di
	  <argname>X</argname> con <argname>ttop</argname> righe
	  eliminate partendo dall'alto e <argname>tbot</argname> righe
	  eliminate partendo dal basso. Gli ultimi due argomenti
	  devono essere non-negativi e la somma dei due deve essere
	  minore del numero totale di righe di <argname>X</argname>.
	</para>
	<para>
	  <seelist>
	    <fncref targ="selifr"/>
	  </seelist>
	</para>
      </description>
    </function>

    <function name="typeof" section="data-utils" output="int">
      <fnargs>
	<fnarg type="string">nome</fnarg>
      </fnargs>
      <description>
	<para>
	  Restituisce un codice di tipo per <argname>nome</argname>,
	  che è l'identificativo di un qualche oggetto. I codici sono:
	  1 = scalare, 2 = serie, 3 = matrice, 4 = stringa, 5 =
	  bundle, 6 = array e 7 = lista. Se l'oggetto non è definito,
	  ritorna 0.  Per avere la stringa corrispondente al codice,
	  si può usare la funzione <fncref targ="typestr"/>.
	</para>
	<para>
	  Questa funzione si può anche usare per stabilire il tipo di
	  un elemento di un bundle o di un array. Ad esempio:
	</para>
	<code>
	  matrices M = array(1)
	  eval typestr(typeof(M))
	  eval typestr(typeof(M[1]))
	</code>
	<para>
	  Il risultato della prima <lit>eval</lit> è
	  <quote>array</quote> e quello della seconda è
	  <quote>matrice</quote>.
	</para>
      </description>
    </function>

    <function name="typestr" section="data-utils" output="string">
      <fnargs>
	<fnarg type="int">typecode</fnarg>
      </fnargs>      
      <description>
	<para>
	  Restituisce il nome del tipo di dati di gretl corrispondente
	  a <argname>typecode</argname>. È utilizzata insieme alla
	  funzione <fncref targ="inbundle"/>. Il valore restituito è:
	  <quote>scalar</quote>, <quote>series</quote>,
	  <quote>matrix</quote>, <quote>string</quote>,
	  <quote>bundle</quote>, <quote>array</quote> o
	  <quote>null</quote>.
	</para>
      </description>
    </function>

    <function name="uniform" section="probdist" output="series">
      <fnargs>
	<fnarg type="scalar">a</fnarg>
	<fnarg type="scalar">b</fnarg>
      </fnargs>     
      <description>
	<para>
	  Genera una serie di numeri pseudo-casuali uniformi
	  nell'intervallo (<argname>a</argname>,
	  <argname>b</argname>), oppure, in assenza di argomenti,
	  nell'intervallo (0,1). L'algoritmo usato è il Mersenne
	  Twister sviluppato da <cite key="saito_matsumoto08">Saito and
	  Matsumoto (2008)</cite>.
	</para>
	<para>
	  <seelist>
	    <fncref targ="randgen"/>
	    <fncref targ="normal"/>
	    <fncref targ="mnormal"/>
	    <fncref targ="muniform"/>
	  </seelist>
	</para>
      </description>
    </function>

    <function name="uniq" section="stats" output="cvec">
      <fnargs>
	<fnarg type="series-or-vec">x</fnarg>
      </fnargs>      
      <description>
	<para>
	  Restituisce un vettore che contiene gli elementi distinti di
	  <argname>x</argname>, non ordinati ma nell'ordine in cui
	  compaiono. Si veda <fncref targ="values"/> per una variante
	  che ordina gli elementi.
	</para>
      </description>
    </function>

    <function name="unvech" section="matrix" output="smatrix">
      <fnargs>
	<fnarg type="vector">v</fnarg>
	<fnarg optional="true" type="scalar">d</fnarg>
      </fnargs>      
      <description>
	<para>
	  Se il secondo argomento è omesso, restituisce una matrice
	  simmetrica <by r="n" c="n"/> ottenuta riordinando gli
	  elementi di <math>v</math>. Il numero di elementi in
	  <math>v</math> deve essere un intero triangolare, ossia un
	  numero <math>k</math> che può essere scritto come <equation
	  status="inline" ascii="k = n(n+1)/2" tex="$k = n(n+1)/2$"/>,
	  con <math>n</math> intero. Questa funzione è l'inversa della
	  funzione <fncref targ="vech"/>.
	</para>
	<para>
	  Se invece l'argomento <argname>d</argname> è presente, la
	  funzione restituisce una matrice <by r="(n+1)" c="(n+1)"/> i
	  cui elementi extradiagonali sono presi da <math>v</math>
	  come sopra. Gli elementi della diagonale sono posti uguali a
	  <argname>d</argname>.
       </para>
    <para>
        Per esempio:
    </para>
    <code>
        v = {1;2;3}
        matrix one = unvech(v)
        matrix two = unvech(v, 99)
        print one two
    </code>
    <para>
      produce
    </para>
    <code>
      one (2 x 2)

      1   2 
      2   3 

      two (3 x 3)
      
      99     1     2 
       1    99     3 
       2     3    99 
    </code>
	<para>
	  <seelist>
	    <fncref targ="mshape"/>
	    <fncref targ="vech"/>
	  </seelist>
	</para>
      </description>
    </function>

    <function name="upper" section="matrix" output="smatrix">
      <fnargs>
	<fnarg type="smatrix">A</fnarg>
      </fnargs>  
      <description>
	<para context="notex">
	  Restituisce una matrice triangolare superiore <by r="n"
	  c="n"/>: gli elementi sulla e sopra la diagonale sono uguali
	  ai corrispondenti elementi di <argname>A</argname>; i
	  restanti elementi sono zero.
	</para>
	<para context="tex">
	  Restituisce una matrice triangolare superiore $n\times n$
	  <math>B</math> per cui $B_{ij} = A_{ij}$ se $i \le j$ e 0
	  altrimenti.
	</para>
	<para>
	  <seelist>
	    <fncref targ="lower"/>
	  </seelist>
	</para>
      </description>
    </function>

    <function name="urcpval" section="probdist" output="scalar">
      <fnargs>
	<fnarg type="scalar">tau</fnarg>
	<fnarg type="int">n</fnarg>
	<fnarg type="int">niv</fnarg>
	<fnarg type="int">itv</fnarg>
      </fnargs>
      <description>
	<para>
	  <math>P</math>-value della statistica test per il test di radici 
	  unitarie di Dickey&ndash;Fuller e del test di cointegrazione di
	  Engle&ndash;Granger, calcolato usando il metodo proposto da 
	  <cite key="mackinnon96">James MacKinnon (1996)</cite>.
	</para>
	<para>
	  Gli argomenti sono i seguenti: <argname>tau</argname> indica
	  la statistica test; <argname>n</argname> è il numero di
	  osservazioni (o 0 per il risultato asintotico);
	  <argname>niv</argname> è il numero di variabili
	  potenzialmente cointegrate nel test di cointegrazione (o 1
	  per il test univariato di radici unitarie);
	  <argname>itv</argname> è il codice di specificazione del
	  modello: 1 per il modello senza costante, 2 per il modello
	  con costante inclusa, 3 per il modello con costante e trend
	  lineare, 4 per il modello con costante e trend quadratico.
	</para>
	<para>
	  Si noti che se il test è <quote>aumentato</quote> con i
	  ritardi della variabile dipendente, si deve fornire un
	  valore 0 all'argomento <argname>n</argname> per ottenere il
	  risultato asintotico.
	</para>
	<para>
	  <seelist> 
	    <fncref targ="pvalue"/>
	  </seelist>
	</para>
      </description>
    </function>

    <function name="values" section="stats" output="cvec">
      <fnargs>
	<fnarg type="series-or-vec">x</fnarg>
      </fnargs>      
      <description>
	<para>
	  Restituisce un vettore contenente gli elementi distinti di
	  <argname>x</argname> ordinati in senso crescente. Se si desidera
	  troncare all'intero i valori prima di applicare questa funzione è 
	  possibile usare l'espressione <lit>values(int(x))</lit>.
	</para>
	<para>
	  <seelist>
	    <fncref targ="uniq"/>
	    <fncref targ="dsort"/>
	    <fncref targ="sort"/>
	  </seelist>
	</para>
      </description>
    </function>

    <function name="var" section="stats" output="scalar-or-series">
      <fnargs>
	<fnarg type="series-or-list">x</fnarg>
	<fnarg type="bool" optional="true">partial</fnarg>
      </fnargs>     
      <description>
	<para>
	  Se <argname>x</argname> è una variabile, restituisce la sua 
	  varianza campionaria (uno scalare), saltando i valori mancanti.
	</para>
	<para>
	  Se <argname>x</argname> è una lista, restituisce una variabile 
	  <math>y</math> tale che <math>y</math><sub>t</sub> è la
	  varianza campionaria dei valori delle variabili nella lista
	  all'osservazione <math>t</math>, o <lit>NA</lit> se ci sono
	  valori mancanti a <math>t</math>. Per default, la funzione
	  ritorna <lit>NA</lit> se ci si sono dei missing a
	  <math>t</math>, ma se si passa un valore non-zero come opzione
	  <argname>partial</argname> la statistica sarà calcolata sui
	  soli dati validi.
	</para>
	<para>
	  In ogni caso, la somma delle deviazioni al quadrato dalla
	  media è divisa per (<math>n</math> &minus; 1) se
	  <math>n</math> &gt; 1. In caso contrario, la varianza
	  restituita è nulla se <math>n</math> = 1, o <lit>NA</lit> se
	  <math>n</math> = 0.
	</para>
	<para>
	  <seelist>
	    <fncref targ="sd"/>
	  </seelist>
	</para>
      </description>
    </function>

    <function name="varname" section="strings" output="string">
      <fnargs>
	<fnarg type="int-or-list">v</fnarg>
      </fnargs>     
      <description>
	<para>
	  Se l'argomento è uno scalare restituisce il nome della
	  variabile con numero ID <argname>v</argname> o genera un
	  errore nel caso in cui una tale variabile non esista.
	</para>
	<para>
	  Se l'argomento è una lista restituisce una stringa
	  contenente i nomi delle variabili nella lista, separati da
	  virgole. Se la lista fornita è vuota, la stringa
	  restituita sarà vuota.
	</para>
	<para>
	  Esempio:
	</para>
	<code>
	  open broiler.gdt
	  string s = varname(7)
	  print s
	</code>
      </description>
    </function>

    <function name="varnames" section="strings" output="strings">
      <fnargs>
	<fnarg type="list">L</fnarg>
      </fnargs>     
      <description>
	<para>
	  Restituisce un array di stringhe contenente i nomi delle
	  variabili nella lista <argname>L</argname>. Se quest'ultima
	  è vuota, lo sarà anche l'array risultato.
	</para>
	<para>
	  Esempio:
	</para>
	<code>
	  open keane.gdt
	  list L = year wage status
	  strings S = varnames(L)
	  eval S[1]
	  eval S[2]
	  eval S[3]
	</code>
      </description>
    </function>

    <function name="varnum" section="data-utils" output="int">
      <fnargs>
	<fnarg type="string">varname</fnarg>
      </fnargs>     
      <description>
	<para>
	  Restituisce il numero ID della variabile  
	  <argname>varname</argname>, o NA se tale variabile non esiste.
	</para>
      </description>
    </function>

    <function name="varsimul" section="timeseries" output="matrix">
      <fnargs>
	<fnarg type="matrix">A</fnarg>
	<fnarg type="matrix">U</fnarg>
	<fnarg type="matrix">y0</fnarg>
      </fnargs>
      <description>
	<para>
	  Simula un VAR di ordine <math>p</math> con 
	  <math>n</math> variabili, cioè 
	  <equation status="inline"
		    ascii="y(t) = A1 y(t-1) + ... + Ap y(t-p) + u(t)." 
		    tex="$y_t = \sum_{i=1}^p A_i y_{t-i} + u_t$."/>
          La matrice dei coefficienti <argname>A</argname> è formata
          accostando orizzontalmente le matrici
          <math>A</math><sub>i</sub>. Si tratta di una matrice <by
          r="n" c="np"/>, con una riga per ogni equazione. Ciò
          corrisponde alle prime <math>n</math> righe della matrice
          <lit>$compan</lit> fornita dai comandi <lit>var</lit> e
          <lit>vecm</lit> di gretl.
	</para>
	<para>
	  I vettori <math>u_t</math> sono contenuti (sotto forma di righe)
	  nella matrice <argname>U</argname> (<by r="T" c="n"/>). I
	  valori iniziali sono in <argname>y0</argname> (<by r="p"
	  c="n"/>).
	</para>
	<para>
	  Se il VAR contiene termini deterministici e/o regressori
	  esogeni, essi possono essere gestiti racchiudendoli nella
	  matrice <argname>U</argname>: ciascuna riga di
	  <argname>U</argname> diventa allora
	  <equation status="inline"
		    ascii="u(t) = B' x(t) + e(t)." 
		    tex="$u_t = B' x_t + e_t$."/>
        </para>
	<para>
	  La matrice in uscita ha<math>T</math> + <math>p</math> righe
	  e <math>n</math> colonne; contiene i <math>p</math> valori
	  iniziali delle variabili endogene più i <math>T</math>
	  valori simulati.
	</para>
	<para>
	  <seelist> 
	    <fncref targ="$compan"/>
	    <cmdref targ="var"/>
	    <cmdref targ="vecm"/>
	  </seelist>
	</para>
	
      </description>
    </function>
    
    <function name="vec" section="matrix" output="cvec">
      <fnargs>
	<fnarg type="matrix">X</fnarg>
      </fnargs>     
      <description>
	<para>
	  Restituisce le colonne di <argname>X</argname> una sotto
	  l'altra in un vettore colonna.
	  <seelist>
	    <fncref targ="mshape"/>
	    <fncref targ="unvech"/>
	    <fncref targ="vech"/>
	  </seelist>
	</para>
      </description>
    </function>
    
    <function name="vech" section="matrix" output="cvec">
      <fnargs>
	<fnarg type="smatrix">A</fnarg>
 	<fnarg optional="true" type="bool">omit-diag</fnarg>
     </fnargs>    
      <description>
	<para>
	  Restituisce, sotto forma di vettore colonna, gli elementi di
	  <argname>A</argname> sulla diagonale e al di sopra di
	  essa, a meno che l'argomento <argname>omit-diag</argname>
	  sia nonzero, nel qual caso vengono considerati solo gli
	  elementi al di sopra della diagonale. 
	  </para>
	  <para>
	    L'uso tipico di questa funzione è con matrici simmetriche,
	    nel qual caso la sua funzione inversa è <fncref
	    targ="unvech"/>. Se la matrice <argname>A</argname> non
	    fosse simmetrica, e ciò che si desidera è il triangolo
	    inferiore, si può usare <lit>vech(A')</lit> (ma potrebbe
	    essere necessario riordinare gli elementi).
	  <seelist> 
	    <fncref targ="vec"/>
	  </seelist>
	</para>
      </description>
    </function>

    <function name="vma" section="timeseries" output="matrix">
      <fnargs>
	<fnarg type="matrix">A</fnarg>
	<fnarg type="matrix" optional="true">K</fnarg>
	<fnarg type="int" optional="true">h</fnarg>
      </fnargs>
      <description>
	<para>
	  Questa funzione calcola la rappresentazione VMA di un
	  sistema VAR: se <equation status="inline" ascii="y(t) = A1
	  y(t-1) + ... + Ap y(t-p) + u(t)" tex="$y_t = \sum_{i=1}^p
	  A_i y_{t-i} + u_t$"/>, dove <math>u</math><sub>t</sub> sono
	  gli errori di previsione a un passo, la rappresentazione VMA
	  corrispondente è <equation status="inline" ascii="y(t) = C0
	  e(t) + C1 e(t-1) + ..."  tex="$y_t = C_0 e_t + C_1 e_{t-1} +
	  \ldots$."/>, dove la relazione fra errori di previsione
	  <math>u</math><sub>t</sub> e shock strutturali
	  <math>e</math><sub>t</sub> è data da <equation status="inline"
	  ascii="u(t) = K e(t)" tex="$u_t = K e_t$"/>.
        </para>
        <para>
          La matrice dei coefficienti <argname>A</argname> è formata
          accostando orizzontalmente le matrici
          <math>A</math><sub>i</sub>. Si tratta di una matrice <by
          r="n" c="np"/>, con una riga per ogni equazione. Ciò
          corrisponde alle prime <math>n</math> righe della matrice
          <lit>$compan</lit> fornita dai comandi <lit>var</lit> e
          <lit>vecm</lit> di gretl. L'argomento <argname>K</argname> è
	  opzionale; se omesso, è la matrice identità. 
	</para>
        <para>
          La matrice risultato avrà <argname>h</argname> righe e
	  <math>n</math><sup>2</sup> colonne: la sua
	  <math>i</math>-esima riga contiene la vettorizzazione di
	  <math>C</math><sub>i-1</sub>. Se <argname>h</argname> è
	  omesso, il valore di default è 24.
	</para>
	<para>
	  <seelist>
            <fncref targ="irf"/>
	  </seelist>
	</para>
      </description>
    </function>
    
    <function name="weekday" section="calendar" output="asinput">
      <fnargs>
	<fnarg type="scalar-or-series">anno</fnarg>
	<fnarg type="scalar-or-series">mese</fnarg>
	<fnarg type="scalar-or-series">giorno</fnarg>
      </fnargs>    
      <description>
	<para>
	  Fornisce il giorno della settimana (Domenica = 0, Lunedì =
	  1, ecc.) corrispondente alla data specificata dai tre
	  argomenti, o <lit>NA</lit> se la data non è valida. Si noti
	  che i tre argomenti devono essere dello stesso tipo: o
	  scalari (interi), oppure serie.
	</para>
      </description>
    </function>

    <function name="wmean" section="transforms" output="series">
      <fnargs>
	<fnarg type="list">Y</fnarg>
	<fnarg type="list">W</fnarg>
	<fnarg type="bool" optional="true">partial</fnarg>
      </fnargs>    
      <description>
	<para>
	  Restituisce una variabile <math>y</math> tale che
	  <math>y</math><sub>t</sub> è la media ponderata dei valori
	  delle variabili nella lista <argname>Y</argname>
	  all'osservazione <math>t</math>; i rispettivi pesi devono
	  essere contenuti nella lista <argname>W</argname> e 
	  possono quindi cambiare nel tempo. Le due liste
	  <argname>Y</argname> e <argname>W</argname> devono avere lo
	  stesso numero di elementi ed i pesi devono essere
	  non-negativi.
	</para>
	<para>
	  Per default, la funzione ritorna <lit>NA</lit> se ci si sono
	  dei missing a <math>t</math>, ma se si passa un valore
	  non-zero come opzione <argname>partial</argname> la
	  statistica sarà calcolata sui soli dati validi.
	</para>
	<para>
	  <seelist> 
	    <fncref targ="wsd"/>
	    <fncref targ="wvar"/>
	  </seelist>
	</para> 
      </description>
    </function>

    <function name="wsd" section="transforms" output="series">
      <fnargs>
	<fnarg type="list">Y</fnarg>
	<fnarg type="list">W</fnarg>
	<fnarg type="bool" optional="true">partial</fnarg>
      </fnargs>    
      <description>
	<para>
	  Restituisce una variabile <math>y</math> tale che
	  <math>y</math><sub>t</sub> è l'errore quadratico medio
	  ponderato dei valori delle variabili nella lista
	  <argname>Y</argname> all'osservazione <math>t</math>; i
	  rispettivi pesi devono essere contenuti nella lista
	  <argname>W</argname>, e possono quindi cambiare nel
	  tempo. Le due liste <argname>Y</argname> e
	  <argname>W</argname> devono avere lo stesso numero di
	  elementi ed i pesi devono essere non-negativi.
	</para>
	<para>
	  Per default, la funzione ritorna <lit>NA</lit> se ci si sono
	  dei missing a <math>t</math>, ma se si passa un valore
	  non-zero come opzione <argname>partial</argname> la
	  statistica sarà calcolata sui soli dati validi.
	</para>
	<para>
	  <seelist> 
	    <fncref targ="wmean"/>
	    <fncref targ="wvar"/>
	  </seelist>
	</para> 
      </description>
    </function>

    <function name="wvar" section="transforms" output="series">
      <fnargs>
	<fnarg type="list">X</fnarg>
	<fnarg type="list">W</fnarg>
	<fnarg type="bool" optional="true">partial</fnarg>
      </fnargs>    
      <description>
	<para>
	  Restituisce una variabile <math>y</math> tale che
	  <math>y</math><sub>t</sub> è la varianza campionaria
	  ponderata dei valori delle variabili nella lista
	  <argname>Y</argname> all'osservazione <math>t</math>; i
	  rispettivi pesi devono essere contenuti nella lista
	  <argname>W</argname>, e possono quindi cambiare nel
	  tempo. Le due liste <argname>Y</argname> e
	  <argname>W</argname> devono avere lo stesso numero di
	  elementi ed i pesi devono essere non-negativi.
	</para>
	<para>
	  Per default, la funzione ritorna <lit>NA</lit> se ci si sono
	  dei missing a <math>t</math>, ma se si passa un valore
	  non-zero come opzione <argname>partial</argname> la
	  statistica sarà calcolata sui soli dati validi.
	</para>
	<para context="tex">
	  La varianza ponderata è calcolata come 
	  \[ 
	  s^2_w = \frac{n'}{n'-1} \, 
	  \frac{\sum_{i=1}^n w_i(x_i - \bar{x}_w)^2}{\sum_{i=1}^n w_i} 
	  \] 
	  dove $n'$ è il numero di pesi non nulli e $\bar{x}_w$ è la
	  media ponderata.
	</para>
	<para>
	  <seelist> 
	    <fncref targ="wmean"/>
	    <fncref targ="wsd"/>
	  </seelist>
	</para> 
      </description>
    </function>

    <function name="xmax" section="math" output="scalar">
      <fnargs>
	<fnarg type="scalar">x</fnarg>
	<fnarg type="scalar">y</fnarg>
      </fnargs>     
      <description>
	<para>
	  Fornisce il maggiore fra <argname>x</argname> e
	  <argname>y</argname>, o <lit>NA</lit> se uno dei due valori 
	  è mancante.  
	</para>
	<para>
	  <seelist> 
	    <fncref targ="xmin"/>
	    <fncref targ="max"/>
	    <fncref targ="min"/>
	  </seelist>
	</para> 
      </description>
    </function>

    <function name="xmin" section="math" output="scalar">
      <fnargs>
	<fnarg type="scalar">x</fnarg>
	<fnarg type="scalar">y</fnarg>
      </fnargs>     
      <description>
	<para>
	  Fornisce il minore fra <argname>x</argname> e
	  <argname>y</argname>, o <lit>NA</lit> se uno dei due valori
	  è mancante.
	</para>
	<para>
	  <seelist> 
	    <fncref targ="xmax"/>
	    <fncref targ="max"/>
	    <fncref targ="min"/>
	  </seelist>
	</para> 
      </description>
    </function>

    <function name="xmlget" section="data-utils" output="string">
      <fnargs>
	<fnarg type="string">buf</fnarg>
	<fnarg type="string-or-strings">percorso</fnarg>
	<fnarg optional="true" type="scalarref">trovati</fnarg>
      </fnargs>
      <description>
	<para>
	  L'argomento <argname>buf</argname> dev'essere un buffer XML,
	  così come risulta dal comando <fncref targ="curl"/> su un
	  sito appropriato, o letto da un file con <fncref
	  targ="readfile"/>; l'argomento <argname>percorso</argname> deve
	  contenere una o più specificazioni XPath (come array se
	  multiple).
	</para>
	<para>
	  Questa funzione restituisce una stringa coi dati trovati nel
	  buffer XML al percorso specificato. Se l'espressione
	  corrisponde a più di un nodo, i contenuti sono stampati uno
	  per riga nella stringa risultato. Se il secondo argomento è
	  un array di percorsi, la stringa risultato conterrà un
	  buffer separato da virgole, dove la colonna <math>i</math>
	  contiene in risultati del percorso <math>i</math>. Se le
	  stringhe così ottenute contengono virgole, esse sono
	  racchiuse da virgolette doppie.
	</para>
	<para>
	  Se <argname>path</argname> non viene trovata nel buffer XML,
	  di default viene generato un errore, ma questo comportamento
	  può essere modificato passando il terzo argomento
	  (opzionale): il tal caso, l'argomento restituisce il
	  conteggio delle chiavi trovate e se non ne è stata trovata
	  nessuna, la funzione ritorna una stringa vuota. Per esempio:
	</para>
	<code>
	  ngot = 0
	  ret = xmlget(xbuf, "//some/thing", &amp;ngot)
	</code>
	<para>
	  Tuttavia, nel caso di una query non correttamente formata
	  sarà comunque generato un errore.
	</para>
	<para>
	  Per una buona introduzione a XPath e alla sua sintassi, si
	  veda
	  <url>https://www.w3schools.com/xml/xml_xpath.asp</url>. L'implementazione
	  di <lit>xmlget</lit> è quella contenuta nel corrispondente
	  modulo di libxml2, che supporta XPath 1.0 ma non XPath 2.0.
	</para>
	<para>
	  <seelist>
	    <fncref targ="jsonget"/>
	    <fncref targ="readfile"/>
	  </seelist>
	</para>
      </description>
    </function>
    
    <function name="zeromiss" section="transforms" output="asinput">
      <fnargs>
	<fnarg type="scalar-or-series">x</fnarg>
      </fnargs>     
      <description>
	<para>
	  Converte gli zeri in <lit>NA</lit>s. Se <argname>x</argname>
	  è una variabile la conversione viene fatta elemento per
	  elemento.
	  <seelist>
	    <fncref targ="missing"/>
	    <fncref targ="misszero"/>
	    <fncref targ="ok"/>
	  </seelist>
	</para>
      </description>
    </function>

    <function name="zeros" section="matrix" output="matrix">
      <fnargs>
	<fnarg type="int">r</fnarg>
	<fnarg type="int">c</fnarg>
      </fnargs> 
      <description>
	<para>
	  Genera una matrice di zero con <math>r</math> righe e 
	  <math>c</math> colonne. 
	  <seelist> 
	    <fncref targ="ones"/>
	    <fncref targ="seq"/>
	  </seelist>
	</para>
      </description>
    </function>

  </funclist>
</funcref>
<|MERGE_RESOLUTION|>--- conflicted
+++ resolved
@@ -3648,11 +3648,6 @@
 	  </li>
 	  <li>
 	    <para>
-<<<<<<< HEAD
-	    <lit>outliers</lit>: 1 per abilitare la correzione
-	    automatica degli outliers, o 0 (default) per
-	    disabilitarla.
-=======
 	    <lit>outliers</lit>: usato per abilitare la correzione
 	    automatica degli outlier. Le scelte vanno da 0 a 7. Il
 	    valore 0 disattiva questa operazione. Per quanto riguarda
@@ -3668,7 +3663,6 @@
 	    casella acceso/spento per gli outlier nella finestra di
 	    dialogo della GUI per la destagionalizzazione via X13
 	    riguarda l'opzione 3.
->>>>>>> 212074fb
 	    </para>
 	  </li>
 	  <li>
